--- conflicted
+++ resolved
@@ -65,13 +65,10 @@
     void enableGLVertexBuffers() const;
     void setupGLIndexBuffers() const;
 
-<<<<<<< HEAD
     void addProgramToDirty(const Program *);
     void removeProgramToDirty(const Program *);
-=======
+
     virtual void dumpLOGV(const char *prefix) const;
-
->>>>>>> f6309041
 
 protected:
     void sendDirty() const;
