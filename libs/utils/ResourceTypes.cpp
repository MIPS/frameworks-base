/*
 * Copyright (C) 2008 The Android Open Source Project
 *
 * Licensed under the Apache License, Version 2.0 (the "License");
 * you may not use this file except in compliance with the License.
 * You may obtain a copy of the License at
 *
 *      http://www.apache.org/licenses/LICENSE-2.0
 *
 * Unless required by applicable law or agreed to in writing, software
 * distributed under the License is distributed on an "AS IS" BASIS,
 * WITHOUT WARRANTIES OR CONDITIONS OF ANY KIND, either express or implied.
 * See the License for the specific language governing permissions and
 * limitations under the License.
 */

#define LOG_TAG "ResourceType"
//#define LOG_NDEBUG 0

#include <utils/Atomic.h>
#include <utils/ByteOrder.h>
#include <utils/Debug.h>
#include <utils/ResourceTypes.h>
#include <utils/String16.h>
#include <utils/String8.h>
#include <utils/TextOutput.h>
#include <utils/Log.h>

#include <stdlib.h>
#include <string.h>
#include <memory.h>
#include <ctype.h>
#include <stdint.h>

#ifndef INT32_MAX
#define INT32_MAX ((int32_t)(2147483647))
#endif

#define POOL_NOISY(x) //x
#define XML_NOISY(x) //x
#define TABLE_NOISY(x) //x
#define TABLE_GETENTRY(x) //x
#define TABLE_SUPER_NOISY(x) //x
#define LOAD_TABLE_NOISY(x) //x
#define TABLE_THEME(x) //x

namespace android {

#ifdef HAVE_WINSOCK
#undef  nhtol
#undef  htonl

#ifdef HAVE_LITTLE_ENDIAN
#define ntohl(x)    ( ((x) << 24) | (((x) >> 24) & 255) | (((x) << 8) & 0xff0000) | (((x) >> 8) & 0xff00) )
#define htonl(x)    ntohl(x)
#define ntohs(x)    ( (((x) << 8) & 0xff00) | (((x) >> 8) & 255) )
#define htons(x)    ntohs(x)
#else
#define ntohl(x)    (x)
#define htonl(x)    (x)
#define ntohs(x)    (x)
#define htons(x)    (x)
#endif
#endif

#define IDMAP_MAGIC         0x706d6469
// size measured in sizeof(uint32_t)
#define IDMAP_HEADER_SIZE (ResTable::IDMAP_HEADER_SIZE_BYTES / sizeof(uint32_t))

static void printToLogFunc(void* cookie, const char* txt)
{
    LOGV("%s", txt);
}

// Standard C isspace() is only required to look at the low byte of its input, so
// produces incorrect results for UTF-16 characters.  For safety's sake, assume that
// any high-byte UTF-16 code point is not whitespace.
inline int isspace16(char16_t c) {
    return (c < 0x0080 && isspace(c));
}

// range checked; guaranteed to NUL-terminate within the stated number of available slots
// NOTE: if this truncates the dst string due to running out of space, no attempt is
// made to avoid splitting surrogate pairs.
static void strcpy16_dtoh(uint16_t* dst, const uint16_t* src, size_t avail)
{
    uint16_t* last = dst + avail - 1;
    while (*src && (dst < last)) {
        char16_t s = dtohs(*src);
        *dst++ = s;
        src++;
    }
    *dst = 0;
}

static status_t validate_chunk(const ResChunk_header* chunk,
                               size_t minSize,
                               const uint8_t* dataEnd,
                               const char* name)
{
    const uint16_t headerSize = dtohs(chunk->headerSize);
    const uint32_t size = dtohl(chunk->size);

    if (headerSize >= minSize) {
        if (headerSize <= size) {
            if (((headerSize|size)&0x3) == 0) {
                if ((ssize_t)size <= (dataEnd-((const uint8_t*)chunk))) {
                    return NO_ERROR;
                }
                LOGW("%s data size %p extends beyond resource end %p.",
                     name, (void*)size,
                     (void*)(dataEnd-((const uint8_t*)chunk)));
                return BAD_TYPE;
            }
            LOGW("%s size 0x%x or headerSize 0x%x is not on an integer boundary.",
                 name, (int)size, (int)headerSize);
            return BAD_TYPE;
        }
        LOGW("%s size %p is smaller than header size %p.",
             name, (void*)size, (void*)(int)headerSize);
        return BAD_TYPE;
    }
    LOGW("%s header size %p is too small.",
         name, (void*)(int)headerSize);
    return BAD_TYPE;
}

inline void Res_value::copyFrom_dtoh(const Res_value& src)
{
    size = dtohs(src.size);
    res0 = src.res0;
    dataType = src.dataType;
    data = dtohl(src.data);
}

void Res_png_9patch::deviceToFile()
{
    for (int i = 0; i < numXDivs; i++) {
        xDivs[i] = htonl(xDivs[i]);
    }
    for (int i = 0; i < numYDivs; i++) {
        yDivs[i] = htonl(yDivs[i]);
    }
    paddingLeft = htonl(paddingLeft);
    paddingRight = htonl(paddingRight);
    paddingTop = htonl(paddingTop);
    paddingBottom = htonl(paddingBottom);
    for (int i=0; i<numColors; i++) {
        colors[i] = htonl(colors[i]);
    }
}

void Res_png_9patch::fileToDevice()
{
    for (int i = 0; i < numXDivs; i++) {
        xDivs[i] = ntohl(xDivs[i]);
    }
    for (int i = 0; i < numYDivs; i++) {
        yDivs[i] = ntohl(yDivs[i]);
    }
    paddingLeft = ntohl(paddingLeft);
    paddingRight = ntohl(paddingRight);
    paddingTop = ntohl(paddingTop);
    paddingBottom = ntohl(paddingBottom);
    for (int i=0; i<numColors; i++) {
        colors[i] = ntohl(colors[i]);
    }
}

size_t Res_png_9patch::serializedSize()
{
    // The size of this struct is 32 bytes on the 32-bit target system
    // 4 * int8_t
    // 4 * int32_t
    // 3 * pointer
    return 32
            + numXDivs * sizeof(int32_t)
            + numYDivs * sizeof(int32_t)
            + numColors * sizeof(uint32_t);
}

void* Res_png_9patch::serialize()
{
    // Use calloc since we're going to leave a few holes in the data
    // and want this to run cleanly under valgrind
    void* newData = calloc(1, serializedSize());
    serialize(newData);
    return newData;
}

void Res_png_9patch::serialize(void * outData)
{
    char* data = (char*) outData;
    memmove(data, &wasDeserialized, 4);     // copy  wasDeserialized, numXDivs, numYDivs, numColors
    memmove(data + 12, &paddingLeft, 16);   // copy paddingXXXX
    data += 32;

    memmove(data, this->xDivs, numXDivs * sizeof(int32_t));
    data +=  numXDivs * sizeof(int32_t);
    memmove(data, this->yDivs, numYDivs * sizeof(int32_t));
    data +=  numYDivs * sizeof(int32_t);
    memmove(data, this->colors, numColors * sizeof(uint32_t));
}

static void deserializeInternal(const void* inData, Res_png_9patch* outData) {
    char* patch = (char*) inData;
    if (inData != outData) {
        memmove(&outData->wasDeserialized, patch, 4);     // copy  wasDeserialized, numXDivs, numYDivs, numColors
        memmove(&outData->paddingLeft, patch + 12, 4);     // copy  wasDeserialized, numXDivs, numYDivs, numColors
    }
    outData->wasDeserialized = true;
    char* data = (char*)outData;
    data +=  sizeof(Res_png_9patch);
    outData->xDivs = (int32_t*) data;
    data +=  outData->numXDivs * sizeof(int32_t);
    outData->yDivs = (int32_t*) data;
    data +=  outData->numYDivs * sizeof(int32_t);
    outData->colors = (uint32_t*) data;
}

static bool assertIdmapHeader(const uint32_t* map, size_t sizeBytes)
{
    if (sizeBytes < ResTable::IDMAP_HEADER_SIZE_BYTES) {
        LOGW("idmap assertion failed: size=%d bytes\n", sizeBytes);
        return false;
    }
    if (*map != htodl(IDMAP_MAGIC)) { // htodl: map data expected to be in correct endianess
        LOGW("idmap assertion failed: invalid magic found (is 0x%08x, expected 0x%08x)\n",
             *map, htodl(IDMAP_MAGIC));
        return false;
    }
    return true;
}

static status_t idmapLookup(const uint32_t* map, size_t sizeBytes, uint32_t key, uint32_t* outValue)
{
    // see README for details on the format of map
    if (!assertIdmapHeader(map, sizeBytes)) {
        return UNKNOWN_ERROR;
    }
    map = map + IDMAP_HEADER_SIZE; // skip ahead to data segment
    // size of data block, in uint32_t
    const size_t size = (sizeBytes - ResTable::IDMAP_HEADER_SIZE_BYTES) / sizeof(uint32_t);
    const uint32_t type = Res_GETTYPE(key) + 1; // add one, idmap stores "public" type id
    const uint32_t entry = Res_GETENTRY(key);
    const uint32_t typeCount = *map;

    if (type > typeCount) {
        LOGW("Resource ID map: type=%d exceeds number of types=%d\n", type, typeCount);
        return UNKNOWN_ERROR;
    }
    if (typeCount > size) {
        LOGW("Resource ID map: number of types=%d exceeds size of map=%d\n", typeCount, size);
        return UNKNOWN_ERROR;
    }
    const uint32_t typeOffset = map[type];
    if (typeOffset == 0) {
        *outValue = 0;
        return NO_ERROR;
    }
    if (typeOffset + 1 > size) {
        LOGW("Resource ID map: type offset=%d exceeds reasonable value, size of map=%d\n",
             typeOffset, size);
        return UNKNOWN_ERROR;
    }
    const uint32_t entryCount = map[typeOffset];
    const uint32_t entryOffset = map[typeOffset + 1];
    if (entryCount == 0 || entry < entryOffset || entry - entryOffset > entryCount - 1) {
        *outValue = 0;
        return NO_ERROR;
    }
    const uint32_t index = typeOffset + 2 + entry - entryOffset;
    if (index > size) {
        LOGW("Resource ID map: entry index=%d exceeds size of map=%d\n", index, size);
        *outValue = 0;
        return NO_ERROR;
    }
    *outValue = map[index];

    return NO_ERROR;
}

static status_t getIdmapPackageId(const uint32_t* map, size_t mapSize, uint32_t *outId)
{
    if (!assertIdmapHeader(map, mapSize)) {
        return UNKNOWN_ERROR;
    }
    const uint32_t* p = map + IDMAP_HEADER_SIZE + 1;
    while (*p == 0) {
        ++p;
    }
    *outId = (map[*p + IDMAP_HEADER_SIZE + 2] >> 24) & 0x000000ff;
    return NO_ERROR;
}

Res_png_9patch* Res_png_9patch::deserialize(const void* inData)
{
    if (sizeof(void*) != sizeof(int32_t)) {
        LOGE("Cannot deserialize on non 32-bit system\n");
        return NULL;
    }
    deserializeInternal(inData, (Res_png_9patch*) inData);
    return (Res_png_9patch*) inData;
}

// --------------------------------------------------------------------
// --------------------------------------------------------------------
// --------------------------------------------------------------------

ResStringPool::ResStringPool()
    : mError(NO_INIT), mOwnedData(NULL), mHeader(NULL), mCache(NULL)
{
}

ResStringPool::ResStringPool(const void* data, size_t size, bool copyData)
    : mError(NO_INIT), mOwnedData(NULL), mHeader(NULL), mCache(NULL)
{
    setTo(data, size, copyData);
}

ResStringPool::~ResStringPool()
{
    uninit();
}

status_t ResStringPool::setTo(const void* data, size_t size, bool copyData)
{
    if (!data || !size) {
        return (mError=BAD_TYPE);
    }

    uninit();

    const bool notDeviceEndian = htods(0xf0) != 0xf0;

    if (copyData || notDeviceEndian) {
        mOwnedData = malloc(size);
        if (mOwnedData == NULL) {
            return (mError=NO_MEMORY);
        }
        memcpy(mOwnedData, data, size);
        data = mOwnedData;
    }

    mHeader = (const ResStringPool_header*)data;

    if (notDeviceEndian) {
        ResStringPool_header* h = const_cast<ResStringPool_header*>(mHeader);
        h->header.headerSize = dtohs(mHeader->header.headerSize);
        h->header.type = dtohs(mHeader->header.type);
        h->header.size = dtohl(mHeader->header.size);
        h->stringCount = dtohl(mHeader->stringCount);
        h->styleCount = dtohl(mHeader->styleCount);
        h->flags = dtohl(mHeader->flags);
        h->stringsStart = dtohl(mHeader->stringsStart);
        h->stylesStart = dtohl(mHeader->stylesStart);
    }

    if (mHeader->header.headerSize > mHeader->header.size
            || mHeader->header.size > size) {
        LOGW("Bad string block: header size %d or total size %d is larger than data size %d\n",
                (int)mHeader->header.headerSize, (int)mHeader->header.size, (int)size);
        return (mError=BAD_TYPE);
    }
    mSize = mHeader->header.size;
    mEntries = (const uint32_t*)
        (((const uint8_t*)data)+mHeader->header.headerSize);

    if (mHeader->stringCount > 0) {
        if ((mHeader->stringCount*sizeof(uint32_t) < mHeader->stringCount)  // uint32 overflow?
            || (mHeader->header.headerSize+(mHeader->stringCount*sizeof(uint32_t)))
                > size) {
            LOGW("Bad string block: entry of %d items extends past data size %d\n",
                    (int)(mHeader->header.headerSize+(mHeader->stringCount*sizeof(uint32_t))),
                    (int)size);
            return (mError=BAD_TYPE);
        }

        size_t charSize;
        if (mHeader->flags&ResStringPool_header::UTF8_FLAG) {
            charSize = sizeof(uint8_t);
            mCache = (char16_t**)malloc(sizeof(char16_t**)*mHeader->stringCount);
            memset(mCache, 0, sizeof(char16_t**)*mHeader->stringCount);
        } else {
            charSize = sizeof(char16_t);
        }

        mStrings = (const void*)
            (((const uint8_t*)data)+mHeader->stringsStart);
        if (mHeader->stringsStart >= (mHeader->header.size-sizeof(uint16_t))) {
            LOGW("Bad string block: string pool starts at %d, after total size %d\n",
                    (int)mHeader->stringsStart, (int)mHeader->header.size);
            return (mError=BAD_TYPE);
        }
        if (mHeader->styleCount == 0) {
            mStringPoolSize =
                (mHeader->header.size-mHeader->stringsStart)/charSize;
        } else {
            // check invariant: styles starts before end of data
            if (mHeader->stylesStart >= (mHeader->header.size-sizeof(uint16_t))) {
                LOGW("Bad style block: style block starts at %d past data size of %d\n",
                    (int)mHeader->stylesStart, (int)mHeader->header.size);
                return (mError=BAD_TYPE);
            }
            // check invariant: styles follow the strings
            if (mHeader->stylesStart <= mHeader->stringsStart) {
                LOGW("Bad style block: style block starts at %d, before strings at %d\n",
                    (int)mHeader->stylesStart, (int)mHeader->stringsStart);
                return (mError=BAD_TYPE);
            }
            mStringPoolSize =
                (mHeader->stylesStart-mHeader->stringsStart)/charSize;
        }

        // check invariant: stringCount > 0 requires a string pool to exist
        if (mStringPoolSize == 0) {
            LOGW("Bad string block: stringCount is %d but pool size is 0\n", (int)mHeader->stringCount);
            return (mError=BAD_TYPE);
        }

        if (notDeviceEndian) {
            size_t i;
            uint32_t* e = const_cast<uint32_t*>(mEntries);
            for (i=0; i<mHeader->stringCount; i++) {
                e[i] = dtohl(mEntries[i]);
            }
            if (!(mHeader->flags&ResStringPool_header::UTF8_FLAG)) {
                const char16_t* strings = (const char16_t*)mStrings;
                char16_t* s = const_cast<char16_t*>(strings);
                for (i=0; i<mStringPoolSize; i++) {
                    s[i] = dtohs(strings[i]);
                }
            }
        }

        if ((mHeader->flags&ResStringPool_header::UTF8_FLAG &&
                ((uint8_t*)mStrings)[mStringPoolSize-1] != 0) ||
                (!mHeader->flags&ResStringPool_header::UTF8_FLAG &&
                ((char16_t*)mStrings)[mStringPoolSize-1] != 0)) {
            LOGW("Bad string block: last string is not 0-terminated\n");
            return (mError=BAD_TYPE);
        }
    } else {
        mStrings = NULL;
        mStringPoolSize = 0;
    }

    if (mHeader->styleCount > 0) {
        mEntryStyles = mEntries + mHeader->stringCount;
        // invariant: integer overflow in calculating mEntryStyles
        if (mEntryStyles < mEntries) {
            LOGW("Bad string block: integer overflow finding styles\n");
            return (mError=BAD_TYPE);
        }

        if (((const uint8_t*)mEntryStyles-(const uint8_t*)mHeader) > (int)size) {
            LOGW("Bad string block: entry of %d styles extends past data size %d\n",
                    (int)((const uint8_t*)mEntryStyles-(const uint8_t*)mHeader),
                    (int)size);
            return (mError=BAD_TYPE);
        }
        mStyles = (const uint32_t*)
            (((const uint8_t*)data)+mHeader->stylesStart);
        if (mHeader->stylesStart >= mHeader->header.size) {
            LOGW("Bad string block: style pool starts %d, after total size %d\n",
                    (int)mHeader->stylesStart, (int)mHeader->header.size);
            return (mError=BAD_TYPE);
        }
        mStylePoolSize =
            (mHeader->header.size-mHeader->stylesStart)/sizeof(uint32_t);

        if (notDeviceEndian) {
            size_t i;
            uint32_t* e = const_cast<uint32_t*>(mEntryStyles);
            for (i=0; i<mHeader->styleCount; i++) {
                e[i] = dtohl(mEntryStyles[i]);
            }
            uint32_t* s = const_cast<uint32_t*>(mStyles);
            for (i=0; i<mStylePoolSize; i++) {
                s[i] = dtohl(mStyles[i]);
            }
        }

        const ResStringPool_span endSpan = {
            { htodl(ResStringPool_span::END) },
            htodl(ResStringPool_span::END), htodl(ResStringPool_span::END)
        };
        if (memcmp(&mStyles[mStylePoolSize-(sizeof(endSpan)/sizeof(uint32_t))],
                   &endSpan, sizeof(endSpan)) != 0) {
            LOGW("Bad string block: last style is not 0xFFFFFFFF-terminated\n");
            return (mError=BAD_TYPE);
        }
    } else {
        mEntryStyles = NULL;
        mStyles = NULL;
        mStylePoolSize = 0;
    }

    return (mError=NO_ERROR);
}

status_t ResStringPool::getError() const
{
    return mError;
}

void ResStringPool::uninit()
{
    mError = NO_INIT;
    if (mOwnedData) {
        free(mOwnedData);
        mOwnedData = NULL;
    }
    if (mHeader != NULL && mCache != NULL) {
        for (size_t x = 0; x < mHeader->stringCount; x++) {
            if (mCache[x] != NULL) {
                free(mCache[x]);
                mCache[x] = NULL;
            }
        }
        free(mCache);
        mCache = NULL;
    }
}

/**
 * Strings in UTF-16 format have length indicated by a length encoded in the
 * stored data. It is either 1 or 2 characters of length data. This allows a
 * maximum length of 0x7FFFFFF (2147483647 bytes), but if you're storing that
 * much data in a string, you're abusing them.
 *
 * If the high bit is set, then there are two characters or 4 bytes of length
 * data encoded. In that case, drop the high bit of the first character and
 * add it together with the next character.
 */
static inline size_t
decodeLength(const char16_t** str)
{
    size_t len = **str;
    if ((len & 0x8000) != 0) {
        (*str)++;
        len = ((len & 0x7FFF) << 16) | **str;
    }
    (*str)++;
    return len;
}

/**
 * Strings in UTF-8 format have length indicated by a length encoded in the
 * stored data. It is either 1 or 2 characters of length data. This allows a
 * maximum length of 0x7FFF (32767 bytes), but you should consider storing
 * text in another way if you're using that much data in a single string.
 *
 * If the high bit is set, then there are two characters or 2 bytes of length
 * data encoded. In that case, drop the high bit of the first character and
 * add it together with the next character.
 */
static inline size_t
decodeLength(const uint8_t** str)
{
    size_t len = **str;
    if ((len & 0x80) != 0) {
        (*str)++;
        len = ((len & 0x7F) << 8) | **str;
    }
    (*str)++;
    return len;
}

const uint16_t* ResStringPool::stringAt(size_t idx, size_t* u16len) const
{
    if (mError == NO_ERROR && idx < mHeader->stringCount) {
        const bool isUTF8 = (mHeader->flags&ResStringPool_header::UTF8_FLAG) != 0;
        const uint32_t off = mEntries[idx]/(isUTF8?sizeof(char):sizeof(char16_t));
        if (off < (mStringPoolSize-1)) {
            if (!isUTF8) {
                const char16_t* strings = (char16_t*)mStrings;
                const char16_t* str = strings+off;

                *u16len = decodeLength(&str);
                if ((uint32_t)(str+*u16len-strings) < mStringPoolSize) {
                    return str;
                } else {
                    LOGW("Bad string block: string #%d extends to %d, past end at %d\n",
                            (int)idx, (int)(str+*u16len-strings), (int)mStringPoolSize);
                }
            } else {
                const uint8_t* strings = (uint8_t*)mStrings;
                const uint8_t* u8str = strings+off;

                *u16len = decodeLength(&u8str);
                size_t u8len = decodeLength(&u8str);

                // encLen must be less than 0x7FFF due to encoding.
                if ((uint32_t)(u8str+u8len-strings) < mStringPoolSize) {
                    AutoMutex lock(mDecodeLock);

                    if (mCache[idx] != NULL) {
                        return mCache[idx];
                    }

                    ssize_t actualLen = utf8_to_utf16_length(u8str, u8len);
                    if (actualLen < 0 || (size_t)actualLen != *u16len) {
                        LOGW("Bad string block: string #%lld decoded length is not correct "
                                "%lld vs %llu\n",
                                (long long)idx, (long long)actualLen, (long long)*u16len);
                        return NULL;
                    }

                    char16_t *u16str = (char16_t *)calloc(*u16len+1, sizeof(char16_t));
                    if (!u16str) {
                        LOGW("No memory when trying to allocate decode cache for string #%d\n",
                                (int)idx);
                        return NULL;
                    }

                    utf8_to_utf16(u8str, u8len, u16str);
                    mCache[idx] = u16str;
                    return u16str;
                } else {
                    LOGW("Bad string block: string #%lld extends to %lld, past end at %lld\n",
                            (long long)idx, (long long)(u8str+u8len-strings),
                            (long long)mStringPoolSize);
                }
            }
        } else {
            LOGW("Bad string block: string #%d entry is at %d, past end at %d\n",
                    (int)idx, (int)(off*sizeof(uint16_t)),
                    (int)(mStringPoolSize*sizeof(uint16_t)));
        }
    }
    return NULL;
}

const char* ResStringPool::string8At(size_t idx, size_t* outLen) const
{
    if (mError == NO_ERROR && idx < mHeader->stringCount) {
        const bool isUTF8 = (mHeader->flags&ResStringPool_header::UTF8_FLAG) != 0;
        const uint32_t off = mEntries[idx]/(isUTF8?sizeof(char):sizeof(char16_t));
        if (off < (mStringPoolSize-1)) {
            if (isUTF8) {
                const uint8_t* strings = (uint8_t*)mStrings;
                const uint8_t* str = strings+off;
                *outLen = decodeLength(&str);
                size_t encLen = decodeLength(&str);
                if ((uint32_t)(str+encLen-strings) < mStringPoolSize) {
                    return (const char*)str;
                } else {
                    LOGW("Bad string block: string #%d extends to %d, past end at %d\n",
                            (int)idx, (int)(str+encLen-strings), (int)mStringPoolSize);
                }
            }
        } else {
            LOGW("Bad string block: string #%d entry is at %d, past end at %d\n",
                    (int)idx, (int)(off*sizeof(uint16_t)),
                    (int)(mStringPoolSize*sizeof(uint16_t)));
        }
    }
    return NULL;
}

const ResStringPool_span* ResStringPool::styleAt(const ResStringPool_ref& ref) const
{
    return styleAt(ref.index);
}

const ResStringPool_span* ResStringPool::styleAt(size_t idx) const
{
    if (mError == NO_ERROR && idx < mHeader->styleCount) {
        const uint32_t off = (mEntryStyles[idx]/sizeof(uint32_t));
        if (off < mStylePoolSize) {
            return (const ResStringPool_span*)(mStyles+off);
        } else {
            LOGW("Bad string block: style #%d entry is at %d, past end at %d\n",
                    (int)idx, (int)(off*sizeof(uint32_t)),
                    (int)(mStylePoolSize*sizeof(uint32_t)));
        }
    }
    return NULL;
}

ssize_t ResStringPool::indexOfString(const char16_t* str, size_t strLen) const
{
    if (mError != NO_ERROR) {
        return mError;
    }

    size_t len;

    // TODO optimize searching for UTF-8 strings taking into account
    // the cache fill to determine when to convert the searched-for
    // string key to UTF-8.

    if (mHeader->flags&ResStringPool_header::SORTED_FLAG) {
        // Do a binary search for the string...
        ssize_t l = 0;
        ssize_t h = mHeader->stringCount-1;

        ssize_t mid;
        while (l <= h) {
            mid = l + (h - l)/2;
            const char16_t* s = stringAt(mid, &len);
            int c = s ? strzcmp16(s, len, str, strLen) : -1;
            POOL_NOISY(printf("Looking for %s, at %s, cmp=%d, l/mid/h=%d/%d/%d\n",
                         String8(str).string(),
                         String8(s).string(),
                         c, (int)l, (int)mid, (int)h));
            if (c == 0) {
                return mid;
            } else if (c < 0) {
                l = mid + 1;
            } else {
                h = mid - 1;
            }
        }
    } else {
        // It is unusual to get the ID from an unsorted string block...
        // most often this happens because we want to get IDs for style
        // span tags; since those always appear at the end of the string
        // block, start searching at the back.
        for (int i=mHeader->stringCount-1; i>=0; i--) {
            const char16_t* s = stringAt(i, &len);
            POOL_NOISY(printf("Looking for %s, at %s, i=%d\n",
                         String8(str, strLen).string(),
                         String8(s).string(),
                         i));
            if (s && strzcmp16(s, len, str, strLen) == 0) {
                return i;
            }
        }
    }

    return NAME_NOT_FOUND;
}

size_t ResStringPool::size() const
{
    return (mError == NO_ERROR) ? mHeader->stringCount : 0;
}

#ifndef HAVE_ANDROID_OS
bool ResStringPool::isUTF8() const
{
    return (mHeader->flags&ResStringPool_header::UTF8_FLAG)!=0;
}
#endif

// --------------------------------------------------------------------
// --------------------------------------------------------------------
// --------------------------------------------------------------------

ResXMLParser::ResXMLParser(const ResXMLTree& tree)
    : mTree(tree), mEventCode(BAD_DOCUMENT)
{
}

void ResXMLParser::restart()
{
    mCurNode = NULL;
    mEventCode = mTree.mError == NO_ERROR ? START_DOCUMENT : BAD_DOCUMENT;
}
const ResStringPool& ResXMLParser::getStrings() const
{
    return mTree.mStrings;
}

ResXMLParser::event_code_t ResXMLParser::getEventType() const
{
    return mEventCode;
}

ResXMLParser::event_code_t ResXMLParser::next()
{
    if (mEventCode == START_DOCUMENT) {
        mCurNode = mTree.mRootNode;
        mCurExt = mTree.mRootExt;
        return (mEventCode=mTree.mRootCode);
    } else if (mEventCode >= FIRST_CHUNK_CODE) {
        return nextNode();
    }
    return mEventCode;
}

int32_t ResXMLParser::getCommentID() const
{
    return mCurNode != NULL ? dtohl(mCurNode->comment.index) : -1;
}

const uint16_t* ResXMLParser::getComment(size_t* outLen) const
{
    int32_t id = getCommentID();
    return id >= 0 ? mTree.mStrings.stringAt(id, outLen) : NULL;
}

uint32_t ResXMLParser::getLineNumber() const
{
    return mCurNode != NULL ? dtohl(mCurNode->lineNumber) : -1;
}

int32_t ResXMLParser::getTextID() const
{
    if (mEventCode == TEXT) {
        return dtohl(((const ResXMLTree_cdataExt*)mCurExt)->data.index);
    }
    return -1;
}

const uint16_t* ResXMLParser::getText(size_t* outLen) const
{
    int32_t id = getTextID();
    return id >= 0 ? mTree.mStrings.stringAt(id, outLen) : NULL;
}

ssize_t ResXMLParser::getTextValue(Res_value* outValue) const
{
    if (mEventCode == TEXT) {
        outValue->copyFrom_dtoh(((const ResXMLTree_cdataExt*)mCurExt)->typedData);
        return sizeof(Res_value);
    }
    return BAD_TYPE;
}

int32_t ResXMLParser::getNamespacePrefixID() const
{
    if (mEventCode == START_NAMESPACE || mEventCode == END_NAMESPACE) {
        return dtohl(((const ResXMLTree_namespaceExt*)mCurExt)->prefix.index);
    }
    return -1;
}

const uint16_t* ResXMLParser::getNamespacePrefix(size_t* outLen) const
{
    int32_t id = getNamespacePrefixID();
    //printf("prefix=%d  event=%p\n", id, mEventCode);
    return id >= 0 ? mTree.mStrings.stringAt(id, outLen) : NULL;
}

int32_t ResXMLParser::getNamespaceUriID() const
{
    if (mEventCode == START_NAMESPACE || mEventCode == END_NAMESPACE) {
        return dtohl(((const ResXMLTree_namespaceExt*)mCurExt)->uri.index);
    }
    return -1;
}

const uint16_t* ResXMLParser::getNamespaceUri(size_t* outLen) const
{
    int32_t id = getNamespaceUriID();
    //printf("uri=%d  event=%p\n", id, mEventCode);
    return id >= 0 ? mTree.mStrings.stringAt(id, outLen) : NULL;
}

int32_t ResXMLParser::getElementNamespaceID() const
{
    if (mEventCode == START_TAG) {
        return dtohl(((const ResXMLTree_attrExt*)mCurExt)->ns.index);
    }
    if (mEventCode == END_TAG) {
        return dtohl(((const ResXMLTree_endElementExt*)mCurExt)->ns.index);
    }
    return -1;
}

const uint16_t* ResXMLParser::getElementNamespace(size_t* outLen) const
{
    int32_t id = getElementNamespaceID();
    return id >= 0 ? mTree.mStrings.stringAt(id, outLen) : NULL;
}

int32_t ResXMLParser::getElementNameID() const
{
    if (mEventCode == START_TAG) {
        return dtohl(((const ResXMLTree_attrExt*)mCurExt)->name.index);
    }
    if (mEventCode == END_TAG) {
        return dtohl(((const ResXMLTree_endElementExt*)mCurExt)->name.index);
    }
    return -1;
}

const uint16_t* ResXMLParser::getElementName(size_t* outLen) const
{
    int32_t id = getElementNameID();
    return id >= 0 ? mTree.mStrings.stringAt(id, outLen) : NULL;
}

size_t ResXMLParser::getAttributeCount() const
{
    if (mEventCode == START_TAG) {
        return dtohs(((const ResXMLTree_attrExt*)mCurExt)->attributeCount);
    }
    return 0;
}

int32_t ResXMLParser::getAttributeNamespaceID(size_t idx) const
{
    if (mEventCode == START_TAG) {
        const ResXMLTree_attrExt* tag = (const ResXMLTree_attrExt*)mCurExt;
        if (idx < dtohs(tag->attributeCount)) {
            const ResXMLTree_attribute* attr = (const ResXMLTree_attribute*)
                (((const uint8_t*)tag)
                 + dtohs(tag->attributeStart)
                 + (dtohs(tag->attributeSize)*idx));
            return dtohl(attr->ns.index);
        }
    }
    return -2;
}

const uint16_t* ResXMLParser::getAttributeNamespace(size_t idx, size_t* outLen) const
{
    int32_t id = getAttributeNamespaceID(idx);
    //printf("attribute namespace=%d  idx=%d  event=%p\n", id, idx, mEventCode);
    //XML_NOISY(printf("getAttributeNamespace 0x%x=0x%x\n", idx, id));
    return id >= 0 ? mTree.mStrings.stringAt(id, outLen) : NULL;
}

int32_t ResXMLParser::getAttributeNameID(size_t idx) const
{
    if (mEventCode == START_TAG) {
        const ResXMLTree_attrExt* tag = (const ResXMLTree_attrExt*)mCurExt;
        if (idx < dtohs(tag->attributeCount)) {
            const ResXMLTree_attribute* attr = (const ResXMLTree_attribute*)
                (((const uint8_t*)tag)
                 + dtohs(tag->attributeStart)
                 + (dtohs(tag->attributeSize)*idx));
            return dtohl(attr->name.index);
        }
    }
    return -1;
}

const uint16_t* ResXMLParser::getAttributeName(size_t idx, size_t* outLen) const
{
    int32_t id = getAttributeNameID(idx);
    //printf("attribute name=%d  idx=%d  event=%p\n", id, idx, mEventCode);
    //XML_NOISY(printf("getAttributeName 0x%x=0x%x\n", idx, id));
    return id >= 0 ? mTree.mStrings.stringAt(id, outLen) : NULL;
}

uint32_t ResXMLParser::getAttributeNameResID(size_t idx) const
{
    int32_t id = getAttributeNameID(idx);
    if (id >= 0 && (size_t)id < mTree.mNumResIds) {
        return dtohl(mTree.mResIds[id]);
    }
    return 0;
}

int32_t ResXMLParser::getAttributeValueStringID(size_t idx) const
{
    if (mEventCode == START_TAG) {
        const ResXMLTree_attrExt* tag = (const ResXMLTree_attrExt*)mCurExt;
        if (idx < dtohs(tag->attributeCount)) {
            const ResXMLTree_attribute* attr = (const ResXMLTree_attribute*)
                (((const uint8_t*)tag)
                 + dtohs(tag->attributeStart)
                 + (dtohs(tag->attributeSize)*idx));
            return dtohl(attr->rawValue.index);
        }
    }
    return -1;
}

const uint16_t* ResXMLParser::getAttributeStringValue(size_t idx, size_t* outLen) const
{
    int32_t id = getAttributeValueStringID(idx);
    //XML_NOISY(printf("getAttributeValue 0x%x=0x%x\n", idx, id));
    return id >= 0 ? mTree.mStrings.stringAt(id, outLen) : NULL;
}

int32_t ResXMLParser::getAttributeDataType(size_t idx) const
{
    if (mEventCode == START_TAG) {
        const ResXMLTree_attrExt* tag = (const ResXMLTree_attrExt*)mCurExt;
        if (idx < dtohs(tag->attributeCount)) {
            const ResXMLTree_attribute* attr = (const ResXMLTree_attribute*)
                (((const uint8_t*)tag)
                 + dtohs(tag->attributeStart)
                 + (dtohs(tag->attributeSize)*idx));
            return attr->typedValue.dataType;
        }
    }
    return Res_value::TYPE_NULL;
}

int32_t ResXMLParser::getAttributeData(size_t idx) const
{
    if (mEventCode == START_TAG) {
        const ResXMLTree_attrExt* tag = (const ResXMLTree_attrExt*)mCurExt;
        if (idx < dtohs(tag->attributeCount)) {
            const ResXMLTree_attribute* attr = (const ResXMLTree_attribute*)
                (((const uint8_t*)tag)
                 + dtohs(tag->attributeStart)
                 + (dtohs(tag->attributeSize)*idx));
            return dtohl(attr->typedValue.data);
        }
    }
    return 0;
}

ssize_t ResXMLParser::getAttributeValue(size_t idx, Res_value* outValue) const
{
    if (mEventCode == START_TAG) {
        const ResXMLTree_attrExt* tag = (const ResXMLTree_attrExt*)mCurExt;
        if (idx < dtohs(tag->attributeCount)) {
            const ResXMLTree_attribute* attr = (const ResXMLTree_attribute*)
                (((const uint8_t*)tag)
                 + dtohs(tag->attributeStart)
                 + (dtohs(tag->attributeSize)*idx));
            outValue->copyFrom_dtoh(attr->typedValue);
            return sizeof(Res_value);
        }
    }
    return BAD_TYPE;
}

ssize_t ResXMLParser::indexOfAttribute(const char* ns, const char* attr) const
{
    String16 nsStr(ns != NULL ? ns : "");
    String16 attrStr(attr);
    return indexOfAttribute(ns ? nsStr.string() : NULL, ns ? nsStr.size() : 0,
                            attrStr.string(), attrStr.size());
}

ssize_t ResXMLParser::indexOfAttribute(const char16_t* ns, size_t nsLen,
                                       const char16_t* attr, size_t attrLen) const
{
    if (mEventCode == START_TAG) {
        const size_t N = getAttributeCount();
        for (size_t i=0; i<N; i++) {
            size_t curNsLen, curAttrLen;
            const char16_t* curNs = getAttributeNamespace(i, &curNsLen);
            const char16_t* curAttr = getAttributeName(i, &curAttrLen);
            //printf("%d: ns=%p attr=%p curNs=%p curAttr=%p\n",
            //       i, ns, attr, curNs, curAttr);
            //printf(" --> attr=%s, curAttr=%s\n",
            //       String8(attr).string(), String8(curAttr).string());
            if (attr && curAttr && (strzcmp16(attr, attrLen, curAttr, curAttrLen) == 0)) {
                if (ns == NULL) {
                    if (curNs == NULL) return i;
                } else if (curNs != NULL) {
                    //printf(" --> ns=%s, curNs=%s\n",
                    //       String8(ns).string(), String8(curNs).string());
                    if (strzcmp16(ns, nsLen, curNs, curNsLen) == 0) return i;
                }
            }
        }
    }

    return NAME_NOT_FOUND;
}

ssize_t ResXMLParser::indexOfID() const
{
    if (mEventCode == START_TAG) {
        const ssize_t idx = dtohs(((const ResXMLTree_attrExt*)mCurExt)->idIndex);
        if (idx > 0) return (idx-1);
    }
    return NAME_NOT_FOUND;
}

ssize_t ResXMLParser::indexOfClass() const
{
    if (mEventCode == START_TAG) {
        const ssize_t idx = dtohs(((const ResXMLTree_attrExt*)mCurExt)->classIndex);
        if (idx > 0) return (idx-1);
    }
    return NAME_NOT_FOUND;
}

ssize_t ResXMLParser::indexOfStyle() const
{
    if (mEventCode == START_TAG) {
        const ssize_t idx = dtohs(((const ResXMLTree_attrExt*)mCurExt)->styleIndex);
        if (idx > 0) return (idx-1);
    }
    return NAME_NOT_FOUND;
}

ResXMLParser::event_code_t ResXMLParser::nextNode()
{
    if (mEventCode < 0) {
        return mEventCode;
    }

    do {
        const ResXMLTree_node* next = (const ResXMLTree_node*)
            (((const uint8_t*)mCurNode) + dtohl(mCurNode->header.size));
        //LOGW("Next node: prev=%p, next=%p\n", mCurNode, next);
        
        if (((const uint8_t*)next) >= mTree.mDataEnd) {
            mCurNode = NULL;
            return (mEventCode=END_DOCUMENT);
        }

        if (mTree.validateNode(next) != NO_ERROR) {
            mCurNode = NULL;
            return (mEventCode=BAD_DOCUMENT);
        }

        mCurNode = next;
        const uint16_t headerSize = dtohs(next->header.headerSize);
        const uint32_t totalSize = dtohl(next->header.size);
        mCurExt = ((const uint8_t*)next) + headerSize;
        size_t minExtSize = 0;
        event_code_t eventCode = (event_code_t)dtohs(next->header.type);
        switch ((mEventCode=eventCode)) {
            case RES_XML_START_NAMESPACE_TYPE:
            case RES_XML_END_NAMESPACE_TYPE:
                minExtSize = sizeof(ResXMLTree_namespaceExt);
                break;
            case RES_XML_START_ELEMENT_TYPE:
                minExtSize = sizeof(ResXMLTree_attrExt);
                break;
            case RES_XML_END_ELEMENT_TYPE:
                minExtSize = sizeof(ResXMLTree_endElementExt);
                break;
            case RES_XML_CDATA_TYPE:
                minExtSize = sizeof(ResXMLTree_cdataExt);
                break;
            default:
                LOGW("Unknown XML block: header type %d in node at %d\n",
                     (int)dtohs(next->header.type),
                     (int)(((const uint8_t*)next)-((const uint8_t*)mTree.mHeader)));
                continue;
        }
        
        if ((totalSize-headerSize) < minExtSize) {
            LOGW("Bad XML block: header type 0x%x in node at 0x%x has size %d, need %d\n",
                 (int)dtohs(next->header.type),
                 (int)(((const uint8_t*)next)-((const uint8_t*)mTree.mHeader)),
                 (int)(totalSize-headerSize), (int)minExtSize);
            return (mEventCode=BAD_DOCUMENT);
        }
        
        //printf("CurNode=%p, CurExt=%p, headerSize=%d, minExtSize=%d\n",
        //       mCurNode, mCurExt, headerSize, minExtSize);
        
        return eventCode;
    } while (true);
}

void ResXMLParser::getPosition(ResXMLParser::ResXMLPosition* pos) const
{
    pos->eventCode = mEventCode;
    pos->curNode = mCurNode;
    pos->curExt = mCurExt;
}

void ResXMLParser::setPosition(const ResXMLParser::ResXMLPosition& pos)
{
    mEventCode = pos.eventCode;
    mCurNode = pos.curNode;
    mCurExt = pos.curExt;
}


// --------------------------------------------------------------------

static volatile int32_t gCount = 0;

ResXMLTree::ResXMLTree()
    : ResXMLParser(*this)
    , mError(NO_INIT), mOwnedData(NULL)
{
    //LOGI("Creating ResXMLTree %p #%d\n", this, android_atomic_inc(&gCount)+1);
    restart();
}

ResXMLTree::ResXMLTree(const void* data, size_t size, bool copyData)
    : ResXMLParser(*this)
    , mError(NO_INIT), mOwnedData(NULL)
{
    //LOGI("Creating ResXMLTree %p #%d\n", this, android_atomic_inc(&gCount)+1);
    setTo(data, size, copyData);
}

ResXMLTree::~ResXMLTree()
{
    //LOGI("Destroying ResXMLTree in %p #%d\n", this, android_atomic_dec(&gCount)-1);
    uninit();
}

status_t ResXMLTree::setTo(const void* data, size_t size, bool copyData)
{
    uninit();
    mEventCode = START_DOCUMENT;

    if (copyData) {
        mOwnedData = malloc(size);
        if (mOwnedData == NULL) {
            return (mError=NO_MEMORY);
        }
        memcpy(mOwnedData, data, size);
        data = mOwnedData;
    }

    mHeader = (const ResXMLTree_header*)data;
    mSize = dtohl(mHeader->header.size);
    if (dtohs(mHeader->header.headerSize) > mSize || mSize > size) {
        LOGW("Bad XML block: header size %d or total size %d is larger than data size %d\n",
             (int)dtohs(mHeader->header.headerSize),
             (int)dtohl(mHeader->header.size), (int)size);
        mError = BAD_TYPE;
        restart();
        return mError;
    }
    mDataEnd = ((const uint8_t*)mHeader) + mSize;

    mStrings.uninit();
    mRootNode = NULL;
    mResIds = NULL;
    mNumResIds = 0;

    // First look for a couple interesting chunks: the string block
    // and first XML node.
    const ResChunk_header* chunk =
        (const ResChunk_header*)(((const uint8_t*)mHeader) + dtohs(mHeader->header.headerSize));
    const ResChunk_header* lastChunk = chunk;
    while (((const uint8_t*)chunk) < (mDataEnd-sizeof(ResChunk_header)) &&
           ((const uint8_t*)chunk) < (mDataEnd-dtohl(chunk->size))) {
        status_t err = validate_chunk(chunk, sizeof(ResChunk_header), mDataEnd, "XML");
        if (err != NO_ERROR) {
            mError = err;
            goto done;
        }
        const uint16_t type = dtohs(chunk->type);
        const size_t size = dtohl(chunk->size);
        XML_NOISY(printf("Scanning @ %p: type=0x%x, size=0x%x\n",
                     (void*)(((uint32_t)chunk)-((uint32_t)mHeader)), type, size));
        if (type == RES_STRING_POOL_TYPE) {
            mStrings.setTo(chunk, size);
        } else if (type == RES_XML_RESOURCE_MAP_TYPE) {
            mResIds = (const uint32_t*)
                (((const uint8_t*)chunk)+dtohs(chunk->headerSize));
            mNumResIds = (dtohl(chunk->size)-dtohs(chunk->headerSize))/sizeof(uint32_t);
        } else if (type >= RES_XML_FIRST_CHUNK_TYPE
                   && type <= RES_XML_LAST_CHUNK_TYPE) {
            if (validateNode((const ResXMLTree_node*)chunk) != NO_ERROR) {
                mError = BAD_TYPE;
                goto done;
            }
            mCurNode = (const ResXMLTree_node*)lastChunk;
            if (nextNode() == BAD_DOCUMENT) {
                mError = BAD_TYPE;
                goto done;
            }
            mRootNode = mCurNode;
            mRootExt = mCurExt;
            mRootCode = mEventCode;
            break;
        } else {
            XML_NOISY(printf("Skipping unknown chunk!\n"));
        }
        lastChunk = chunk;
        chunk = (const ResChunk_header*)
            (((const uint8_t*)chunk) + size);
    }

    if (mRootNode == NULL) {
        LOGW("Bad XML block: no root element node found\n");
        mError = BAD_TYPE;
        goto done;
    }

    mError = mStrings.getError();

done:
    restart();
    return mError;
}

status_t ResXMLTree::getError() const
{
    return mError;
}

void ResXMLTree::uninit()
{
    mError = NO_INIT;
    mStrings.uninit();
    if (mOwnedData) {
        free(mOwnedData);
        mOwnedData = NULL;
    }
    restart();
}

status_t ResXMLTree::validateNode(const ResXMLTree_node* node) const
{
    const uint16_t eventCode = dtohs(node->header.type);

    status_t err = validate_chunk(
        &node->header, sizeof(ResXMLTree_node),
        mDataEnd, "ResXMLTree_node");

    if (err >= NO_ERROR) {
        // Only perform additional validation on START nodes
        if (eventCode != RES_XML_START_ELEMENT_TYPE) {
            return NO_ERROR;
        }

        const uint16_t headerSize = dtohs(node->header.headerSize);
        const uint32_t size = dtohl(node->header.size);
        const ResXMLTree_attrExt* attrExt = (const ResXMLTree_attrExt*)
            (((const uint8_t*)node) + headerSize);
        // check for sensical values pulled out of the stream so far...
        if ((size >= headerSize + sizeof(ResXMLTree_attrExt))
                && ((void*)attrExt > (void*)node)) {
            const size_t attrSize = ((size_t)dtohs(attrExt->attributeSize))
                * dtohs(attrExt->attributeCount);
            if ((dtohs(attrExt->attributeStart)+attrSize) <= (size-headerSize)) {
                return NO_ERROR;
            }
            LOGW("Bad XML block: node attributes use 0x%x bytes, only have 0x%x bytes\n",
                    (unsigned int)(dtohs(attrExt->attributeStart)+attrSize),
                    (unsigned int)(size-headerSize));
        }
        else {
            LOGW("Bad XML start block: node header size 0x%x, size 0x%x\n",
                (unsigned int)headerSize, (unsigned int)size);
        }
        return BAD_TYPE;
    }

    return err;

#if 0
    const bool isStart = dtohs(node->header.type) == RES_XML_START_ELEMENT_TYPE;

    const uint16_t headerSize = dtohs(node->header.headerSize);
    const uint32_t size = dtohl(node->header.size);

    if (headerSize >= (isStart ? sizeof(ResXMLTree_attrNode) : sizeof(ResXMLTree_node))) {
        if (size >= headerSize) {
            if (((const uint8_t*)node) <= (mDataEnd-size)) {
                if (!isStart) {
                    return NO_ERROR;
                }
                if ((((size_t)dtohs(node->attributeSize))*dtohs(node->attributeCount))
                        <= (size-headerSize)) {
                    return NO_ERROR;
                }
                LOGW("Bad XML block: node attributes use 0x%x bytes, only have 0x%x bytes\n",
                        ((int)dtohs(node->attributeSize))*dtohs(node->attributeCount),
                        (int)(size-headerSize));
                return BAD_TYPE;
            }
            LOGW("Bad XML block: node at 0x%x extends beyond data end 0x%x\n",
                    (int)(((const uint8_t*)node)-((const uint8_t*)mHeader)), (int)mSize);
            return BAD_TYPE;
        }
        LOGW("Bad XML block: node at 0x%x header size 0x%x smaller than total size 0x%x\n",
                (int)(((const uint8_t*)node)-((const uint8_t*)mHeader)),
                (int)headerSize, (int)size);
        return BAD_TYPE;
    }
    LOGW("Bad XML block: node at 0x%x header size 0x%x too small\n",
            (int)(((const uint8_t*)node)-((const uint8_t*)mHeader)),
            (int)headerSize);
    return BAD_TYPE;
#endif
}

// --------------------------------------------------------------------
// --------------------------------------------------------------------
// --------------------------------------------------------------------

struct ResTable::Header
{
    Header(ResTable* _owner) : owner(_owner), ownedData(NULL), header(NULL),
        resourceIDMap(NULL), resourceIDMapSize(0) { }

    ~Header()
    {
        free(resourceIDMap);
    }

    ResTable* const                 owner;
    void*                           ownedData;
    const ResTable_header*          header;
    size_t                          size;
    const uint8_t*                  dataEnd;
    size_t                          index;
    void*                           cookie;

    ResStringPool                   values;
    uint32_t*                       resourceIDMap;
    size_t                          resourceIDMapSize;
};

struct ResTable::Type
{
    Type(const Header* _header, const Package* _package, size_t count)
        : header(_header), package(_package), entryCount(count),
          typeSpec(NULL), typeSpecFlags(NULL) { }
    const Header* const             header;
    const Package* const            package;
    const size_t                    entryCount;
    const ResTable_typeSpec*        typeSpec;
    const uint32_t*                 typeSpecFlags;
    Vector<const ResTable_type*>    configs;
};

struct ResTable::Package
{
    Package(ResTable* _owner, const Header* _header, const ResTable_package* _package)
        : owner(_owner), header(_header), package(_package) { }
    ~Package()
    {
        size_t i = types.size();
        while (i > 0) {
            i--;
            delete types[i];
        }
    }
    
    ResTable* const                 owner;
    const Header* const             header;
    const ResTable_package* const   package;
    Vector<Type*>                   types;

    ResStringPool                   typeStrings;
    ResStringPool                   keyStrings;
    
    const Type* getType(size_t idx) const {
        return idx < types.size() ? types[idx] : NULL;
    }
};

// A group of objects describing a particular resource package.
// The first in 'package' is always the root object (from the resource
// table that defined the package); the ones after are skins on top of it.
struct ResTable::PackageGroup
{
    PackageGroup(ResTable* _owner, const String16& _name, uint32_t _id)
        : owner(_owner), name(_name), id(_id), typeCount(0), bags(NULL) { }
    ~PackageGroup() {
        clearBagCache();
        const size_t N = packages.size();
        for (size_t i=0; i<N; i++) {
            Package* pkg = packages[i];
            if (pkg->owner == owner) {
                delete pkg;
            }
        }
    }

    void clearBagCache() {
        if (bags) {
            TABLE_NOISY(printf("bags=%p\n", bags));
            Package* pkg = packages[0];
            TABLE_NOISY(printf("typeCount=%x\n", typeCount));
            for (size_t i=0; i<typeCount; i++) {
                TABLE_NOISY(printf("type=%d\n", i));
                const Type* type = pkg->getType(i);
                if (type != NULL) {
                    bag_set** typeBags = bags[i];
                    TABLE_NOISY(printf("typeBags=%p\n", typeBags));
                    if (typeBags) {
                        TABLE_NOISY(printf("type->entryCount=%x\n", type->entryCount));
                        const size_t N = type->entryCount;
                        for (size_t j=0; j<N; j++) {
                            if (typeBags[j] && typeBags[j] != (bag_set*)0xFFFFFFFF)
                                free(typeBags[j]);
                        }
                        free(typeBags);
                    }
                }
            }
            free(bags);
            bags = NULL;
        }
    }
    
    ResTable* const                 owner;
    String16 const                  name;
    uint32_t const                  id;
    Vector<Package*>                packages;
    
    // This is for finding typeStrings and other common package stuff.
    Package*                        basePackage;

    // For quick access.
    size_t                          typeCount;
    
    // Computed attribute bags, first indexed by the type and second
    // by the entry in that type.
    bag_set***                      bags;
};

struct ResTable::bag_set
{
    size_t numAttrs;    // number in array
    size_t availAttrs;  // total space in array
    uint32_t typeSpecFlags;
    // Followed by 'numAttr' bag_entry structures.
};

ResTable::Theme::Theme(const ResTable& table)
    : mTable(table)
{
    memset(mPackages, 0, sizeof(mPackages));
}

ResTable::Theme::~Theme()
{
    for (size_t i=0; i<Res_MAXPACKAGE; i++) {
        package_info* pi = mPackages[i];
        if (pi != NULL) {
            free_package(pi);
        }
    }
}

void ResTable::Theme::free_package(package_info* pi)
{
    for (size_t j=0; j<pi->numTypes; j++) {
        theme_entry* te = pi->types[j].entries;
        if (te != NULL) {
            free(te);
        }
    }
    free(pi);
}

ResTable::Theme::package_info* ResTable::Theme::copy_package(package_info* pi)
{
    package_info* newpi = (package_info*)malloc(
        sizeof(package_info) + (pi->numTypes*sizeof(type_info)));
    newpi->numTypes = pi->numTypes;
    for (size_t j=0; j<newpi->numTypes; j++) {
        size_t cnt = pi->types[j].numEntries;
        newpi->types[j].numEntries = cnt;
        theme_entry* te = pi->types[j].entries;
        if (te != NULL) {
            theme_entry* newte = (theme_entry*)malloc(cnt*sizeof(theme_entry));
            newpi->types[j].entries = newte;
            memcpy(newte, te, cnt*sizeof(theme_entry));
        } else {
            newpi->types[j].entries = NULL;
        }
    }
    return newpi;
}

status_t ResTable::Theme::applyStyle(uint32_t resID, bool force)
{
    const bag_entry* bag;
    uint32_t bagTypeSpecFlags = 0;
    mTable.lock();
    const ssize_t N = mTable.getBagLocked(resID, &bag, &bagTypeSpecFlags);
    TABLE_NOISY(LOGV("Applying style 0x%08x to theme %p, count=%d", resID, this, N));
    if (N < 0) {
        mTable.unlock();
        return N;
    }

    uint32_t curPackage = 0xffffffff;
    ssize_t curPackageIndex = 0;
    package_info* curPI = NULL;
    uint32_t curType = 0xffffffff;
    size_t numEntries = 0;
    theme_entry* curEntries = NULL;

    const bag_entry* end = bag + N;
    while (bag < end) {
        const uint32_t attrRes = bag->map.name.ident;
        const uint32_t p = Res_GETPACKAGE(attrRes);
        const uint32_t t = Res_GETTYPE(attrRes);
        const uint32_t e = Res_GETENTRY(attrRes);

        if (curPackage != p) {
            const ssize_t pidx = mTable.getResourcePackageIndex(attrRes);
            if (pidx < 0) {
                LOGE("Style contains key with bad package: 0x%08x\n", attrRes);
                bag++;
                continue;
            }
            curPackage = p;
            curPackageIndex = pidx;
            curPI = mPackages[pidx];
            if (curPI == NULL) {
                PackageGroup* const grp = mTable.mPackageGroups[pidx];
                int cnt = grp->typeCount;
                curPI = (package_info*)malloc(
                    sizeof(package_info) + (cnt*sizeof(type_info)));
                curPI->numTypes = cnt;
                memset(curPI->types, 0, cnt*sizeof(type_info));
                mPackages[pidx] = curPI;
            }
            curType = 0xffffffff;
        }
        if (curType != t) {
            if (t >= curPI->numTypes) {
                LOGE("Style contains key with bad type: 0x%08x\n", attrRes);
                bag++;
                continue;
            }
            curType = t;
            curEntries = curPI->types[t].entries;
            if (curEntries == NULL) {
                PackageGroup* const grp = mTable.mPackageGroups[curPackageIndex];
                const Type* type = grp->packages[0]->getType(t);
                int cnt = type != NULL ? type->entryCount : 0;
                curEntries = (theme_entry*)malloc(cnt*sizeof(theme_entry));
                memset(curEntries, Res_value::TYPE_NULL, cnt*sizeof(theme_entry));
                curPI->types[t].numEntries = cnt;
                curPI->types[t].entries = curEntries;
            }
            numEntries = curPI->types[t].numEntries;
        }
        if (e >= numEntries) {
            LOGE("Style contains key with bad entry: 0x%08x\n", attrRes);
            bag++;
            continue;
        }
        theme_entry* curEntry = curEntries + e;
        TABLE_NOISY(LOGV("Attr 0x%08x: type=0x%x, data=0x%08x; curType=0x%x",
                   attrRes, bag->map.value.dataType, bag->map.value.data,
             curEntry->value.dataType));
        if (force || curEntry->value.dataType == Res_value::TYPE_NULL) {
            curEntry->stringBlock = bag->stringBlock;
            curEntry->typeSpecFlags |= bagTypeSpecFlags;
            curEntry->value = bag->map.value;
        }

        bag++;
    }

    mTable.unlock();

    //LOGI("Applying style 0x%08x (force=%d)  theme %p...\n", resID, force, this);
    //dumpToLog();
    
    return NO_ERROR;
}

status_t ResTable::Theme::setTo(const Theme& other)
{
    //LOGI("Setting theme %p from theme %p...\n", this, &other);
    //dumpToLog();
    //other.dumpToLog();
    
    if (&mTable == &other.mTable) {
        for (size_t i=0; i<Res_MAXPACKAGE; i++) {
            if (mPackages[i] != NULL) {
                free_package(mPackages[i]);
            }
            if (other.mPackages[i] != NULL) {
                mPackages[i] = copy_package(other.mPackages[i]);
            } else {
                mPackages[i] = NULL;
            }
        }
    } else {
        // @todo: need to really implement this, not just copy
        // the system package (which is still wrong because it isn't
        // fixing up resource references).
        for (size_t i=0; i<Res_MAXPACKAGE; i++) {
            if (mPackages[i] != NULL) {
                free_package(mPackages[i]);
            }
            if (i == 0 && other.mPackages[i] != NULL) {
                mPackages[i] = copy_package(other.mPackages[i]);
            } else {
                mPackages[i] = NULL;
            }
        }
    }

    //LOGI("Final theme:");
    //dumpToLog();
    
    return NO_ERROR;
}

ssize_t ResTable::Theme::getAttribute(uint32_t resID, Res_value* outValue,
        uint32_t* outTypeSpecFlags) const
{
    int cnt = 20;

    if (outTypeSpecFlags != NULL) *outTypeSpecFlags = 0;
    
    do {
        const ssize_t p = mTable.getResourcePackageIndex(resID);
        const uint32_t t = Res_GETTYPE(resID);
        const uint32_t e = Res_GETENTRY(resID);

        TABLE_THEME(LOGI("Looking up attr 0x%08x in theme %p", resID, this));

        if (p >= 0) {
            const package_info* const pi = mPackages[p];
            TABLE_THEME(LOGI("Found package: %p", pi));
            if (pi != NULL) {
                TABLE_THEME(LOGI("Desired type index is %ld in avail %d", t, pi->numTypes));
                if (t < pi->numTypes) {
                    const type_info& ti = pi->types[t];
                    TABLE_THEME(LOGI("Desired entry index is %ld in avail %d", e, ti.numEntries));
                    if (e < ti.numEntries) {
                        const theme_entry& te = ti.entries[e];
                        if (outTypeSpecFlags != NULL) {
                            *outTypeSpecFlags |= te.typeSpecFlags;
                        }
                        TABLE_THEME(LOGI("Theme value: type=0x%x, data=0x%08x",
                                te.value.dataType, te.value.data));
                        const uint8_t type = te.value.dataType;
                        if (type == Res_value::TYPE_ATTRIBUTE) {
                            if (cnt > 0) {
                                cnt--;
                                resID = te.value.data;
                                continue;
                            }
                            LOGW("Too many attribute references, stopped at: 0x%08x\n", resID);
                            return BAD_INDEX;
                        } else if (type != Res_value::TYPE_NULL) {
                            *outValue = te.value;
                            return te.stringBlock;
                        }
                        return BAD_INDEX;
                    }
                }
            }
        }
        break;

    } while (true);

    return BAD_INDEX;
}

ssize_t ResTable::Theme::resolveAttributeReference(Res_value* inOutValue,
        ssize_t blockIndex, uint32_t* outLastRef,
        uint32_t* inoutTypeSpecFlags, ResTable_config* inoutConfig) const
{
    //printf("Resolving type=0x%x\n", inOutValue->dataType);
    if (inOutValue->dataType == Res_value::TYPE_ATTRIBUTE) {
        uint32_t newTypeSpecFlags;
        blockIndex = getAttribute(inOutValue->data, inOutValue, &newTypeSpecFlags);
        TABLE_THEME(LOGI("Resolving attr reference: blockIndex=%d, type=0x%x, data=%p\n",
             (int)blockIndex, (int)inOutValue->dataType, (void*)inOutValue->data));
        if (inoutTypeSpecFlags != NULL) *inoutTypeSpecFlags |= newTypeSpecFlags;
        //printf("Retrieved attribute new type=0x%x\n", inOutValue->dataType);
        if (blockIndex < 0) {
            return blockIndex;
        }
    }
    return mTable.resolveReference(inOutValue, blockIndex, outLastRef,
            inoutTypeSpecFlags, inoutConfig);
}

void ResTable::Theme::dumpToLog() const
{
    LOGI("Theme %p:\n", this);
    for (size_t i=0; i<Res_MAXPACKAGE; i++) {
        package_info* pi = mPackages[i];
        if (pi == NULL) continue;
        
        LOGI("  Package #0x%02x:\n", (int)(i+1));
        for (size_t j=0; j<pi->numTypes; j++) {
            type_info& ti = pi->types[j];
            if (ti.numEntries == 0) continue;
            
            LOGI("    Type #0x%02x:\n", (int)(j+1));
            for (size_t k=0; k<ti.numEntries; k++) {
                theme_entry& te = ti.entries[k];
                if (te.value.dataType == Res_value::TYPE_NULL) continue;
                LOGI("      0x%08x: t=0x%x, d=0x%08x (block=%d)\n",
                     (int)Res_MAKEID(i, j, k),
                     te.value.dataType, (int)te.value.data, (int)te.stringBlock);
            }
        }
    }
}

ResTable::ResTable()
    : mError(NO_INIT)
{
    memset(&mParams, 0, sizeof(mParams));
    memset(mPackageMap, 0, sizeof(mPackageMap));
    //LOGI("Creating ResTable %p\n", this);
}

ResTable::ResTable(const void* data, size_t size, void* cookie, bool copyData)
    : mError(NO_INIT)
{
    memset(&mParams, 0, sizeof(mParams));
    memset(mPackageMap, 0, sizeof(mPackageMap));
    add(data, size, cookie, copyData);
    LOG_FATAL_IF(mError != NO_ERROR, "Error parsing resource table");
    //LOGI("Creating ResTable %p\n", this);
}

ResTable::~ResTable()
{
    //LOGI("Destroying ResTable in %p\n", this);
    uninit();
}

inline ssize_t ResTable::getResourcePackageIndex(uint32_t resID) const
{
    return ((ssize_t)mPackageMap[Res_GETPACKAGE(resID)+1])-1;
}

status_t ResTable::add(const void* data, size_t size, void* cookie, bool copyData,
                       const void* idmap)
{
    return add(data, size, cookie, NULL, copyData, reinterpret_cast<const Asset*>(idmap));
}

status_t ResTable::add(Asset* asset, void* cookie, bool copyData, const void* idmap)
{
    const void* data = asset->getBuffer(true);
    if (data == NULL) {
        LOGW("Unable to get buffer of resource asset file");
        return UNKNOWN_ERROR;
    }
    size_t size = (size_t)asset->getLength();
    return add(data, size, cookie, asset, copyData, reinterpret_cast<const Asset*>(idmap));
}

status_t ResTable::add(ResTable* src)
{
    mError = src->mError;
    
    for (size_t i=0; i<src->mHeaders.size(); i++) {
        mHeaders.add(src->mHeaders[i]);
    }
    
    for (size_t i=0; i<src->mPackageGroups.size(); i++) {
        PackageGroup* srcPg = src->mPackageGroups[i];
        PackageGroup* pg = new PackageGroup(this, srcPg->name, srcPg->id);
        for (size_t j=0; j<srcPg->packages.size(); j++) {
            pg->packages.add(srcPg->packages[j]);
        }
        pg->basePackage = srcPg->basePackage;
        pg->typeCount = srcPg->typeCount;
        mPackageGroups.add(pg);
    }
    
    memcpy(mPackageMap, src->mPackageMap, sizeof(mPackageMap));
    
    return mError;
}

status_t ResTable::add(const void* data, size_t size, void* cookie,
                       Asset* asset, bool copyData, const Asset* idmap)
{
    if (!data) return NO_ERROR;
    Header* header = new Header(this);
    header->index = mHeaders.size();
    header->cookie = cookie;
    if (idmap != NULL) {
        const size_t idmap_size = idmap->getLength();
        const void* idmap_data = const_cast<Asset*>(idmap)->getBuffer(true);
        header->resourceIDMap = (uint32_t*)malloc(idmap_size);
        if (header->resourceIDMap == NULL) {
            delete header;
            return (mError = NO_MEMORY);
        }
        memcpy((void*)header->resourceIDMap, idmap_data, idmap_size);
        header->resourceIDMapSize = idmap_size;
    }
    mHeaders.add(header);

    const bool notDeviceEndian = htods(0xf0) != 0xf0;

    LOAD_TABLE_NOISY(
        LOGV("Adding resources to ResTable: data=%p, size=0x%x, cookie=%p, asset=%p, copy=%d "
             "idmap=%p\n", data, size, cookie, asset, copyData, idmap));
    
    if (copyData || notDeviceEndian) {
        header->ownedData = malloc(size);
        if (header->ownedData == NULL) {
            return (mError=NO_MEMORY);
        }
        memcpy(header->ownedData, data, size);
        data = header->ownedData;
    }

    header->header = (const ResTable_header*)data;
    header->size = dtohl(header->header->header.size);
    //LOGI("Got size 0x%x, again size 0x%x, raw size 0x%x\n", header->size,
    //     dtohl(header->header->header.size), header->header->header.size);
    LOAD_TABLE_NOISY(LOGV("Loading ResTable @%p:\n", header->header));
    LOAD_TABLE_NOISY(printHexData(2, header->header, header->size < 256 ? header->size : 256,
                                  16, 16, 0, false, printToLogFunc));
    if (dtohs(header->header->header.headerSize) > header->size
            || header->size > size) {
        LOGW("Bad resource table: header size 0x%x or total size 0x%x is larger than data size 0x%x\n",
             (int)dtohs(header->header->header.headerSize),
             (int)header->size, (int)size);
        return (mError=BAD_TYPE);
    }
    if (((dtohs(header->header->header.headerSize)|header->size)&0x3) != 0) {
        LOGW("Bad resource table: header size 0x%x or total size 0x%x is not on an integer boundary\n",
             (int)dtohs(header->header->header.headerSize),
             (int)header->size);
        return (mError=BAD_TYPE);
    }
    header->dataEnd = ((const uint8_t*)header->header) + header->size;

    // Iterate through all chunks.
    size_t curPackage = 0;

    const ResChunk_header* chunk =
        (const ResChunk_header*)(((const uint8_t*)header->header)
                                 + dtohs(header->header->header.headerSize));
    while (((const uint8_t*)chunk) <= (header->dataEnd-sizeof(ResChunk_header)) &&
           ((const uint8_t*)chunk) <= (header->dataEnd-dtohl(chunk->size))) {
        status_t err = validate_chunk(chunk, sizeof(ResChunk_header), header->dataEnd, "ResTable");
        if (err != NO_ERROR) {
            return (mError=err);
        }
        TABLE_NOISY(LOGV("Chunk: type=0x%x, headerSize=0x%x, size=0x%x, pos=%p\n",
                     dtohs(chunk->type), dtohs(chunk->headerSize), dtohl(chunk->size),
                     (void*)(((const uint8_t*)chunk) - ((const uint8_t*)header->header))));
        const size_t csize = dtohl(chunk->size);
        const uint16_t ctype = dtohs(chunk->type);
        if (ctype == RES_STRING_POOL_TYPE) {
            if (header->values.getError() != NO_ERROR) {
                // Only use the first string chunk; ignore any others that
                // may appear.
                status_t err = header->values.setTo(chunk, csize);
                if (err != NO_ERROR) {
                    return (mError=err);
                }
            } else {
                LOGW("Multiple string chunks found in resource table.");
            }
        } else if (ctype == RES_TABLE_PACKAGE_TYPE) {
            if (curPackage >= dtohl(header->header->packageCount)) {
                LOGW("More package chunks were found than the %d declared in the header.",
                     dtohl(header->header->packageCount));
                return (mError=BAD_TYPE);
            }
            uint32_t idmap_id = 0;
            if (idmap != NULL) {
                uint32_t tmp;
                if (getIdmapPackageId(header->resourceIDMap,
                                      header->resourceIDMapSize,
                                      &tmp) == NO_ERROR) {
                    idmap_id = tmp;
                }
            }
            if (parsePackage((ResTable_package*)chunk, header, idmap_id) != NO_ERROR) {
                return mError;
            }
            curPackage++;
        } else {
            LOGW("Unknown chunk type %p in table at %p.\n",
                 (void*)(int)(ctype),
                 (void*)(((const uint8_t*)chunk) - ((const uint8_t*)header->header)));
        }
        chunk = (const ResChunk_header*)
            (((const uint8_t*)chunk) + csize);
    }

    if (curPackage < dtohl(header->header->packageCount)) {
        LOGW("Fewer package chunks (%d) were found than the %d declared in the header.",
             (int)curPackage, dtohl(header->header->packageCount));
        return (mError=BAD_TYPE);
    }
    mError = header->values.getError();
    if (mError != NO_ERROR) {
        LOGW("No string values found in resource table!");
    }

    TABLE_NOISY(LOGV("Returning from add with mError=%d\n", mError));
    return mError;
}

status_t ResTable::getError() const
{
    return mError;
}

void ResTable::uninit()
{
    mError = NO_INIT;
    size_t N = mPackageGroups.size();
    for (size_t i=0; i<N; i++) {
        PackageGroup* g = mPackageGroups[i];
        delete g;
    }
    N = mHeaders.size();
    for (size_t i=0; i<N; i++) {
        Header* header = mHeaders[i];
        if (header->owner == this) {
            if (header->ownedData) {
                free(header->ownedData);
            }
            delete header;
        }
    }

    mPackageGroups.clear();
    mHeaders.clear();
}

bool ResTable::getResourceName(uint32_t resID, resource_name* outName) const
{
    if (mError != NO_ERROR) {
        return false;
    }

    const ssize_t p = getResourcePackageIndex(resID);
    const int t = Res_GETTYPE(resID);
    const int e = Res_GETENTRY(resID);

    if (p < 0) {
        if (Res_GETPACKAGE(resID)+1 == 0) {
            LOGW("No package identifier when getting name for resource number 0x%08x", resID);
        } else {
            LOGW("No known package when getting name for resource number 0x%08x", resID);
        }
        return false;
    }
    if (t < 0) {
        LOGW("No type identifier when getting name for resource number 0x%08x", resID);
        return false;
    }

    const PackageGroup* const grp = mPackageGroups[p];
    if (grp == NULL) {
        LOGW("Bad identifier when getting name for resource number 0x%08x", resID);
        return false;
    }
    if (grp->packages.size() > 0) {
        const Package* const package = grp->packages[0];

        const ResTable_type* type;
        const ResTable_entry* entry;
        ssize_t offset = getEntry(package, t, e, NULL, &type, &entry, NULL);
        if (offset <= 0) {
            return false;
        }

        outName->package = grp->name.string();
        outName->packageLen = grp->name.size();
        outName->type = grp->basePackage->typeStrings.stringAt(t, &outName->typeLen);
        outName->name = grp->basePackage->keyStrings.stringAt(
            dtohl(entry->key.index), &outName->nameLen);

        // If we have a bad index for some reason, we should abort.
        if (outName->type == NULL || outName->name == NULL) {
            return false;
        }

        return true;
    }

    return false;
}

ssize_t ResTable::getResource(uint32_t resID, Res_value* outValue, bool mayBeBag, uint16_t density,
        uint32_t* outSpecFlags, ResTable_config* outConfig) const
{
    if (mError != NO_ERROR) {
        return mError;
    }

    const ssize_t p = getResourcePackageIndex(resID);
    const int t = Res_GETTYPE(resID);
    const int e = Res_GETENTRY(resID);

    if (p < 0) {
        if (Res_GETPACKAGE(resID)+1 == 0) {
            LOGW("No package identifier when getting value for resource number 0x%08x", resID);
        } else {
            LOGW("No known package when getting value for resource number 0x%08x", resID);
        }
        return BAD_INDEX;
    }
    if (t < 0) {
        LOGW("No type identifier when getting value for resource number 0x%08x", resID);
        return BAD_INDEX;
    }

    const Res_value* bestValue = NULL;
    const Package* bestPackage = NULL;
    ResTable_config bestItem;
    memset(&bestItem, 0, sizeof(bestItem)); // make the compiler shut up

    if (outSpecFlags != NULL) *outSpecFlags = 0;

    // Look through all resource packages, starting with the most
    // recently added.
    const PackageGroup* const grp = mPackageGroups[p];
    if (grp == NULL) {
        LOGW("Bad identifier when getting value for resource number 0x%08x", resID);
        return BAD_INDEX;
    }

    // Allow overriding density
    const ResTable_config* desiredConfig = &mParams;
    ResTable_config* overrideConfig = NULL;
    if (density > 0) {
        overrideConfig = (ResTable_config*) malloc(sizeof(ResTable_config));
        if (overrideConfig == NULL) {
            LOGE("Couldn't malloc ResTable_config for overrides: %s", strerror(errno));
            return BAD_INDEX;
        }
        memcpy(overrideConfig, &mParams, sizeof(ResTable_config));
        overrideConfig->density = density;
        desiredConfig = overrideConfig;
    }

    ssize_t rc = BAD_VALUE;
    size_t ip = grp->packages.size();
    while (ip > 0) {
        ip--;
        int T = t;
        int E = e;

        const Package* const package = grp->packages[ip];
        if (package->header->resourceIDMap) {
            uint32_t overlayResID = 0x0;
            status_t retval = idmapLookup(package->header->resourceIDMap,
                                          package->header->resourceIDMapSize,
                                          resID, &overlayResID);
            if (retval == NO_ERROR && overlayResID != 0x0) {
                // for this loop iteration, this is the type and entry we really want
                LOGV("resource map 0x%08x -> 0x%08x\n", resID, overlayResID);
                T = Res_GETTYPE(overlayResID);
                E = Res_GETENTRY(overlayResID);
            } else {
                // resource not present in overlay package, continue with the next package
                continue;
            }
        }

        const ResTable_type* type;
        const ResTable_entry* entry;
        const Type* typeClass;
<<<<<<< HEAD
        ssize_t offset = getEntry(package, t, e, desiredConfig, &type, &entry, &typeClass);
=======
        ssize_t offset = getEntry(package, T, E, &mParams, &type, &entry, &typeClass);
>>>>>>> 87b3c0dc
        if (offset <= 0) {
            // No {entry, appropriate config} pair found in package. If this
            // package is an overlay package (ip != 0), this simply means the
            // overlay package did not specify a default.
            // Non-overlay packages are still required to provide a default.
            if (offset < 0 && ip == 0) {
                LOGW("Failure getting entry for 0x%08x (t=%d e=%d) in package %zd (error %d)\n",
<<<<<<< HEAD
                        resID, t, e, ip, (int)offset);
                rc = offset;
                goto out;
=======
                        resID, T, E, ip, (int)offset);
                return offset;
>>>>>>> 87b3c0dc
            }
            continue;
        }

        if ((dtohs(entry->flags)&entry->FLAG_COMPLEX) != 0) {
            if (!mayBeBag) {
                LOGW("Requesting resource %p failed because it is complex\n",
                     (void*)resID);
            }
            continue;
        }

        TABLE_NOISY(aout << "Resource type data: "
              << HexDump(type, dtohl(type->header.size)) << endl);

        if ((size_t)offset > (dtohl(type->header.size)-sizeof(Res_value))) {
            LOGW("ResTable_item at %d is beyond type chunk data %d",
                 (int)offset, dtohl(type->header.size));
            rc = BAD_TYPE;
            goto out;
        }

        const Res_value* item =
            (const Res_value*)(((const uint8_t*)type) + offset);
        ResTable_config thisConfig;
        thisConfig.copyFromDtoH(type->config);

        if (outSpecFlags != NULL) {
            if (typeClass->typeSpecFlags != NULL) {
                *outSpecFlags |= dtohl(typeClass->typeSpecFlags[E]);
            } else {
                *outSpecFlags = -1;
            }
        }

        if (bestPackage != NULL &&
            (bestItem.isMoreSpecificThan(thisConfig) || bestItem.diff(thisConfig) == 0)) {
            // Discard thisConfig not only if bestItem is more specific, but also if the two configs
            // are identical (diff == 0), or overlay packages will not take effect.
            continue;
        }
        
        bestItem = thisConfig;
        bestValue = item;
        bestPackage = package;
    }

    TABLE_NOISY(printf("Found result: package %p\n", bestPackage));

    if (bestValue) {
        outValue->size = dtohs(bestValue->size);
        outValue->res0 = bestValue->res0;
        outValue->dataType = bestValue->dataType;
        outValue->data = dtohl(bestValue->data);
        if (outConfig != NULL) {
            *outConfig = bestItem;
        }
        TABLE_NOISY(size_t len;
              printf("Found value: pkg=%d, type=%d, str=%s, int=%d\n",
                     bestPackage->header->index,
                     outValue->dataType,
                     outValue->dataType == bestValue->TYPE_STRING
                     ? String8(bestPackage->header->values.stringAt(
                         outValue->data, &len)).string()
                     : "",
                     outValue->data));
        rc = bestPackage->header->index;
        goto out;
    }

out:
    if (overrideConfig != NULL) {
        free(overrideConfig);
    }

    return rc;
}

ssize_t ResTable::resolveReference(Res_value* value, ssize_t blockIndex,
        uint32_t* outLastRef, uint32_t* inoutTypeSpecFlags,
        ResTable_config* outConfig) const
{
    int count=0;
    while (blockIndex >= 0 && value->dataType == value->TYPE_REFERENCE
           && value->data != 0 && count < 20) {
        if (outLastRef) *outLastRef = value->data;
        uint32_t lastRef = value->data;
        uint32_t newFlags = 0;
        const ssize_t newIndex = getResource(value->data, value, true, 0, &newFlags,
                outConfig);
        if (newIndex == BAD_INDEX) {
            return BAD_INDEX;
        }
        TABLE_THEME(LOGI("Resolving reference %p: newIndex=%d, type=0x%x, data=%p\n",
             (void*)lastRef, (int)newIndex, (int)value->dataType, (void*)value->data));
        //printf("Getting reference 0x%08x: newIndex=%d\n", value->data, newIndex);
        if (inoutTypeSpecFlags != NULL) *inoutTypeSpecFlags |= newFlags;
        if (newIndex < 0) {
            // This can fail if the resource being referenced is a style...
            // in this case, just return the reference, and expect the
            // caller to deal with.
            return blockIndex;
        }
        blockIndex = newIndex;
        count++;
    }
    return blockIndex;
}

const char16_t* ResTable::valueToString(
    const Res_value* value, size_t stringBlock,
    char16_t tmpBuffer[TMP_BUFFER_SIZE], size_t* outLen)
{
    if (!value) {
        return NULL;
    }
    if (value->dataType == value->TYPE_STRING) {
        return getTableStringBlock(stringBlock)->stringAt(value->data, outLen);
    }
    // XXX do int to string conversions.
    return NULL;
}

ssize_t ResTable::lockBag(uint32_t resID, const bag_entry** outBag) const
{
    mLock.lock();
    ssize_t err = getBagLocked(resID, outBag);
    if (err < NO_ERROR) {
        //printf("*** get failed!  unlocking\n");
        mLock.unlock();
    }
    return err;
}

void ResTable::unlockBag(const bag_entry* bag) const
{
    //printf("<<< unlockBag %p\n", this);
    mLock.unlock();
}

void ResTable::lock() const
{
    mLock.lock();
}

void ResTable::unlock() const
{
    mLock.unlock();
}

ssize_t ResTable::getBagLocked(uint32_t resID, const bag_entry** outBag,
        uint32_t* outTypeSpecFlags) const
{
    if (mError != NO_ERROR) {
        return mError;
    }

    const ssize_t p = getResourcePackageIndex(resID);
    const int t = Res_GETTYPE(resID);
    const int e = Res_GETENTRY(resID);

    if (p < 0) {
        LOGW("Invalid package identifier when getting bag for resource number 0x%08x", resID);
        return BAD_INDEX;
    }
    if (t < 0) {
        LOGW("No type identifier when getting bag for resource number 0x%08x", resID);
        return BAD_INDEX;
    }

    //printf("Get bag: id=0x%08x, p=%d, t=%d\n", resID, p, t);
    PackageGroup* const grp = mPackageGroups[p];
    if (grp == NULL) {
        LOGW("Bad identifier when getting bag for resource number 0x%08x", resID);
        return false;
    }

    if (t >= (int)grp->typeCount) {
        LOGW("Type identifier 0x%x is larger than type count 0x%x",
             t+1, (int)grp->typeCount);
        return BAD_INDEX;
    }

    const Package* const basePackage = grp->packages[0];

    const Type* const typeConfigs = basePackage->getType(t);

    const size_t NENTRY = typeConfigs->entryCount;
    if (e >= (int)NENTRY) {
        LOGW("Entry identifier 0x%x is larger than entry count 0x%x",
             e, (int)typeConfigs->entryCount);
        return BAD_INDEX;
    }

    // First see if we've already computed this bag...
    if (grp->bags) {
        bag_set** typeSet = grp->bags[t];
        if (typeSet) {
            bag_set* set = typeSet[e];
            if (set) {
                if (set != (bag_set*)0xFFFFFFFF) {
                    if (outTypeSpecFlags != NULL) {
                        *outTypeSpecFlags = set->typeSpecFlags;
                    }
                    *outBag = (bag_entry*)(set+1);
                    //LOGI("Found existing bag for: %p\n", (void*)resID);
                    return set->numAttrs;
                }
                LOGW("Attempt to retrieve bag 0x%08x which is invalid or in a cycle.",
                     resID);
                return BAD_INDEX;
            }
        }
    }

    // Bag not found, we need to compute it!
    if (!grp->bags) {
        grp->bags = (bag_set***)malloc(sizeof(bag_set*)*grp->typeCount);
        if (!grp->bags) return NO_MEMORY;
        memset(grp->bags, 0, sizeof(bag_set*)*grp->typeCount);
    }

    bag_set** typeSet = grp->bags[t];
    if (!typeSet) {
        typeSet = (bag_set**)malloc(sizeof(bag_set*)*NENTRY);
        if (!typeSet) return NO_MEMORY;
        memset(typeSet, 0, sizeof(bag_set*)*NENTRY);
        grp->bags[t] = typeSet;
    }

    // Mark that we are currently working on this one.
    typeSet[e] = (bag_set*)0xFFFFFFFF;

    // This is what we are building.
    bag_set* set = NULL;

    TABLE_NOISY(LOGI("Building bag: %p\n", (void*)resID));
    
    ResTable_config bestConfig;
    memset(&bestConfig, 0, sizeof(bestConfig));

    // Now collect all bag attributes from all packages.
    size_t ip = grp->packages.size();
    while (ip > 0) {
        ip--;
        int T = t;
        int E = e;

        const Package* const package = grp->packages[ip];
        if (package->header->resourceIDMap) {
            uint32_t overlayResID = 0x0;
            status_t retval = idmapLookup(package->header->resourceIDMap,
                                          package->header->resourceIDMapSize,
                                          resID, &overlayResID);
            if (retval == NO_ERROR && overlayResID != 0x0) {
                // for this loop iteration, this is the type and entry we really want
                LOGV("resource map 0x%08x -> 0x%08x\n", resID, overlayResID);
                T = Res_GETTYPE(overlayResID);
                E = Res_GETENTRY(overlayResID);
            } else {
                // resource not present in overlay package, continue with the next package
                continue;
            }
        }

        const ResTable_type* type;
        const ResTable_entry* entry;
        const Type* typeClass;
        LOGV("Getting entry pkg=%p, t=%d, e=%d\n", package, T, E);
        ssize_t offset = getEntry(package, T, E, &mParams, &type, &entry, &typeClass);
        LOGV("Resulting offset=%d\n", offset);
        if (offset <= 0) {
            // No {entry, appropriate config} pair found in package. If this
            // package is an overlay package (ip != 0), this simply means the
            // overlay package did not specify a default.
            // Non-overlay packages are still required to provide a default.
            if (offset < 0 && ip == 0) {
                if (set) free(set);
                return offset;
            }
            continue;
        }

        if ((dtohs(entry->flags)&entry->FLAG_COMPLEX) == 0) {
            LOGW("Skipping entry %p in package table %d because it is not complex!\n",
                 (void*)resID, (int)ip);
            continue;
        }

        if (set != NULL && !type->config.isBetterThan(bestConfig, NULL)) {
            continue;
        }
        bestConfig = type->config;
        if (set) {
            free(set);
            set = NULL;
        }

        const uint16_t entrySize = dtohs(entry->size);
        const uint32_t parent = entrySize >= sizeof(ResTable_map_entry)
            ? dtohl(((const ResTable_map_entry*)entry)->parent.ident) : 0;
        const uint32_t count = entrySize >= sizeof(ResTable_map_entry)
            ? dtohl(((const ResTable_map_entry*)entry)->count) : 0;
        
        size_t N = count;

        TABLE_NOISY(LOGI("Found map: size=%p parent=%p count=%d\n",
                         entrySize, parent, count));

        // If this map inherits from another, we need to start
        // with its parent's values.  Otherwise start out empty.
        TABLE_NOISY(printf("Creating new bag, entrySize=0x%08x, parent=0x%08x\n",
                           entrySize, parent));
        if (parent) {
            const bag_entry* parentBag;
            uint32_t parentTypeSpecFlags = 0;
            const ssize_t NP = getBagLocked(parent, &parentBag, &parentTypeSpecFlags);
            const size_t NT = ((NP >= 0) ? NP : 0) + N;
            set = (bag_set*)malloc(sizeof(bag_set)+sizeof(bag_entry)*NT);
            if (set == NULL) {
                return NO_MEMORY;
            }
            if (NP > 0) {
                memcpy(set+1, parentBag, NP*sizeof(bag_entry));
                set->numAttrs = NP;
                TABLE_NOISY(LOGI("Initialized new bag with %d inherited attributes.\n", NP));
            } else {
                TABLE_NOISY(LOGI("Initialized new bag with no inherited attributes.\n"));
                set->numAttrs = 0;
            }
            set->availAttrs = NT;
            set->typeSpecFlags = parentTypeSpecFlags;
        } else {
            set = (bag_set*)malloc(sizeof(bag_set)+sizeof(bag_entry)*N);
            if (set == NULL) {
                return NO_MEMORY;
            }
            set->numAttrs = 0;
            set->availAttrs = N;
            set->typeSpecFlags = 0;
        }

        if (typeClass->typeSpecFlags != NULL) {
            set->typeSpecFlags |= dtohl(typeClass->typeSpecFlags[E]);
        } else {
            set->typeSpecFlags = -1;
        }
        
        // Now merge in the new attributes...
        ssize_t curOff = offset;
        const ResTable_map* map;
        bag_entry* entries = (bag_entry*)(set+1);
        size_t curEntry = 0;
        uint32_t pos = 0;
        TABLE_NOISY(LOGI("Starting with set %p, entries=%p, avail=%d\n",
                     set, entries, set->availAttrs));
        while (pos < count) {
            TABLE_NOISY(printf("Now at %p\n", (void*)curOff));

            if ((size_t)curOff > (dtohl(type->header.size)-sizeof(ResTable_map))) {
                LOGW("ResTable_map at %d is beyond type chunk data %d",
                     (int)curOff, dtohl(type->header.size));
                return BAD_TYPE;
            }
            map = (const ResTable_map*)(((const uint8_t*)type) + curOff);
            N++;

            const uint32_t newName = htodl(map->name.ident);
            bool isInside;
            uint32_t oldName = 0;
            while ((isInside=(curEntry < set->numAttrs))
                    && (oldName=entries[curEntry].map.name.ident) < newName) {
                TABLE_NOISY(printf("#%d: Keeping existing attribute: 0x%08x\n",
                             curEntry, entries[curEntry].map.name.ident));
                curEntry++;
            }

            if ((!isInside) || oldName != newName) {
                // This is a new attribute...  figure out what to do with it.
                if (set->numAttrs >= set->availAttrs) {
                    // Need to alloc more memory...
                    const size_t newAvail = set->availAttrs+N;
                    set = (bag_set*)realloc(set,
                                            sizeof(bag_set)
                                            + sizeof(bag_entry)*newAvail);
                    if (set == NULL) {
                        return NO_MEMORY;
                    }
                    set->availAttrs = newAvail;
                    entries = (bag_entry*)(set+1);
                    TABLE_NOISY(printf("Reallocated set %p, entries=%p, avail=%d\n",
                                 set, entries, set->availAttrs));
                }
                if (isInside) {
                    // Going in the middle, need to make space.
                    memmove(entries+curEntry+1, entries+curEntry,
                            sizeof(bag_entry)*(set->numAttrs-curEntry));
                    set->numAttrs++;
                }
                TABLE_NOISY(printf("#%d: Inserting new attribute: 0x%08x\n",
                             curEntry, newName));
            } else {
                TABLE_NOISY(printf("#%d: Replacing existing attribute: 0x%08x\n",
                             curEntry, oldName));
            }

            bag_entry* cur = entries+curEntry;

            cur->stringBlock = package->header->index;
            cur->map.name.ident = newName;
            cur->map.value.copyFrom_dtoh(map->value);
            TABLE_NOISY(printf("Setting entry #%d %p: block=%d, name=0x%08x, type=%d, data=0x%08x\n",
                         curEntry, cur, cur->stringBlock, cur->map.name.ident,
                         cur->map.value.dataType, cur->map.value.data));

            // On to the next!
            curEntry++;
            pos++;
            const size_t size = dtohs(map->value.size);
            curOff += size + sizeof(*map)-sizeof(map->value);
        };
        if (curEntry > set->numAttrs) {
            set->numAttrs = curEntry;
        }
    }

    // And this is it...
    typeSet[e] = set;
    if (set) {
        if (outTypeSpecFlags != NULL) {
            *outTypeSpecFlags = set->typeSpecFlags;
        }
        *outBag = (bag_entry*)(set+1);
        TABLE_NOISY(LOGI("Returning %d attrs\n", set->numAttrs));
        return set->numAttrs;
    }
    return BAD_INDEX;
}

void ResTable::setParameters(const ResTable_config* params)
{
    mLock.lock();
    TABLE_GETENTRY(LOGI("Setting parameters: imsi:%d/%d lang:%c%c cnt:%c%c "
                        "orien:%d touch:%d density:%d key:%d inp:%d nav:%d w:%d h:%d\n",
                       params->mcc, params->mnc,
                       params->language[0] ? params->language[0] : '-',
                       params->language[1] ? params->language[1] : '-',
                       params->country[0] ? params->country[0] : '-',
                       params->country[1] ? params->country[1] : '-',
                       params->orientation,
                       params->touchscreen,
                       params->density,
                       params->keyboard,
                       params->inputFlags,
                       params->navigation,
                       params->screenWidth,
                       params->screenHeight));
    mParams = *params;
    for (size_t i=0; i<mPackageGroups.size(); i++) {
        TABLE_NOISY(LOGI("CLEARING BAGS FOR GROUP %d!", i));
        mPackageGroups[i]->clearBagCache();
    }
    mLock.unlock();
}

void ResTable::getParameters(ResTable_config* params) const
{
    mLock.lock();
    *params = mParams;
    mLock.unlock();
}

struct id_name_map {
    uint32_t id;
    size_t len;
    char16_t name[6];
};

const static id_name_map ID_NAMES[] = {
    { ResTable_map::ATTR_TYPE,  5, { '^', 't', 'y', 'p', 'e' } },
    { ResTable_map::ATTR_L10N,  5, { '^', 'l', '1', '0', 'n' } },
    { ResTable_map::ATTR_MIN,   4, { '^', 'm', 'i', 'n' } },
    { ResTable_map::ATTR_MAX,   4, { '^', 'm', 'a', 'x' } },
    { ResTable_map::ATTR_OTHER, 6, { '^', 'o', 't', 'h', 'e', 'r' } },
    { ResTable_map::ATTR_ZERO,  5, { '^', 'z', 'e', 'r', 'o' } },
    { ResTable_map::ATTR_ONE,   4, { '^', 'o', 'n', 'e' } },
    { ResTable_map::ATTR_TWO,   4, { '^', 't', 'w', 'o' } },
    { ResTable_map::ATTR_FEW,   4, { '^', 'f', 'e', 'w' } },
    { ResTable_map::ATTR_MANY,  5, { '^', 'm', 'a', 'n', 'y' } },
};

uint32_t ResTable::identifierForName(const char16_t* name, size_t nameLen,
                                     const char16_t* type, size_t typeLen,
                                     const char16_t* package,
                                     size_t packageLen,
                                     uint32_t* outTypeSpecFlags) const
{
    TABLE_SUPER_NOISY(printf("Identifier for name: error=%d\n", mError));

    // Check for internal resource identifier as the very first thing, so
    // that we will always find them even when there are no resources.
    if (name[0] == '^') {
        const int N = (sizeof(ID_NAMES)/sizeof(ID_NAMES[0]));
        size_t len;
        for (int i=0; i<N; i++) {
            const id_name_map* m = ID_NAMES + i;
            len = m->len;
            if (len != nameLen) {
                continue;
            }
            for (size_t j=1; j<len; j++) {
                if (m->name[j] != name[j]) {
                    goto nope;
                }
            }
            return m->id;
nope:
            ;
        }
        if (nameLen > 7) {
            if (name[1] == 'i' && name[2] == 'n'
                && name[3] == 'd' && name[4] == 'e' && name[5] == 'x'
                && name[6] == '_') {
                int index = atoi(String8(name + 7, nameLen - 7).string());
                if (Res_CHECKID(index)) {
                    LOGW("Array resource index: %d is too large.",
                         index);
                    return 0;
                }
                return  Res_MAKEARRAY(index);
            }
        }
        return 0;
    }

    if (mError != NO_ERROR) {
        return 0;
    }

    // Figure out the package and type we are looking in...

    const char16_t* packageEnd = NULL;
    const char16_t* typeEnd = NULL;
    const char16_t* const nameEnd = name+nameLen;
    const char16_t* p = name;
    while (p < nameEnd) {
        if (*p == ':') packageEnd = p;
        else if (*p == '/') typeEnd = p;
        p++;
    }
    if (*name == '@') name++;
    if (name >= nameEnd) {
        return 0;
    }

    if (packageEnd) {
        package = name;
        packageLen = packageEnd-name;
        name = packageEnd+1;
    } else if (!package) {
        return 0;
    }

    if (typeEnd) {
        type = name;
        typeLen = typeEnd-name;
        name = typeEnd+1;
    } else if (!type) {
        return 0;
    }

    if (name >= nameEnd) {
        return 0;
    }
    nameLen = nameEnd-name;

    TABLE_NOISY(printf("Looking for identifier: type=%s, name=%s, package=%s\n",
                 String8(type, typeLen).string(),
                 String8(name, nameLen).string(),
                 String8(package, packageLen).string()));

    const size_t NG = mPackageGroups.size();
    for (size_t ig=0; ig<NG; ig++) {
        const PackageGroup* group = mPackageGroups[ig];

        if (strzcmp16(package, packageLen,
                      group->name.string(), group->name.size())) {
            TABLE_NOISY(printf("Skipping package group: %s\n", String8(group->name).string()));
            continue;
        }

        const ssize_t ti = group->basePackage->typeStrings.indexOfString(type, typeLen);
        if (ti < 0) {
            TABLE_NOISY(printf("Type not found in package %s\n", String8(group->name).string()));
            continue;
        }

        const ssize_t ei = group->basePackage->keyStrings.indexOfString(name, nameLen);
        if (ei < 0) {
            TABLE_NOISY(printf("Name not found in package %s\n", String8(group->name).string()));
            continue;
        }

        TABLE_NOISY(printf("Search indices: type=%d, name=%d\n", ti, ei));

        const Type* const typeConfigs = group->packages[0]->getType(ti);
        if (typeConfigs == NULL || typeConfigs->configs.size() <= 0) {
            TABLE_NOISY(printf("Expected type structure not found in package %s for idnex %d\n",
                               String8(group->name).string(), ti));
        }
        
        size_t NTC = typeConfigs->configs.size();
        for (size_t tci=0; tci<NTC; tci++) {
            const ResTable_type* const ty = typeConfigs->configs[tci];
            const uint32_t typeOffset = dtohl(ty->entriesStart);

            const uint8_t* const end = ((const uint8_t*)ty) + dtohl(ty->header.size);
            const uint32_t* const eindex = (const uint32_t*)
                (((const uint8_t*)ty) + dtohs(ty->header.headerSize));

            const size_t NE = dtohl(ty->entryCount);
            for (size_t i=0; i<NE; i++) {
                uint32_t offset = dtohl(eindex[i]);
                if (offset == ResTable_type::NO_ENTRY) {
                    continue;
                }
                
                offset += typeOffset;
                
                if (offset > (dtohl(ty->header.size)-sizeof(ResTable_entry))) {
                    LOGW("ResTable_entry at %d is beyond type chunk data %d",
                         offset, dtohl(ty->header.size));
                    return 0;
                }
                if ((offset&0x3) != 0) {
                    LOGW("ResTable_entry at %d (pkg=%d type=%d ent=%d) is not on an integer boundary when looking for %s:%s/%s",
                         (int)offset, (int)group->id, (int)ti+1, (int)i,
                         String8(package, packageLen).string(),
                         String8(type, typeLen).string(),
                         String8(name, nameLen).string());
                    return 0;
                }
                
                const ResTable_entry* const entry = (const ResTable_entry*)
                    (((const uint8_t*)ty) + offset);
                if (dtohs(entry->size) < sizeof(*entry)) {
                    LOGW("ResTable_entry size %d is too small", dtohs(entry->size));
                    return BAD_TYPE;
                }

                TABLE_SUPER_NOISY(printf("Looking at entry #%d: want str %d, have %d\n",
                                         i, ei, dtohl(entry->key.index)));
                if (dtohl(entry->key.index) == (size_t)ei) {
                    if (outTypeSpecFlags) {
                        *outTypeSpecFlags = typeConfigs->typeSpecFlags[i];
                    }
                    return Res_MAKEID(group->id-1, ti, i);
                }
            }
        }
    }

    return 0;
}

bool ResTable::expandResourceRef(const uint16_t* refStr, size_t refLen,
                                 String16* outPackage,
                                 String16* outType,
                                 String16* outName,
                                 const String16* defType,
                                 const String16* defPackage,
                                 const char** outErrorMsg)
{
    const char16_t* packageEnd = NULL;
    const char16_t* typeEnd = NULL;
    const char16_t* p = refStr;
    const char16_t* const end = p + refLen;
    while (p < end) {
        if (*p == ':') packageEnd = p;
        else if (*p == '/') {
            typeEnd = p;
            break;
        }
        p++;
    }
    p = refStr;
    if (*p == '@') p++;

    if (packageEnd) {
        *outPackage = String16(p, packageEnd-p);
        p = packageEnd+1;
    } else {
        if (!defPackage) {
            if (outErrorMsg) {
                *outErrorMsg = "No resource package specified";
            }
            return false;
        }
        *outPackage = *defPackage;
    }
    if (typeEnd) {
        *outType = String16(p, typeEnd-p);
        p = typeEnd+1;
    } else {
        if (!defType) {
            if (outErrorMsg) {
                *outErrorMsg = "No resource type specified";
            }
            return false;
        }
        *outType = *defType;
    }
    *outName = String16(p, end-p);
    if(**outPackage == 0) {
        if(outErrorMsg) {
            *outErrorMsg = "Resource package cannot be an empty string";
        }
        return false;
    }
    if(**outType == 0) {
        if(outErrorMsg) {
            *outErrorMsg = "Resource type cannot be an empty string";
        }
        return false;
    }
    if(**outName == 0) {
        if(outErrorMsg) {
            *outErrorMsg = "Resource id cannot be an empty string";
        }
        return false;
    }
    return true;
}

static uint32_t get_hex(char c, bool* outError)
{
    if (c >= '0' && c <= '9') {
        return c - '0';
    } else if (c >= 'a' && c <= 'f') {
        return c - 'a' + 0xa;
    } else if (c >= 'A' && c <= 'F') {
        return c - 'A' + 0xa;
    }
    *outError = true;
    return 0;
}

struct unit_entry
{
    const char* name;
    size_t len;
    uint8_t type;
    uint32_t unit;
    float scale;
};

static const unit_entry unitNames[] = {
    { "px", strlen("px"), Res_value::TYPE_DIMENSION, Res_value::COMPLEX_UNIT_PX, 1.0f },
    { "dip", strlen("dip"), Res_value::TYPE_DIMENSION, Res_value::COMPLEX_UNIT_DIP, 1.0f },
    { "dp", strlen("dp"), Res_value::TYPE_DIMENSION, Res_value::COMPLEX_UNIT_DIP, 1.0f },
    { "sp", strlen("sp"), Res_value::TYPE_DIMENSION, Res_value::COMPLEX_UNIT_SP, 1.0f },
    { "pt", strlen("pt"), Res_value::TYPE_DIMENSION, Res_value::COMPLEX_UNIT_PT, 1.0f },
    { "in", strlen("in"), Res_value::TYPE_DIMENSION, Res_value::COMPLEX_UNIT_IN, 1.0f },
    { "mm", strlen("mm"), Res_value::TYPE_DIMENSION, Res_value::COMPLEX_UNIT_MM, 1.0f },
    { "%", strlen("%"), Res_value::TYPE_FRACTION, Res_value::COMPLEX_UNIT_FRACTION, 1.0f/100 },
    { "%p", strlen("%p"), Res_value::TYPE_FRACTION, Res_value::COMPLEX_UNIT_FRACTION_PARENT, 1.0f/100 },
    { NULL, 0, 0, 0, 0 }
};

static bool parse_unit(const char* str, Res_value* outValue,
                       float* outScale, const char** outEnd)
{
    const char* end = str;
    while (*end != 0 && !isspace((unsigned char)*end)) {
        end++;
    }
    const size_t len = end-str;

    const char* realEnd = end;
    while (*realEnd != 0 && isspace((unsigned char)*realEnd)) {
        realEnd++;
    }
    if (*realEnd != 0) {
        return false;
    }
    
    const unit_entry* cur = unitNames;
    while (cur->name) {
        if (len == cur->len && strncmp(cur->name, str, len) == 0) {
            outValue->dataType = cur->type;
            outValue->data = cur->unit << Res_value::COMPLEX_UNIT_SHIFT;
            *outScale = cur->scale;
            *outEnd = end;
            //printf("Found unit %s for %s\n", cur->name, str);
            return true;
        }
        cur++;
    }

    return false;
}


bool ResTable::stringToInt(const char16_t* s, size_t len, Res_value* outValue)
{
    while (len > 0 && isspace16(*s)) {
        s++;
        len--;
    }

    if (len <= 0) {
        return false;
    }

    size_t i = 0;
    int32_t val = 0;
    bool neg = false;

    if (*s == '-') {
        neg = true;
        i++;
    }

    if (s[i] < '0' || s[i] > '9') {
        return false;
    }

    // Decimal or hex?
    if (s[i] == '0' && s[i+1] == 'x') {
        if (outValue)
            outValue->dataType = outValue->TYPE_INT_HEX;
        i += 2;
        bool error = false;
        while (i < len && !error) {
            val = (val*16) + get_hex(s[i], &error);
            i++;
        }
        if (error) {
            return false;
        }
    } else {
        if (outValue)
            outValue->dataType = outValue->TYPE_INT_DEC;
        while (i < len) {
            if (s[i] < '0' || s[i] > '9') {
                return false;
            }
            val = (val*10) + s[i]-'0';
            i++;
        }
    }

    if (neg) val = -val;

    while (i < len && isspace16(s[i])) {
        i++;
    }

    if (i == len) {
        if (outValue)
            outValue->data = val;
        return true;
    }

    return false;
}

bool ResTable::stringToFloat(const char16_t* s, size_t len, Res_value* outValue)
{
    while (len > 0 && isspace16(*s)) {
        s++;
        len--;
    }

    if (len <= 0) {
        return false;
    }

    char buf[128];
    int i=0;
    while (len > 0 && *s != 0 && i < 126) {
        if (*s > 255) {
            return false;
        }
        buf[i++] = *s++;
        len--;
    }

    if (len > 0) {
        return false;
    }
    if (buf[0] < '0' && buf[0] > '9' && buf[0] != '.') {
        return false;
    }

    buf[i] = 0;
    const char* end;
    float f = strtof(buf, (char**)&end);

    if (*end != 0 && !isspace((unsigned char)*end)) {
        // Might be a unit...
        float scale;
        if (parse_unit(end, outValue, &scale, &end)) {
            f *= scale;
            const bool neg = f < 0;
            if (neg) f = -f;
            uint64_t bits = (uint64_t)(f*(1<<23)+.5f);
            uint32_t radix;
            uint32_t shift;
            if ((bits&0x7fffff) == 0) {
                // Always use 23p0 if there is no fraction, just to make
                // things easier to read.
                radix = Res_value::COMPLEX_RADIX_23p0;
                shift = 23;
            } else if ((bits&0xffffffffff800000LL) == 0) {
                // Magnitude is zero -- can fit in 0 bits of precision.
                radix = Res_value::COMPLEX_RADIX_0p23;
                shift = 0;
            } else if ((bits&0xffffffff80000000LL) == 0) {
                // Magnitude can fit in 8 bits of precision.
                radix = Res_value::COMPLEX_RADIX_8p15;
                shift = 8;
            } else if ((bits&0xffffff8000000000LL) == 0) {
                // Magnitude can fit in 16 bits of precision.
                radix = Res_value::COMPLEX_RADIX_16p7;
                shift = 16;
            } else {
                // Magnitude needs entire range, so no fractional part.
                radix = Res_value::COMPLEX_RADIX_23p0;
                shift = 23;
            }
            int32_t mantissa = (int32_t)(
                (bits>>shift) & Res_value::COMPLEX_MANTISSA_MASK);
            if (neg) {
                mantissa = (-mantissa) & Res_value::COMPLEX_MANTISSA_MASK;
            }
            outValue->data |= 
                (radix<<Res_value::COMPLEX_RADIX_SHIFT)
                | (mantissa<<Res_value::COMPLEX_MANTISSA_SHIFT);
            //printf("Input value: %f 0x%016Lx, mult: %f, radix: %d, shift: %d, final: 0x%08x\n",
            //       f * (neg ? -1 : 1), bits, f*(1<<23),
            //       radix, shift, outValue->data);
            return true;
        }
        return false;
    }

    while (*end != 0 && isspace((unsigned char)*end)) {
        end++;
    }

    if (*end == 0) {
        if (outValue) {
            outValue->dataType = outValue->TYPE_FLOAT;
            *(float*)(&outValue->data) = f;
            return true;
        }
    }

    return false;
}

bool ResTable::stringToValue(Res_value* outValue, String16* outString,
                             const char16_t* s, size_t len,
                             bool preserveSpaces, bool coerceType,
                             uint32_t attrID,
                             const String16* defType,
                             const String16* defPackage,
                             Accessor* accessor,
                             void* accessorCookie,
                             uint32_t attrType,
                             bool enforcePrivate) const
{
    bool localizationSetting = accessor != NULL && accessor->getLocalizationSetting();
    const char* errorMsg = NULL;

    outValue->size = sizeof(Res_value);
    outValue->res0 = 0;

    // First strip leading/trailing whitespace.  Do this before handling
    // escapes, so they can be used to force whitespace into the string.
    if (!preserveSpaces) {
        while (len > 0 && isspace16(*s)) {
            s++;
            len--;
        }
        while (len > 0 && isspace16(s[len-1])) {
            len--;
        }
        // If the string ends with '\', then we keep the space after it.
        if (len > 0 && s[len-1] == '\\' && s[len] != 0) {
            len++;
        }
    }

    //printf("Value for: %s\n", String8(s, len).string());

    uint32_t l10nReq = ResTable_map::L10N_NOT_REQUIRED;
    uint32_t attrMin = 0x80000000, attrMax = 0x7fffffff;
    bool fromAccessor = false;
    if (attrID != 0 && !Res_INTERNALID(attrID)) {
        const ssize_t p = getResourcePackageIndex(attrID);
        const bag_entry* bag;
        ssize_t cnt = p >= 0 ? lockBag(attrID, &bag) : -1;
        //printf("For attr 0x%08x got bag of %d\n", attrID, cnt);
        if (cnt >= 0) {
            while (cnt > 0) {
                //printf("Entry 0x%08x = 0x%08x\n", bag->map.name.ident, bag->map.value.data);
                switch (bag->map.name.ident) {
                case ResTable_map::ATTR_TYPE:
                    attrType = bag->map.value.data;
                    break;
                case ResTable_map::ATTR_MIN:
                    attrMin = bag->map.value.data;
                    break;
                case ResTable_map::ATTR_MAX:
                    attrMax = bag->map.value.data;
                    break;
                case ResTable_map::ATTR_L10N:
                    l10nReq = bag->map.value.data;
                    break;
                }
                bag++;
                cnt--;
            }
            unlockBag(bag);
        } else if (accessor && accessor->getAttributeType(attrID, &attrType)) {
            fromAccessor = true;
            if (attrType == ResTable_map::TYPE_ENUM
                    || attrType == ResTable_map::TYPE_FLAGS
                    || attrType == ResTable_map::TYPE_INTEGER) {
                accessor->getAttributeMin(attrID, &attrMin);
                accessor->getAttributeMax(attrID, &attrMax);
            }
            if (localizationSetting) {
                l10nReq = accessor->getAttributeL10N(attrID);
            }
        }
    }

    const bool canStringCoerce =
        coerceType && (attrType&ResTable_map::TYPE_STRING) != 0;

    if (*s == '@') {
        outValue->dataType = outValue->TYPE_REFERENCE;

        // Note: we don't check attrType here because the reference can
        // be to any other type; we just need to count on the client making
        // sure the referenced type is correct.
        
        //printf("Looking up ref: %s\n", String8(s, len).string());

        // It's a reference!
        if (len == 5 && s[1]=='n' && s[2]=='u' && s[3]=='l' && s[4]=='l') {
            outValue->data = 0;
            return true;
        } else {
            bool createIfNotFound = false;
            const char16_t* resourceRefName;
            int resourceNameLen;
            if (len > 2 && s[1] == '+') {
                createIfNotFound = true;
                resourceRefName = s + 2;
                resourceNameLen = len - 2;
            } else if (len > 2 && s[1] == '*') {
                enforcePrivate = false;
                resourceRefName = s + 2;
                resourceNameLen = len - 2;
            } else {
                createIfNotFound = false;
                resourceRefName = s + 1;
                resourceNameLen = len - 1;
            }
            String16 package, type, name;
            if (!expandResourceRef(resourceRefName,resourceNameLen, &package, &type, &name,
                                   defType, defPackage, &errorMsg)) {
                if (accessor != NULL) {
                    accessor->reportError(accessorCookie, errorMsg);
                }
                return false;
            }

            uint32_t specFlags = 0;
            uint32_t rid = identifierForName(name.string(), name.size(), type.string(),
                    type.size(), package.string(), package.size(), &specFlags);
            if (rid != 0) {
                if (enforcePrivate) {
                    if ((specFlags&ResTable_typeSpec::SPEC_PUBLIC) == 0) {
                        if (accessor != NULL) {
                            accessor->reportError(accessorCookie, "Resource is not public.");
                        }
                        return false;
                    }
                }
                if (!accessor) {
                    outValue->data = rid;
                    return true;
                }
                rid = Res_MAKEID(
                    accessor->getRemappedPackage(Res_GETPACKAGE(rid)),
                    Res_GETTYPE(rid), Res_GETENTRY(rid));
                TABLE_NOISY(printf("Incl %s:%s/%s: 0x%08x\n",
                       String8(package).string(), String8(type).string(),
                       String8(name).string(), rid));
                outValue->data = rid;
                return true;
            }

            if (accessor) {
                uint32_t rid = accessor->getCustomResourceWithCreation(package, type, name,
                                                                       createIfNotFound);
                if (rid != 0) {
                    TABLE_NOISY(printf("Pckg %s:%s/%s: 0x%08x\n",
                           String8(package).string(), String8(type).string(),
                           String8(name).string(), rid));
                    outValue->data = rid;
                    return true;
                }
            }
        }

        if (accessor != NULL) {
            accessor->reportError(accessorCookie, "No resource found that matches the given name");
        }
        return false;
    }

    // if we got to here, and localization is required and it's not a reference,
    // complain and bail.
    if (l10nReq == ResTable_map::L10N_SUGGESTED) {
        if (localizationSetting) {
            if (accessor != NULL) {
                accessor->reportError(accessorCookie, "This attribute must be localized.");
            }
        }
    }
    
    if (*s == '#') {
        // It's a color!  Convert to an integer of the form 0xaarrggbb.
        uint32_t color = 0;
        bool error = false;
        if (len == 4) {
            outValue->dataType = outValue->TYPE_INT_COLOR_RGB4;
            color |= 0xFF000000;
            color |= get_hex(s[1], &error) << 20;
            color |= get_hex(s[1], &error) << 16;
            color |= get_hex(s[2], &error) << 12;
            color |= get_hex(s[2], &error) << 8;
            color |= get_hex(s[3], &error) << 4;
            color |= get_hex(s[3], &error);
        } else if (len == 5) {
            outValue->dataType = outValue->TYPE_INT_COLOR_ARGB4;
            color |= get_hex(s[1], &error) << 28;
            color |= get_hex(s[1], &error) << 24;
            color |= get_hex(s[2], &error) << 20;
            color |= get_hex(s[2], &error) << 16;
            color |= get_hex(s[3], &error) << 12;
            color |= get_hex(s[3], &error) << 8;
            color |= get_hex(s[4], &error) << 4;
            color |= get_hex(s[4], &error);
        } else if (len == 7) {
            outValue->dataType = outValue->TYPE_INT_COLOR_RGB8;
            color |= 0xFF000000;
            color |= get_hex(s[1], &error) << 20;
            color |= get_hex(s[2], &error) << 16;
            color |= get_hex(s[3], &error) << 12;
            color |= get_hex(s[4], &error) << 8;
            color |= get_hex(s[5], &error) << 4;
            color |= get_hex(s[6], &error);
        } else if (len == 9) {
            outValue->dataType = outValue->TYPE_INT_COLOR_ARGB8;
            color |= get_hex(s[1], &error) << 28;
            color |= get_hex(s[2], &error) << 24;
            color |= get_hex(s[3], &error) << 20;
            color |= get_hex(s[4], &error) << 16;
            color |= get_hex(s[5], &error) << 12;
            color |= get_hex(s[6], &error) << 8;
            color |= get_hex(s[7], &error) << 4;
            color |= get_hex(s[8], &error);
        } else {
            error = true;
        }
        if (!error) {
            if ((attrType&ResTable_map::TYPE_COLOR) == 0) {
                if (!canStringCoerce) {
                    if (accessor != NULL) {
                        accessor->reportError(accessorCookie,
                                "Color types not allowed");
                    }
                    return false;
                }
            } else {
                outValue->data = color;
                //printf("Color input=%s, output=0x%x\n", String8(s, len).string(), color);
                return true;
            }
        } else {
            if ((attrType&ResTable_map::TYPE_COLOR) != 0) {
                if (accessor != NULL) {
                    accessor->reportError(accessorCookie, "Color value not valid --"
                            " must be #rgb, #argb, #rrggbb, or #aarrggbb");
                }
                #if 0
                fprintf(stderr, "%s: Color ID %s value %s is not valid\n",
                        "Resource File", //(const char*)in->getPrintableSource(),
                        String8(*curTag).string(),
                        String8(s, len).string());
                #endif
                return false;
            }
        }
    }

    if (*s == '?') {
        outValue->dataType = outValue->TYPE_ATTRIBUTE;

        // Note: we don't check attrType here because the reference can
        // be to any other type; we just need to count on the client making
        // sure the referenced type is correct.

        //printf("Looking up attr: %s\n", String8(s, len).string());

        static const String16 attr16("attr");
        String16 package, type, name;
        if (!expandResourceRef(s+1, len-1, &package, &type, &name,
                               &attr16, defPackage, &errorMsg)) {
            if (accessor != NULL) {
                accessor->reportError(accessorCookie, errorMsg);
            }
            return false;
        }

        //printf("Pkg: %s, Type: %s, Name: %s\n",
        //       String8(package).string(), String8(type).string(),
        //       String8(name).string());
        uint32_t specFlags = 0;
        uint32_t rid = 
            identifierForName(name.string(), name.size(),
                              type.string(), type.size(),
                              package.string(), package.size(), &specFlags);
        if (rid != 0) {
            if (enforcePrivate) {
                if ((specFlags&ResTable_typeSpec::SPEC_PUBLIC) == 0) {
                    if (accessor != NULL) {
                        accessor->reportError(accessorCookie, "Attribute is not public.");
                    }
                    return false;
                }
            }
            if (!accessor) {
                outValue->data = rid;
                return true;
            }
            rid = Res_MAKEID(
                accessor->getRemappedPackage(Res_GETPACKAGE(rid)),
                Res_GETTYPE(rid), Res_GETENTRY(rid));
            //printf("Incl %s:%s/%s: 0x%08x\n",
            //       String8(package).string(), String8(type).string(),
            //       String8(name).string(), rid);
            outValue->data = rid;
            return true;
        }

        if (accessor) {
            uint32_t rid = accessor->getCustomResource(package, type, name);
            if (rid != 0) {
                //printf("Mine %s:%s/%s: 0x%08x\n",
                //       String8(package).string(), String8(type).string(),
                //       String8(name).string(), rid);
                outValue->data = rid;
                return true;
            }
        }

        if (accessor != NULL) {
            accessor->reportError(accessorCookie, "No resource found that matches the given name");
        }
        return false;
    }

    if (stringToInt(s, len, outValue)) {
        if ((attrType&ResTable_map::TYPE_INTEGER) == 0) {
            // If this type does not allow integers, but does allow floats,
            // fall through on this error case because the float type should
            // be able to accept any integer value.
            if (!canStringCoerce && (attrType&ResTable_map::TYPE_FLOAT) == 0) {
                if (accessor != NULL) {
                    accessor->reportError(accessorCookie, "Integer types not allowed");
                }
                return false;
            }
        } else {
            if (((int32_t)outValue->data) < ((int32_t)attrMin)
                    || ((int32_t)outValue->data) > ((int32_t)attrMax)) {
                if (accessor != NULL) {
                    accessor->reportError(accessorCookie, "Integer value out of range");
                }
                return false;
            }
            return true;
        }
    }

    if (stringToFloat(s, len, outValue)) {
        if (outValue->dataType == Res_value::TYPE_DIMENSION) {
            if ((attrType&ResTable_map::TYPE_DIMENSION) != 0) {
                return true;
            }
            if (!canStringCoerce) {
                if (accessor != NULL) {
                    accessor->reportError(accessorCookie, "Dimension types not allowed");
                }
                return false;
            }
        } else if (outValue->dataType == Res_value::TYPE_FRACTION) {
            if ((attrType&ResTable_map::TYPE_FRACTION) != 0) {
                return true;
            }
            if (!canStringCoerce) {
                if (accessor != NULL) {
                    accessor->reportError(accessorCookie, "Fraction types not allowed");
                }
                return false;
            }
        } else if ((attrType&ResTable_map::TYPE_FLOAT) == 0) {
            if (!canStringCoerce) {
                if (accessor != NULL) {
                    accessor->reportError(accessorCookie, "Float types not allowed");
                }
                return false;
            }
        } else {
            return true;
        }
    }

    if (len == 4) {
        if ((s[0] == 't' || s[0] == 'T') &&
            (s[1] == 'r' || s[1] == 'R') &&
            (s[2] == 'u' || s[2] == 'U') &&
            (s[3] == 'e' || s[3] == 'E')) {
            if ((attrType&ResTable_map::TYPE_BOOLEAN) == 0) {
                if (!canStringCoerce) {
                    if (accessor != NULL) {
                        accessor->reportError(accessorCookie, "Boolean types not allowed");
                    }
                    return false;
                }
            } else {
                outValue->dataType = outValue->TYPE_INT_BOOLEAN;
                outValue->data = (uint32_t)-1;
                return true;
            }
        }
    }

    if (len == 5) {
        if ((s[0] == 'f' || s[0] == 'F') &&
            (s[1] == 'a' || s[1] == 'A') &&
            (s[2] == 'l' || s[2] == 'L') &&
            (s[3] == 's' || s[3] == 'S') &&
            (s[4] == 'e' || s[4] == 'E')) {
            if ((attrType&ResTable_map::TYPE_BOOLEAN) == 0) {
                if (!canStringCoerce) {
                    if (accessor != NULL) {
                        accessor->reportError(accessorCookie, "Boolean types not allowed");
                    }
                    return false;
                }
            } else {
                outValue->dataType = outValue->TYPE_INT_BOOLEAN;
                outValue->data = 0;
                return true;
            }
        }
    }

    if ((attrType&ResTable_map::TYPE_ENUM) != 0) {
        const ssize_t p = getResourcePackageIndex(attrID);
        const bag_entry* bag;
        ssize_t cnt = p >= 0 ? lockBag(attrID, &bag) : -1;
        //printf("Got %d for enum\n", cnt);
        if (cnt >= 0) {
            resource_name rname;
            while (cnt > 0) {
                if (!Res_INTERNALID(bag->map.name.ident)) {
                    //printf("Trying attr #%08x\n", bag->map.name.ident);
                    if (getResourceName(bag->map.name.ident, &rname)) {
                        #if 0
                        printf("Matching %s against %s (0x%08x)\n",
                               String8(s, len).string(),
                               String8(rname.name, rname.nameLen).string(),
                               bag->map.name.ident);
                        #endif
                        if (strzcmp16(s, len, rname.name, rname.nameLen) == 0) {
                            outValue->dataType = bag->map.value.dataType;
                            outValue->data = bag->map.value.data;
                            unlockBag(bag);
                            return true;
                        }
                    }
    
                }
                bag++;
                cnt--;
            }
            unlockBag(bag);
        }

        if (fromAccessor) {
            if (accessor->getAttributeEnum(attrID, s, len, outValue)) {
                return true;
            }
        }
    }

    if ((attrType&ResTable_map::TYPE_FLAGS) != 0) {
        const ssize_t p = getResourcePackageIndex(attrID);
        const bag_entry* bag;
        ssize_t cnt = p >= 0 ? lockBag(attrID, &bag) : -1;
        //printf("Got %d for flags\n", cnt);
        if (cnt >= 0) {
            bool failed = false;
            resource_name rname;
            outValue->dataType = Res_value::TYPE_INT_HEX;
            outValue->data = 0;
            const char16_t* end = s + len;
            const char16_t* pos = s;
            while (pos < end && !failed) {
                const char16_t* start = pos;
                pos++;
                while (pos < end && *pos != '|') {
                    pos++;
                }
                //printf("Looking for: %s\n", String8(start, pos-start).string());
                const bag_entry* bagi = bag;
                ssize_t i;
                for (i=0; i<cnt; i++, bagi++) {
                    if (!Res_INTERNALID(bagi->map.name.ident)) {
                        //printf("Trying attr #%08x\n", bagi->map.name.ident);
                        if (getResourceName(bagi->map.name.ident, &rname)) {
                            #if 0
                            printf("Matching %s against %s (0x%08x)\n",
                                   String8(start,pos-start).string(),
                                   String8(rname.name, rname.nameLen).string(),
                                   bagi->map.name.ident);
                            #endif
                            if (strzcmp16(start, pos-start, rname.name, rname.nameLen) == 0) {
                                outValue->data |= bagi->map.value.data;
                                break;
                            }
                        }
                    }
                }
                if (i >= cnt) {
                    // Didn't find this flag identifier.
                    failed = true;
                }
                if (pos < end) {
                    pos++;
                }
            }
            unlockBag(bag);
            if (!failed) {
                //printf("Final flag value: 0x%lx\n", outValue->data);
                return true;
            }
        }


        if (fromAccessor) {
            if (accessor->getAttributeFlags(attrID, s, len, outValue)) {
                //printf("Final flag value: 0x%lx\n", outValue->data);
                return true;
            }
        }
    }

    if ((attrType&ResTable_map::TYPE_STRING) == 0) {
        if (accessor != NULL) {
            accessor->reportError(accessorCookie, "String types not allowed");
        }
        return false;
    }

    // Generic string handling...
    outValue->dataType = outValue->TYPE_STRING;
    if (outString) {
        bool failed = collectString(outString, s, len, preserveSpaces, &errorMsg);
        if (accessor != NULL) {
            accessor->reportError(accessorCookie, errorMsg);
        }
        return failed;
    }

    return true;
}

bool ResTable::collectString(String16* outString,
                             const char16_t* s, size_t len,
                             bool preserveSpaces,
                             const char** outErrorMsg,
                             bool append)
{
    String16 tmp;

    char quoted = 0;
    const char16_t* p = s;
    while (p < (s+len)) {
        while (p < (s+len)) {
            const char16_t c = *p;
            if (c == '\\') {
                break;
            }
            if (!preserveSpaces) {
                if (quoted == 0 && isspace16(c)
                    && (c != ' ' || isspace16(*(p+1)))) {
                    break;
                }
                if (c == '"' && (quoted == 0 || quoted == '"')) {
                    break;
                }
                if (c == '\'' && (quoted == 0 || quoted == '\'')) {
                    /*
                     * In practice, when people write ' instead of \'
                     * in a string, they are doing it by accident
                     * instead of really meaning to use ' as a quoting
                     * character.  Warn them so they don't lose it.
                     */
                    if (outErrorMsg) {
                        *outErrorMsg = "Apostrophe not preceded by \\";
                    }
                    return false;
                }
            }
            p++;
        }
        if (p < (s+len)) {
            if (p > s) {
                tmp.append(String16(s, p-s));
            }
            if (!preserveSpaces && (*p == '"' || *p == '\'')) {
                if (quoted == 0) {
                    quoted = *p;
                } else {
                    quoted = 0;
                }
                p++;
            } else if (!preserveSpaces && isspace16(*p)) {
                // Space outside of a quote -- consume all spaces and
                // leave a single plain space char.
                tmp.append(String16(" "));
                p++;
                while (p < (s+len) && isspace16(*p)) {
                    p++;
                }
            } else if (*p == '\\') {
                p++;
                if (p < (s+len)) {
                    switch (*p) {
                    case 't':
                        tmp.append(String16("\t"));
                        break;
                    case 'n':
                        tmp.append(String16("\n"));
                        break;
                    case '#':
                        tmp.append(String16("#"));
                        break;
                    case '@':
                        tmp.append(String16("@"));
                        break;
                    case '?':
                        tmp.append(String16("?"));
                        break;
                    case '"':
                        tmp.append(String16("\""));
                        break;
                    case '\'':
                        tmp.append(String16("'"));
                        break;
                    case '\\':
                        tmp.append(String16("\\"));
                        break;
                    case 'u':
                    {
                        char16_t chr = 0;
                        int i = 0;
                        while (i < 4 && p[1] != 0) {
                            p++;
                            i++;
                            int c;
                            if (*p >= '0' && *p <= '9') {
                                c = *p - '0';
                            } else if (*p >= 'a' && *p <= 'f') {
                                c = *p - 'a' + 10;
                            } else if (*p >= 'A' && *p <= 'F') {
                                c = *p - 'A' + 10;
                            } else {
                                if (outErrorMsg) {
                                    *outErrorMsg = "Bad character in \\u unicode escape sequence";
                                }
                                return false;
                            }
                            chr = (chr<<4) | c;
                        }
                        tmp.append(String16(&chr, 1));
                    } break;
                    default:
                        // ignore unknown escape chars.
                        break;
                    }
                    p++;
                }
            }
            len -= (p-s);
            s = p;
        }
    }

    if (tmp.size() != 0) {
        if (len > 0) {
            tmp.append(String16(s, len));
        }
        if (append) {
            outString->append(tmp);
        } else {
            outString->setTo(tmp);
        }
    } else {
        if (append) {
            outString->append(String16(s, len));
        } else {
            outString->setTo(s, len);
        }
    }

    return true;
}

size_t ResTable::getBasePackageCount() const
{
    if (mError != NO_ERROR) {
        return 0;
    }
    return mPackageGroups.size();
}

const char16_t* ResTable::getBasePackageName(size_t idx) const
{
    if (mError != NO_ERROR) {
        return 0;
    }
    LOG_FATAL_IF(idx >= mPackageGroups.size(),
                 "Requested package index %d past package count %d",
                 (int)idx, (int)mPackageGroups.size());
    return mPackageGroups[idx]->name.string();
}

uint32_t ResTable::getBasePackageId(size_t idx) const
{
    if (mError != NO_ERROR) {
        return 0;
    }
    LOG_FATAL_IF(idx >= mPackageGroups.size(),
                 "Requested package index %d past package count %d",
                 (int)idx, (int)mPackageGroups.size());
    return mPackageGroups[idx]->id;
}

size_t ResTable::getTableCount() const
{
    return mHeaders.size();
}

const ResStringPool* ResTable::getTableStringBlock(size_t index) const
{
    return &mHeaders[index]->values;
}

void* ResTable::getTableCookie(size_t index) const
{
    return mHeaders[index]->cookie;
}

void ResTable::getConfigurations(Vector<ResTable_config>* configs) const
{
    const size_t I = mPackageGroups.size();
    for (size_t i=0; i<I; i++) {
        const PackageGroup* packageGroup = mPackageGroups[i];
        const size_t J = packageGroup->packages.size();
        for (size_t j=0; j<J; j++) {
            const Package* package = packageGroup->packages[j];
            const size_t K = package->types.size();
            for (size_t k=0; k<K; k++) {
                const Type* type = package->types[k];
                if (type == NULL) continue;
                const size_t L = type->configs.size();
                for (size_t l=0; l<L; l++) {
                    const ResTable_type* config = type->configs[l];
                    const ResTable_config* cfg = &config->config;
                    // only insert unique
                    const size_t M = configs->size();
                    size_t m;
                    for (m=0; m<M; m++) {
                        if (0 == (*configs)[m].compare(*cfg)) {
                            break;
                        }
                    }
                    // if we didn't find it
                    if (m == M) {
                        configs->add(*cfg);
                    }
                }
            }
        }
    }
}

void ResTable::getLocales(Vector<String8>* locales) const
{
    Vector<ResTable_config> configs;
    LOGV("calling getConfigurations");
    getConfigurations(&configs);
    LOGV("called getConfigurations size=%d", (int)configs.size());
    const size_t I = configs.size();
    for (size_t i=0; i<I; i++) {
        char locale[6];
        configs[i].getLocale(locale);
        const size_t J = locales->size();
        size_t j;
        for (j=0; j<J; j++) {
            if (0 == strcmp(locale, (*locales)[j].string())) {
                break;
            }
        }
        if (j == J) {
            locales->add(String8(locale));
        }
    }
}

ssize_t ResTable::getEntry(
    const Package* package, int typeIndex, int entryIndex,
    const ResTable_config* config,
    const ResTable_type** outType, const ResTable_entry** outEntry,
    const Type** outTypeClass) const
{
    LOGV("Getting entry from package %p\n", package);
    const ResTable_package* const pkg = package->package;

    const Type* allTypes = package->getType(typeIndex);
    LOGV("allTypes=%p\n", allTypes);
    if (allTypes == NULL) {
        LOGV("Skipping entry type index 0x%02x because type is NULL!\n", typeIndex);
        return 0;
    }

    if ((size_t)entryIndex >= allTypes->entryCount) {
        LOGW("getEntry failing because entryIndex %d is beyond type entryCount %d",
            entryIndex, (int)allTypes->entryCount);
        return BAD_TYPE;
    }
        
    const ResTable_type* type = NULL;
    uint32_t offset = ResTable_type::NO_ENTRY;
    ResTable_config bestConfig;
    memset(&bestConfig, 0, sizeof(bestConfig)); // make the compiler shut up
    
    const size_t NT = allTypes->configs.size();
    for (size_t i=0; i<NT; i++) {
        const ResTable_type* const thisType = allTypes->configs[i];
        if (thisType == NULL) continue;
        
        ResTable_config thisConfig;
        thisConfig.copyFromDtoH(thisType->config);

        TABLE_GETENTRY(LOGI("Match entry 0x%x in type 0x%x (sz 0x%x): imsi:%d/%d=%d/%d lang:%c%c=%c%c cnt:%c%c=%c%c "
                            "orien:%d=%d touch:%d=%d density:%d=%d key:%d=%d inp:%d=%d nav:%d=%d w:%d=%d h:%d=%d\n",
                           entryIndex, typeIndex+1, dtohl(thisType->config.size),
                           thisConfig.mcc, thisConfig.mnc,
                           config ? config->mcc : 0, config ? config->mnc : 0,
                           thisConfig.language[0] ? thisConfig.language[0] : '-',
                           thisConfig.language[1] ? thisConfig.language[1] : '-',
                           config && config->language[0] ? config->language[0] : '-',
                           config && config->language[1] ? config->language[1] : '-',
                           thisConfig.country[0] ? thisConfig.country[0] : '-',
                           thisConfig.country[1] ? thisConfig.country[1] : '-',
                           config && config->country[0] ? config->country[0] : '-',
                           config && config->country[1] ? config->country[1] : '-',
                           thisConfig.orientation,
                           config ? config->orientation : 0,
                           thisConfig.touchscreen,
                           config ? config->touchscreen : 0,
                           thisConfig.density,
                           config ? config->density : 0,
                           thisConfig.keyboard,
                           config ? config->keyboard : 0,
                           thisConfig.inputFlags,
                           config ? config->inputFlags : 0,
                           thisConfig.navigation,
                           config ? config->navigation : 0,
                           thisConfig.screenWidth,
                           config ? config->screenWidth : 0,
                           thisConfig.screenHeight,
                           config ? config->screenHeight : 0));
        
        // Check to make sure this one is valid for the current parameters.
        if (config && !thisConfig.match(*config)) {
            TABLE_GETENTRY(LOGI("Does not match config!\n"));
            continue;
        }
        
        // Check if there is the desired entry in this type.
        
        const uint8_t* const end = ((const uint8_t*)thisType)
            + dtohl(thisType->header.size);
        const uint32_t* const eindex = (const uint32_t*)
            (((const uint8_t*)thisType) + dtohs(thisType->header.headerSize));
        
        uint32_t thisOffset = dtohl(eindex[entryIndex]);
        if (thisOffset == ResTable_type::NO_ENTRY) {
            TABLE_GETENTRY(LOGI("Skipping because it is not defined!\n"));
            continue;
        }
        
        if (type != NULL) {
            // Check if this one is less specific than the last found.  If so,
            // we will skip it.  We check starting with things we most care
            // about to those we least care about.
            if (!thisConfig.isBetterThan(bestConfig, config)) {
                TABLE_GETENTRY(LOGI("This config is worse than last!\n"));
                continue;
            }
        }
        
        type = thisType;
        offset = thisOffset;
        bestConfig = thisConfig;
        TABLE_GETENTRY(LOGI("Best entry so far -- using it!\n"));
        if (!config) break;
    }
    
    if (type == NULL) {
        TABLE_GETENTRY(LOGI("No value found for requested entry!\n"));
        return BAD_INDEX;
    }
    
    offset += dtohl(type->entriesStart);
    TABLE_NOISY(aout << "Looking in resource table " << package->header->header
          << ", typeOff="
          << (void*)(((const char*)type)-((const char*)package->header->header))
          << ", offset=" << (void*)offset << endl);

    if (offset > (dtohl(type->header.size)-sizeof(ResTable_entry))) {
        LOGW("ResTable_entry at 0x%x is beyond type chunk data 0x%x",
             offset, dtohl(type->header.size));
        return BAD_TYPE;
    }
    if ((offset&0x3) != 0) {
        LOGW("ResTable_entry at 0x%x is not on an integer boundary",
             offset);
        return BAD_TYPE;
    }

    const ResTable_entry* const entry = (const ResTable_entry*)
        (((const uint8_t*)type) + offset);
    if (dtohs(entry->size) < sizeof(*entry)) {
        LOGW("ResTable_entry size 0x%x is too small", dtohs(entry->size));
        return BAD_TYPE;
    }

    *outType = type;
    *outEntry = entry;
    if (outTypeClass != NULL) {
        *outTypeClass = allTypes;
    }
    return offset + dtohs(entry->size);
}

status_t ResTable::parsePackage(const ResTable_package* const pkg,
                                const Header* const header, uint32_t idmap_id)
{
    const uint8_t* base = (const uint8_t*)pkg;
    status_t err = validate_chunk(&pkg->header, sizeof(*pkg),
                                  header->dataEnd, "ResTable_package");
    if (err != NO_ERROR) {
        return (mError=err);
    }

    const size_t pkgSize = dtohl(pkg->header.size);

    if (dtohl(pkg->typeStrings) >= pkgSize) {
        LOGW("ResTable_package type strings at %p are past chunk size %p.",
             (void*)dtohl(pkg->typeStrings), (void*)pkgSize);
        return (mError=BAD_TYPE);
    }
    if ((dtohl(pkg->typeStrings)&0x3) != 0) {
        LOGW("ResTable_package type strings at %p is not on an integer boundary.",
             (void*)dtohl(pkg->typeStrings));
        return (mError=BAD_TYPE);
    }
    if (dtohl(pkg->keyStrings) >= pkgSize) {
        LOGW("ResTable_package key strings at %p are past chunk size %p.",
             (void*)dtohl(pkg->keyStrings), (void*)pkgSize);
        return (mError=BAD_TYPE);
    }
    if ((dtohl(pkg->keyStrings)&0x3) != 0) {
        LOGW("ResTable_package key strings at %p is not on an integer boundary.",
             (void*)dtohl(pkg->keyStrings));
        return (mError=BAD_TYPE);
    }
    
    Package* package = NULL;
    PackageGroup* group = NULL;
    uint32_t id = idmap_id != 0 ? idmap_id : dtohl(pkg->id);
    // If at this point id == 0, pkg is an overlay package without a
    // corresponding idmap. During regular usage, overlay packages are
    // always loaded alongside their idmaps, but during idmap creation
    // the package is temporarily loaded by itself.
    if (id < 256) {
    
        package = new Package(this, header, pkg);
        if (package == NULL) {
            return (mError=NO_MEMORY);
        }
        
        size_t idx = mPackageMap[id];
        if (idx == 0) {
            idx = mPackageGroups.size()+1;

            char16_t tmpName[sizeof(pkg->name)/sizeof(char16_t)];
            strcpy16_dtoh(tmpName, pkg->name, sizeof(pkg->name)/sizeof(char16_t));
            group = new PackageGroup(this, String16(tmpName), id);
            if (group == NULL) {
                delete package;
                return (mError=NO_MEMORY);
            }

            err = package->typeStrings.setTo(base+dtohl(pkg->typeStrings),
                                           header->dataEnd-(base+dtohl(pkg->typeStrings)));
            if (err != NO_ERROR) {
                delete group;
                delete package;
                return (mError=err);
            }
            err = package->keyStrings.setTo(base+dtohl(pkg->keyStrings),
                                          header->dataEnd-(base+dtohl(pkg->keyStrings)));
            if (err != NO_ERROR) {
                delete group;
                delete package;
                return (mError=err);
            }

            //printf("Adding new package id %d at index %d\n", id, idx);
            err = mPackageGroups.add(group);
            if (err < NO_ERROR) {
                return (mError=err);
            }
            group->basePackage = package;
            
            mPackageMap[id] = (uint8_t)idx;
        } else {
            group = mPackageGroups.itemAt(idx-1);
            if (group == NULL) {
                return (mError=UNKNOWN_ERROR);
            }
        }
        err = group->packages.add(package);
        if (err < NO_ERROR) {
            return (mError=err);
        }
    } else {
        LOG_ALWAYS_FATAL("Package id out of range");
        return NO_ERROR;
    }

    
    // Iterate through all chunks.
    size_t curPackage = 0;
    
    const ResChunk_header* chunk =
        (const ResChunk_header*)(((const uint8_t*)pkg)
                                 + dtohs(pkg->header.headerSize));
    const uint8_t* endPos = ((const uint8_t*)pkg) + dtohs(pkg->header.size);
    while (((const uint8_t*)chunk) <= (endPos-sizeof(ResChunk_header)) &&
           ((const uint8_t*)chunk) <= (endPos-dtohl(chunk->size))) {
        TABLE_NOISY(LOGV("PackageChunk: type=0x%x, headerSize=0x%x, size=0x%x, pos=%p\n",
                         dtohs(chunk->type), dtohs(chunk->headerSize), dtohl(chunk->size),
                         (void*)(((const uint8_t*)chunk) - ((const uint8_t*)header->header))));
        const size_t csize = dtohl(chunk->size);
        const uint16_t ctype = dtohs(chunk->type);
        if (ctype == RES_TABLE_TYPE_SPEC_TYPE) {
            const ResTable_typeSpec* typeSpec = (const ResTable_typeSpec*)(chunk);
            err = validate_chunk(&typeSpec->header, sizeof(*typeSpec),
                                 endPos, "ResTable_typeSpec");
            if (err != NO_ERROR) {
                return (mError=err);
            }
            
            const size_t typeSpecSize = dtohl(typeSpec->header.size);
            
            LOAD_TABLE_NOISY(printf("TypeSpec off %p: type=0x%x, headerSize=0x%x, size=%p\n",
                                    (void*)(base-(const uint8_t*)chunk),
                                    dtohs(typeSpec->header.type),
                                    dtohs(typeSpec->header.headerSize),
                                    (void*)typeSize));
            // look for block overrun or int overflow when multiplying by 4
            if ((dtohl(typeSpec->entryCount) > (INT32_MAX/sizeof(uint32_t))
                    || dtohs(typeSpec->header.headerSize)+(sizeof(uint32_t)*dtohl(typeSpec->entryCount))
                    > typeSpecSize)) {
                LOGW("ResTable_typeSpec entry index to %p extends beyond chunk end %p.",
                     (void*)(dtohs(typeSpec->header.headerSize)
                             +(sizeof(uint32_t)*dtohl(typeSpec->entryCount))),
                     (void*)typeSpecSize);
                return (mError=BAD_TYPE);
            }
            
            if (typeSpec->id == 0) {
                LOGW("ResTable_type has an id of 0.");
                return (mError=BAD_TYPE);
            }
            
            while (package->types.size() < typeSpec->id) {
                package->types.add(NULL);
            }
            Type* t = package->types[typeSpec->id-1];
            if (t == NULL) {
                t = new Type(header, package, dtohl(typeSpec->entryCount));
                package->types.editItemAt(typeSpec->id-1) = t;
            } else if (dtohl(typeSpec->entryCount) != t->entryCount) {
                LOGW("ResTable_typeSpec entry count inconsistent: given %d, previously %d",
                    (int)dtohl(typeSpec->entryCount), (int)t->entryCount);
                return (mError=BAD_TYPE);
            }
            t->typeSpecFlags = (const uint32_t*)(
                    ((const uint8_t*)typeSpec) + dtohs(typeSpec->header.headerSize));
            t->typeSpec = typeSpec;
            
        } else if (ctype == RES_TABLE_TYPE_TYPE) {
            const ResTable_type* type = (const ResTable_type*)(chunk);
            err = validate_chunk(&type->header, sizeof(*type)-sizeof(ResTable_config)+4,
                                 endPos, "ResTable_type");
            if (err != NO_ERROR) {
                return (mError=err);
            }
            
            const size_t typeSize = dtohl(type->header.size);
            
            LOAD_TABLE_NOISY(printf("Type off %p: type=0x%x, headerSize=0x%x, size=%p\n",
                                    (void*)(base-(const uint8_t*)chunk),
                                    dtohs(type->header.type),
                                    dtohs(type->header.headerSize),
                                    (void*)typeSize));
            if (dtohs(type->header.headerSize)+(sizeof(uint32_t)*dtohl(type->entryCount))
                > typeSize) {
                LOGW("ResTable_type entry index to %p extends beyond chunk end %p.",
                     (void*)(dtohs(type->header.headerSize)
                             +(sizeof(uint32_t)*dtohl(type->entryCount))),
                     (void*)typeSize);
                return (mError=BAD_TYPE);
            }
            if (dtohl(type->entryCount) != 0
                && dtohl(type->entriesStart) > (typeSize-sizeof(ResTable_entry))) {
                LOGW("ResTable_type entriesStart at %p extends beyond chunk end %p.",
                     (void*)dtohl(type->entriesStart), (void*)typeSize);
                return (mError=BAD_TYPE);
            }
            if (type->id == 0) {
                LOGW("ResTable_type has an id of 0.");
                return (mError=BAD_TYPE);
            }
            
            while (package->types.size() < type->id) {
                package->types.add(NULL);
            }
            Type* t = package->types[type->id-1];
            if (t == NULL) {
                t = new Type(header, package, dtohl(type->entryCount));
                package->types.editItemAt(type->id-1) = t;
            } else if (dtohl(type->entryCount) != t->entryCount) {
                LOGW("ResTable_type entry count inconsistent: given %d, previously %d",
                    (int)dtohl(type->entryCount), (int)t->entryCount);
                return (mError=BAD_TYPE);
            }
            
            TABLE_GETENTRY(
                ResTable_config thisConfig;
                thisConfig.copyFromDtoH(type->config);
                LOGI("Adding config to type %d: imsi:%d/%d lang:%c%c cnt:%c%c "
                     "orien:%d touch:%d density:%d key:%d inp:%d nav:%d w:%d h:%d\n",
                      type->id,
                      thisConfig.mcc, thisConfig.mnc,
                      thisConfig.language[0] ? thisConfig.language[0] : '-',
                      thisConfig.language[1] ? thisConfig.language[1] : '-',
                      thisConfig.country[0] ? thisConfig.country[0] : '-',
                      thisConfig.country[1] ? thisConfig.country[1] : '-',
                      thisConfig.orientation,
                      thisConfig.touchscreen,
                      thisConfig.density,
                      thisConfig.keyboard,
                      thisConfig.inputFlags,
                      thisConfig.navigation,
                      thisConfig.screenWidth,
                      thisConfig.screenHeight));
            t->configs.add(type);
        } else {
            status_t err = validate_chunk(chunk, sizeof(ResChunk_header),
                                          endPos, "ResTable_package:unknown");
            if (err != NO_ERROR) {
                return (mError=err);
            }
        }
        chunk = (const ResChunk_header*)
            (((const uint8_t*)chunk) + csize);
    }

    if (group->typeCount == 0) {
        group->typeCount = package->types.size();
    }
    
    return NO_ERROR;
}

status_t ResTable::createIdmap(const ResTable& overlay, uint32_t originalCrc, uint32_t overlayCrc,
                               void** outData, size_t* outSize) const
{
    // see README for details on the format of map
    if (mPackageGroups.size() == 0) {
        return UNKNOWN_ERROR;
    }
    if (mPackageGroups[0]->packages.size() == 0) {
        return UNKNOWN_ERROR;
    }

    Vector<Vector<uint32_t> > map;
    const PackageGroup* pg = mPackageGroups[0];
    const Package* pkg = pg->packages[0];
    size_t typeCount = pkg->types.size();
    // starting size is header + first item (number of types in map)
    *outSize = (IDMAP_HEADER_SIZE + 1) * sizeof(uint32_t);
    const String16 overlayPackage(overlay.mPackageGroups[0]->packages[0]->package->name);
    const uint32_t pkg_id = pkg->package->id << 24;

    for (size_t typeIndex = 0; typeIndex < typeCount; ++typeIndex) {
        ssize_t offset = -1;
        const Type* typeConfigs = pkg->getType(typeIndex);
        ssize_t mapIndex = map.add();
        if (mapIndex < 0) {
            return NO_MEMORY;
        }
        Vector<uint32_t>& vector = map.editItemAt(mapIndex);
        for (size_t entryIndex = 0; entryIndex < typeConfigs->entryCount; ++entryIndex) {
            uint32_t resID = (0xff000000 & ((pkg->package->id)<<24))
                | (0x00ff0000 & ((typeIndex+1)<<16))
                | (0x0000ffff & (entryIndex));
            resource_name resName;
            if (!this->getResourceName(resID, &resName)) {
                return UNKNOWN_ERROR;
            }

            const String16 overlayType(resName.type, resName.typeLen);
            const String16 overlayName(resName.name, resName.nameLen);
            uint32_t overlayResID = overlay.identifierForName(overlayName.string(),
                                                              overlayName.size(),
                                                              overlayType.string(),
                                                              overlayType.size(),
                                                              overlayPackage.string(),
                                                              overlayPackage.size());
            if (overlayResID != 0) {
                // overlay package has package ID == 0, use original package's ID instead
                overlayResID |= pkg_id;
            }
            vector.push(overlayResID);
            if (overlayResID != 0 && offset == -1) {
                offset = Res_GETENTRY(resID);
            }
#if 0
            if (overlayResID != 0) {
                LOGD("%s/%s 0x%08x -> 0x%08x\n",
                     String8(String16(resName.type)).string(),
                     String8(String16(resName.name)).string(),
                     resID, overlayResID);
            }
#endif
        }

        if (offset != -1) {
            // shave off leading and trailing entries which lack overlay values
            vector.removeItemsAt(0, offset);
            vector.insertAt((uint32_t)offset, 0, 1);
            while (vector.top() == 0) {
                vector.pop();
            }
            // reserve space for number and offset of entries, and the actual entries
            *outSize += (2 + vector.size()) * sizeof(uint32_t);
        } else {
            // no entries of current type defined in overlay package
            vector.clear();
            // reserve space for type offset
            *outSize += 1 * sizeof(uint32_t);
        }
    }

    if ((*outData = malloc(*outSize)) == NULL) {
        return NO_MEMORY;
    }
    uint32_t* data = (uint32_t*)*outData;
    *data++ = htodl(IDMAP_MAGIC);
    *data++ = htodl(originalCrc);
    *data++ = htodl(overlayCrc);
    const size_t mapSize = map.size();
    *data++ = htodl(mapSize);
    size_t offset = mapSize;
    for (size_t i = 0; i < mapSize; ++i) {
        const Vector<uint32_t>& vector = map.itemAt(i);
        const size_t N = vector.size();
        if (N == 0) {
            *data++ = htodl(0);
        } else {
            offset++;
            *data++ = htodl(offset);
            offset += N;
        }
    }
    for (size_t i = 0; i < mapSize; ++i) {
        const Vector<uint32_t>& vector = map.itemAt(i);
        const size_t N = vector.size();
        if (N == 0) {
            continue;
        }
        *data++ = htodl(N - 1); // do not count the offset (which is vector's first element)
        for (size_t j = 0; j < N; ++j) {
            const uint32_t& overlayResID = vector.itemAt(j);
            *data++ = htodl(overlayResID);
        }
    }

    return NO_ERROR;
}

bool ResTable::getIdmapInfo(const void* idmap, size_t sizeBytes,
                            uint32_t* pOriginalCrc, uint32_t* pOverlayCrc)
{
    const uint32_t* map = (const uint32_t*)idmap;
    if (!assertIdmapHeader(map, sizeBytes)) {
        return false;
    }
    *pOriginalCrc = map[1];
    *pOverlayCrc = map[2];
    return true;
}


#ifndef HAVE_ANDROID_OS
#define CHAR16_TO_CSTR(c16, len) (String8(String16(c16,len)).string())

#define CHAR16_ARRAY_EQ(constant, var, len) \
        ((len == (sizeof(constant)/sizeof(constant[0]))) && (0 == memcmp((var), (constant), (len))))

void print_complex(uint32_t complex, bool isFraction)
{
    const float MANTISSA_MULT =
        1.0f / (1<<Res_value::COMPLEX_MANTISSA_SHIFT);
    const float RADIX_MULTS[] = {
        1.0f*MANTISSA_MULT, 1.0f/(1<<7)*MANTISSA_MULT,
        1.0f/(1<<15)*MANTISSA_MULT, 1.0f/(1<<23)*MANTISSA_MULT
    };

    float value = (complex&(Res_value::COMPLEX_MANTISSA_MASK
                   <<Res_value::COMPLEX_MANTISSA_SHIFT))
            * RADIX_MULTS[(complex>>Res_value::COMPLEX_RADIX_SHIFT)
                            & Res_value::COMPLEX_RADIX_MASK];
    printf("%f", value);
    
    if (!isFraction) {
        switch ((complex>>Res_value::COMPLEX_UNIT_SHIFT)&Res_value::COMPLEX_UNIT_MASK) {
            case Res_value::COMPLEX_UNIT_PX: printf("px"); break;
            case Res_value::COMPLEX_UNIT_DIP: printf("dp"); break;
            case Res_value::COMPLEX_UNIT_SP: printf("sp"); break;
            case Res_value::COMPLEX_UNIT_PT: printf("pt"); break;
            case Res_value::COMPLEX_UNIT_IN: printf("in"); break;
            case Res_value::COMPLEX_UNIT_MM: printf("mm"); break;
            default: printf(" (unknown unit)"); break;
        }
    } else {
        switch ((complex>>Res_value::COMPLEX_UNIT_SHIFT)&Res_value::COMPLEX_UNIT_MASK) {
            case Res_value::COMPLEX_UNIT_FRACTION: printf("%%"); break;
            case Res_value::COMPLEX_UNIT_FRACTION_PARENT: printf("%%p"); break;
            default: printf(" (unknown unit)"); break;
        }
    }
}

// Normalize a string for output
String8 ResTable::normalizeForOutput( const char *input )
{
    String8 ret;
    char buff[2];
    buff[1] = '\0';

    while (*input != '\0') {
        switch (*input) {
            // All interesting characters are in the ASCII zone, so we are making our own lives
            // easier by scanning the string one byte at a time.
        case '\\':
            ret += "\\\\";
            break;
        case '\n':
            ret += "\\n";
            break;
        case '"':
            ret += "\\\"";
            break;
        default:
            buff[0] = *input;
            ret += buff;
            break;
        }

        input++;
    }

    return ret;
}

void ResTable::print_value(const Package* pkg, const Res_value& value) const
{
    if (value.dataType == Res_value::TYPE_NULL) {
        printf("(null)\n");
    } else if (value.dataType == Res_value::TYPE_REFERENCE) {
        printf("(reference) 0x%08x\n", value.data);
    } else if (value.dataType == Res_value::TYPE_ATTRIBUTE) {
        printf("(attribute) 0x%08x\n", value.data);
    } else if (value.dataType == Res_value::TYPE_STRING) {
        size_t len;
        const char* str8 = pkg->header->values.string8At(
                value.data, &len);
        if (str8 != NULL) {
            printf("(string8) \"%s\"\n", normalizeForOutput(str8).string());
        } else {
            const char16_t* str16 = pkg->header->values.stringAt(
                    value.data, &len);
            if (str16 != NULL) {
                printf("(string16) \"%s\"\n",
                    normalizeForOutput(String8(str16, len).string()).string());
            } else {
                printf("(string) null\n");
            }
        } 
    } else if (value.dataType == Res_value::TYPE_FLOAT) {
        printf("(float) %g\n", *(const float*)&value.data);
    } else if (value.dataType == Res_value::TYPE_DIMENSION) {
        printf("(dimension) ");
        print_complex(value.data, false);
        printf("\n");
    } else if (value.dataType == Res_value::TYPE_FRACTION) {
        printf("(fraction) ");
        print_complex(value.data, true);
        printf("\n");
    } else if (value.dataType >= Res_value::TYPE_FIRST_COLOR_INT
            || value.dataType <= Res_value::TYPE_LAST_COLOR_INT) {
        printf("(color) #%08x\n", value.data);
    } else if (value.dataType == Res_value::TYPE_INT_BOOLEAN) {
        printf("(boolean) %s\n", value.data ? "true" : "false");
    } else if (value.dataType >= Res_value::TYPE_FIRST_INT
            || value.dataType <= Res_value::TYPE_LAST_INT) {
        printf("(int) 0x%08x or %d\n", value.data, value.data);
    } else {
        printf("(unknown type) t=0x%02x d=0x%08x (s=0x%04x r=0x%02x)\n",
               (int)value.dataType, (int)value.data,
               (int)value.size, (int)value.res0);
    }
}

void ResTable::print(bool inclValues) const
{
    if (mError != 0) {
        printf("mError=0x%x (%s)\n", mError, strerror(mError));
    }
#if 0
    printf("mParams=%c%c-%c%c,\n",
            mParams.language[0], mParams.language[1],
            mParams.country[0], mParams.country[1]);
#endif
    size_t pgCount = mPackageGroups.size();
    printf("Package Groups (%d)\n", (int)pgCount);
    for (size_t pgIndex=0; pgIndex<pgCount; pgIndex++) {
        const PackageGroup* pg = mPackageGroups[pgIndex];
        printf("Package Group %d id=%d packageCount=%d name=%s\n",
                (int)pgIndex, pg->id, (int)pg->packages.size(),
                String8(pg->name).string());
        
        size_t pkgCount = pg->packages.size();
        for (size_t pkgIndex=0; pkgIndex<pkgCount; pkgIndex++) {
            const Package* pkg = pg->packages[pkgIndex];
            size_t typeCount = pkg->types.size();
            printf("  Package %d id=%d name=%s typeCount=%d\n", (int)pkgIndex,
                    pkg->package->id, String8(String16(pkg->package->name)).string(),
                    (int)typeCount);
            for (size_t typeIndex=0; typeIndex<typeCount; typeIndex++) {
                const Type* typeConfigs = pkg->getType(typeIndex);
                if (typeConfigs == NULL) {
                    printf("    type %d NULL\n", (int)typeIndex);
                    continue;
                }
                const size_t NTC = typeConfigs->configs.size();
                printf("    type %d configCount=%d entryCount=%d\n",
                       (int)typeIndex, (int)NTC, (int)typeConfigs->entryCount);
                if (typeConfigs->typeSpecFlags != NULL) {
                    for (size_t entryIndex=0; entryIndex<typeConfigs->entryCount; entryIndex++) {
                        uint32_t resID = (0xff000000 & ((pkg->package->id)<<24))
                                    | (0x00ff0000 & ((typeIndex+1)<<16))
                                    | (0x0000ffff & (entryIndex));
                        resource_name resName;
                        if (this->getResourceName(resID, &resName)) {
                            printf("      spec resource 0x%08x %s:%s/%s: flags=0x%08x\n",
                                resID,
                                CHAR16_TO_CSTR(resName.package, resName.packageLen),
                                CHAR16_TO_CSTR(resName.type, resName.typeLen),
                                CHAR16_TO_CSTR(resName.name, resName.nameLen),
                                dtohl(typeConfigs->typeSpecFlags[entryIndex]));
                        } else {
                            printf("      INVALID TYPE CONFIG FOR RESOURCE 0x%08x\n", resID);
                        }
                    }
                }
                for (size_t configIndex=0; configIndex<NTC; configIndex++) {
                    const ResTable_type* type = typeConfigs->configs[configIndex];
                    if ((((uint64_t)type)&0x3) != 0) {
                        printf("      NON-INTEGER ResTable_type ADDRESS: %p\n", type);
                        continue;
                    }
                    char density[16];
                    uint16_t dval = dtohs(type->config.density);
                    if (dval == ResTable_config::DENSITY_DEFAULT) {
                        strcpy(density, "def");
                    } else if (dval == ResTable_config::DENSITY_NONE) {
                        strcpy(density, "no");
                    } else {
                        sprintf(density, "%d", (int)dval);
                    }
                    printf("      config %d", (int)configIndex);
                    if (type->config.mcc != 0) {
                        printf(" mcc=%d", dtohs(type->config.mcc));
                    }
                    if (type->config.mnc != 0) {
                        printf(" mnc=%d", dtohs(type->config.mnc));
                    }
                    if (type->config.locale != 0) {
                        printf(" lang=%c%c cnt=%c%c",
                               type->config.language[0] ? type->config.language[0] : '-',
                               type->config.language[1] ? type->config.language[1] : '-',
                               type->config.country[0] ? type->config.country[0] : '-',
                               type->config.country[1] ? type->config.country[1] : '-');
                    }
                    if (type->config.screenLayout != 0) {
                        printf(" sz=%d",
                                type->config.screenLayout&ResTable_config::MASK_SCREENSIZE);
                        switch (type->config.screenLayout&ResTable_config::MASK_SCREENSIZE) {
                            case ResTable_config::SCREENSIZE_SMALL:
                                printf(" (small)");
                                break;
                            case ResTable_config::SCREENSIZE_NORMAL:
                                printf(" (normal)");
                                break;
                            case ResTable_config::SCREENSIZE_LARGE:
                                printf(" (large)");
                                break;
                            case ResTable_config::SCREENSIZE_XLARGE:
                                printf(" (xlarge)");
                                break;
                        }
                        printf(" lng=%d",
                                type->config.screenLayout&ResTable_config::MASK_SCREENLONG);
                        switch (type->config.screenLayout&ResTable_config::MASK_SCREENLONG) {
                            case ResTable_config::SCREENLONG_NO:
                                printf(" (notlong)");
                                break;
                            case ResTable_config::SCREENLONG_YES:
                                printf(" (long)");
                                break;
                        }
                    }
                    if (type->config.orientation != 0) {
                        printf(" orient=%d", type->config.orientation);
                        switch (type->config.orientation) {
                            case ResTable_config::ORIENTATION_PORT:
                                printf(" (port)");
                                break;
                            case ResTable_config::ORIENTATION_LAND:
                                printf(" (land)");
                                break;
                            case ResTable_config::ORIENTATION_SQUARE:
                                printf(" (square)");
                                break;
                        }
                    }
                    if (type->config.uiMode != 0) {
                        printf(" type=%d",
                                type->config.uiMode&ResTable_config::MASK_UI_MODE_TYPE);
                        switch (type->config.uiMode&ResTable_config::MASK_UI_MODE_TYPE) {
                            case ResTable_config::UI_MODE_TYPE_NORMAL:
                                printf(" (normal)");
                                break;
                            case ResTable_config::UI_MODE_TYPE_CAR:
                                printf(" (car)");
                                break;
                        }
                        printf(" night=%d",
                                type->config.uiMode&ResTable_config::MASK_UI_MODE_NIGHT);
                        switch (type->config.uiMode&ResTable_config::MASK_UI_MODE_NIGHT) {
                            case ResTable_config::UI_MODE_NIGHT_NO:
                                printf(" (no)");
                                break;
                            case ResTable_config::UI_MODE_NIGHT_YES:
                                printf(" (yes)");
                                break;
                        }
                    }
                    if (dval != 0) {
                        printf(" density=%s", density);
                    }
                    if (type->config.touchscreen != 0) {
                        printf(" touch=%d", type->config.touchscreen);
                        switch (type->config.touchscreen) {
                            case ResTable_config::TOUCHSCREEN_NOTOUCH:
                                printf(" (notouch)");
                                break;
                            case ResTable_config::TOUCHSCREEN_STYLUS:
                                printf(" (stylus)");
                                break;
                            case ResTable_config::TOUCHSCREEN_FINGER:
                                printf(" (finger)");
                                break;
                        }
                    }
                    if (type->config.inputFlags != 0) {
                        printf(" keyhid=%d", type->config.inputFlags&ResTable_config::MASK_KEYSHIDDEN);
                        switch (type->config.inputFlags&ResTable_config::MASK_KEYSHIDDEN) {
                            case ResTable_config::KEYSHIDDEN_NO:
                                printf(" (no)");
                                break;
                            case ResTable_config::KEYSHIDDEN_YES:
                                printf(" (yes)");
                                break;
                            case ResTable_config::KEYSHIDDEN_SOFT:
                                printf(" (soft)");
                                break;
                        }
                        printf(" navhid=%d", type->config.inputFlags&ResTable_config::MASK_NAVHIDDEN);
                        switch (type->config.inputFlags&ResTable_config::MASK_NAVHIDDEN) {
                            case ResTable_config::NAVHIDDEN_NO:
                                printf(" (no)");
                                break;
                            case ResTable_config::NAVHIDDEN_YES:
                                printf(" (yes)");
                                break;
                        }
                    }
                    if (type->config.keyboard != 0) {
                        printf(" kbd=%d", type->config.keyboard);
                        switch (type->config.keyboard) {
                            case ResTable_config::KEYBOARD_NOKEYS:
                                printf(" (nokeys)");
                                break;
                            case ResTable_config::KEYBOARD_QWERTY:
                                printf(" (qwerty)");
                                break;
                            case ResTable_config::KEYBOARD_12KEY:
                                printf(" (12key)");
                                break;
                        }
                    }
                    if (type->config.navigation != 0) {
                        printf(" nav=%d", type->config.navigation);
                        switch (type->config.navigation) {
                            case ResTable_config::NAVIGATION_NONAV:
                                printf(" (nonav)");
                                break;
                            case ResTable_config::NAVIGATION_DPAD:
                                printf(" (dpad)");
                                break;
                            case ResTable_config::NAVIGATION_TRACKBALL:
                                printf(" (trackball)");
                                break;
                            case ResTable_config::NAVIGATION_WHEEL:
                                printf(" (wheel)");
                                break;
                        }
                    }
                    if (type->config.screenWidth != 0) {
                        printf(" w=%d", dtohs(type->config.screenWidth));
                    }
                    if (type->config.screenHeight != 0) {
                        printf(" h=%d", dtohs(type->config.screenHeight));
                    }
                    if (type->config.sdkVersion != 0) {
                        printf(" sdk=%d", dtohs(type->config.sdkVersion));
                    }
                    if (type->config.minorVersion != 0) {
                        printf(" mver=%d", dtohs(type->config.minorVersion));
                    }
                    printf("\n");
                    size_t entryCount = dtohl(type->entryCount);
                    uint32_t entriesStart = dtohl(type->entriesStart);
                    if ((entriesStart&0x3) != 0) {
                        printf("      NON-INTEGER ResTable_type entriesStart OFFSET: %p\n", (void*)entriesStart);
                        continue;
                    }
                    uint32_t typeSize = dtohl(type->header.size);
                    if ((typeSize&0x3) != 0) {
                        printf("      NON-INTEGER ResTable_type header.size: %p\n", (void*)typeSize);
                        continue;
                    }
                    for (size_t entryIndex=0; entryIndex<entryCount; entryIndex++) {
                        
                        const uint8_t* const end = ((const uint8_t*)type)
                            + dtohl(type->header.size);
                        const uint32_t* const eindex = (const uint32_t*)
                            (((const uint8_t*)type) + dtohs(type->header.headerSize));
                        
                        uint32_t thisOffset = dtohl(eindex[entryIndex]);
                        if (thisOffset == ResTable_type::NO_ENTRY) {
                            continue;
                        }
                        
                        uint32_t resID = (0xff000000 & ((pkg->package->id)<<24))
                                    | (0x00ff0000 & ((typeIndex+1)<<16))
                                    | (0x0000ffff & (entryIndex));
                        resource_name resName;
                        if (this->getResourceName(resID, &resName)) {
                            printf("        resource 0x%08x %s:%s/%s: ", resID,
                                    CHAR16_TO_CSTR(resName.package, resName.packageLen),
                                    CHAR16_TO_CSTR(resName.type, resName.typeLen),
                                    CHAR16_TO_CSTR(resName.name, resName.nameLen));
                        } else {
                            printf("        INVALID RESOURCE 0x%08x: ", resID);
                        }
                        if ((thisOffset&0x3) != 0) {
                            printf("NON-INTEGER OFFSET: %p\n", (void*)thisOffset);
                            continue;
                        }
                        if ((thisOffset+sizeof(ResTable_entry)) > typeSize) {
                            printf("OFFSET OUT OF BOUNDS: %p+%p (size is %p)\n",
                                   (void*)entriesStart, (void*)thisOffset,
                                   (void*)typeSize);
                            continue;
                        }
                        
                        const ResTable_entry* ent = (const ResTable_entry*)
                            (((const uint8_t*)type) + entriesStart + thisOffset);
                        if (((entriesStart + thisOffset)&0x3) != 0) {
                            printf("NON-INTEGER ResTable_entry OFFSET: %p\n",
                                 (void*)(entriesStart + thisOffset));
                            continue;
                        }
                        
                        uint16_t esize = dtohs(ent->size);
                        if ((esize&0x3) != 0) {
                            printf("NON-INTEGER ResTable_entry SIZE: %p\n", (void*)esize);
                            continue;
                        }
                        if ((thisOffset+esize) > typeSize) {
                            printf("ResTable_entry OUT OF BOUNDS: %p+%p+%p (size is %p)\n",
                                   (void*)entriesStart, (void*)thisOffset,
                                   (void*)esize, (void*)typeSize);
                            continue;
                        }
                            
                        const Res_value* valuePtr = NULL;
                        const ResTable_map_entry* bagPtr = NULL;
                        Res_value value;
                        if ((dtohs(ent->flags)&ResTable_entry::FLAG_COMPLEX) != 0) {
                            printf("<bag>");
                            bagPtr = (const ResTable_map_entry*)ent;
                        } else {
                            valuePtr = (const Res_value*)
                                (((const uint8_t*)ent) + esize);
                            value.copyFrom_dtoh(*valuePtr);
                            printf("t=0x%02x d=0x%08x (s=0x%04x r=0x%02x)",
                                   (int)value.dataType, (int)value.data,
                                   (int)value.size, (int)value.res0);
                        }
                        
                        if ((dtohs(ent->flags)&ResTable_entry::FLAG_PUBLIC) != 0) {
                            printf(" (PUBLIC)");
                        }
                        printf("\n");
                        
                        if (inclValues) {
                            if (valuePtr != NULL) {
                                printf("          ");
                                print_value(pkg, value);
                            } else if (bagPtr != NULL) {
                                const int N = dtohl(bagPtr->count);
                                const uint8_t* baseMapPtr = (const uint8_t*)ent;
                                size_t mapOffset = esize;
                                const ResTable_map* mapPtr = (ResTable_map*)(baseMapPtr+mapOffset);
                                printf("          Parent=0x%08x, Count=%d\n",
                                    dtohl(bagPtr->parent.ident), N);
                                for (int i=0; i<N && mapOffset < (typeSize-sizeof(ResTable_map)); i++) {
                                    printf("          #%i (Key=0x%08x): ",
                                        i, dtohl(mapPtr->name.ident));
                                    value.copyFrom_dtoh(mapPtr->value);
                                    print_value(pkg, value);
                                    const size_t size = dtohs(mapPtr->value.size);
                                    mapOffset += size + sizeof(*mapPtr)-sizeof(mapPtr->value);
                                    mapPtr = (ResTable_map*)(baseMapPtr+mapOffset);
                                }
                            }
                        }
                    }
                }
            }
        }
    }
}

#endif // HAVE_ANDROID_OS

}   // namespace android<|MERGE_RESOLUTION|>--- conflicted
+++ resolved
@@ -2134,11 +2134,7 @@
         const ResTable_type* type;
         const ResTable_entry* entry;
         const Type* typeClass;
-<<<<<<< HEAD
-        ssize_t offset = getEntry(package, t, e, desiredConfig, &type, &entry, &typeClass);
-=======
-        ssize_t offset = getEntry(package, T, E, &mParams, &type, &entry, &typeClass);
->>>>>>> 87b3c0dc
+        ssize_t offset = getEntry(package, T, E, desiredConfig, &type, &entry, &typeClass);
         if (offset <= 0) {
             // No {entry, appropriate config} pair found in package. If this
             // package is an overlay package (ip != 0), this simply means the
@@ -2146,14 +2142,9 @@
             // Non-overlay packages are still required to provide a default.
             if (offset < 0 && ip == 0) {
                 LOGW("Failure getting entry for 0x%08x (t=%d e=%d) in package %zd (error %d)\n",
-<<<<<<< HEAD
-                        resID, t, e, ip, (int)offset);
+                        resID, T, E, ip, (int)offset);
                 rc = offset;
                 goto out;
-=======
-                        resID, T, E, ip, (int)offset);
-                return offset;
->>>>>>> 87b3c0dc
             }
             continue;
         }
