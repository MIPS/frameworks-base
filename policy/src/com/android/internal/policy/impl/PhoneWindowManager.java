--- conflicted
+++ resolved
@@ -3466,8 +3466,6 @@
                 if (mStatusBarController.setBarShowingLw(true)) {
                     changes |= FINISH_LAYOUT_REDO_LAYOUT;
                 }
-<<<<<<< HEAD
-=======
                 // Maintain fullscreen layout until incoming animation is complete.
                 topIsFullscreen = mTopIsFullscreen && mStatusBar.isAnimatingLw();
                 // Transient status bar on the lockscreen is not allowed
@@ -3475,7 +3473,6 @@
                     mStatusBarController.updateVisibilityLw(false /*transientAllowed*/,
                             mLastSystemUiFlags, mLastSystemUiFlags);
                 }
->>>>>>> bac61807
             } else if (mTopFullscreenOpaqueWindowState != null) {
                 if (localLOGV) {
                     Slog.d(TAG, "frame: " + mTopFullscreenOpaqueWindowState.getFrameLw()
@@ -5166,15 +5163,9 @@
                 mNavigationBar != null &&
                 hideNavBarSysui && immersiveSticky;
 
-<<<<<<< HEAD
-        boolean denyTransientStatus = mStatusBarController.isTransientShowing()
-                && !transientStatusBarAllowed && hideStatusBarSysui;
-        boolean denyTransientNav = mNavigationBarController.isTransientShowing()
-=======
         boolean denyTransientStatus = mStatusBarController.isTransientShowRequested()
                 && !transientStatusBarAllowed && hideStatusBarSysui;
         boolean denyTransientNav = mNavigationBarController.isTransientShowRequested()
->>>>>>> bac61807
                 && !transientNavBarAllowed;
         if (denyTransientStatus || denyTransientNav) {
             // clear the clearable flags instead
@@ -5208,12 +5199,8 @@
         final int flags = View.SYSTEM_UI_FLAG_IMMERSIVE | View.SYSTEM_UI_FLAG_IMMERSIVE_STICKY;
         return mNavigationBar != null
                 && (vis & View.SYSTEM_UI_FLAG_HIDE_NAVIGATION) != 0
-<<<<<<< HEAD
-                && (vis & flags) != 0;
-=======
                 && (vis & flags) != 0
                 && canHideNavigationBar();
->>>>>>> bac61807
     }
 
     /**
