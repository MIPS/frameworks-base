/*
 * Copyright (C) 2014 The Android Open Source Project
 *
 * Licensed under the Apache License, Version 2.0 (the "License");
 * you may not use this file except in compliance with the License.
 * You may obtain a copy of the License at
 *
 *      http://www.apache.org/licenses/LICENSE-2.0
 *
 * Unless required by applicable law or agreed to in writing, software
 * distributed under the License is distributed on an "AS IS" BASIS,
 * WITHOUT WARRANTIES OR CONDITIONS OF ANY KIND, either express or implied.
 * See the License for the specific language governing permissions and
 * limitations under the License
 */

package com.android.systemui.statusbar.policy;

import android.app.ActivityManager;
import android.app.ActivityManagerNative;
import android.app.Dialog;
import android.app.Notification;
import android.app.NotificationManager;
import android.app.PendingIntent;
import android.content.BroadcastReceiver;
import android.content.Context;
import android.content.DialogInterface;
import android.content.Intent;
import android.content.IntentFilter;
import android.content.pm.UserInfo;
import android.database.ContentObserver;
import android.graphics.Bitmap;
import android.graphics.drawable.Drawable;
import android.os.AsyncTask;
import android.os.Handler;
import android.os.RemoteException;
import android.os.UserHandle;
import android.os.UserManager;
import android.provider.Settings;
import android.util.Log;
import android.util.SparseArray;
import android.util.SparseBooleanArray;
import android.util.SparseIntArray;
import android.view.View;
import android.view.ViewGroup;
import android.widget.BaseAdapter;

import com.android.internal.logging.MetricsLogger;
import com.android.internal.util.UserIcons;
import com.android.systemui.BitmapHelper;
import com.android.systemui.GuestResumeSessionReceiver;
import com.android.systemui.R;
import com.android.systemui.qs.QSTile;
import com.android.systemui.qs.tiles.UserDetailView;
import com.android.systemui.statusbar.phone.SystemUIDialog;

import java.io.FileDescriptor;
import java.io.PrintWriter;
import java.lang.ref.WeakReference;
import java.util.ArrayList;
import java.util.List;

/**
 * Keeps a list of all users on the device for user switching.
 */
public class UserSwitcherController {

    private static final String TAG = "UserSwitcherController";
    private static final boolean DEBUG = false;
    private static final String SIMPLE_USER_SWITCHER_GLOBAL_SETTING =
            "lockscreenSimpleUserSwitcher";
    private static final String ACTION_REMOVE_GUEST = "com.android.systemui.REMOVE_GUEST";
<<<<<<< HEAD
    private static final String ACTION_LOGOUT_USER = "com.android.systemui.LOGOUT_USER";
=======
    private static final int PAUSE_REFRESH_USERS_TIMEOUT_MS = 3000;
>>>>>>> d4352533

    private static final int ID_REMOVE_GUEST = 1010;
    private static final int ID_LOGOUT_USER = 1011;
    private static final String TAG_REMOVE_GUEST = "remove_guest";
    private static final String TAG_LOGOUT_USER = "logout_user";

    private static final String PERMISSION_SELF = "com.android.systemui.permission.SELF";

    private final Context mContext;
    private final UserManager mUserManager;
    private final ArrayList<WeakReference<BaseUserAdapter>> mAdapters = new ArrayList<>();
    private final GuestResumeSessionReceiver mGuestResumeSessionReceiver
            = new GuestResumeSessionReceiver();
    private final KeyguardMonitor mKeyguardMonitor;
    private final Handler mHandler;

    private ArrayList<UserRecord> mUsers = new ArrayList<>();
    private Dialog mExitGuestDialog;
    private Dialog mAddUserDialog;
    private int mLastNonGuestUser = UserHandle.USER_SYSTEM;
    private boolean mSimpleUserSwitcher;
    private boolean mAddUsersWhenLocked;
    private boolean mPauseRefreshUsers;
    private SparseBooleanArray mForcePictureLoadForUserId = new SparseBooleanArray(2);

    public UserSwitcherController(Context context, KeyguardMonitor keyguardMonitor,
            Handler handler) {
        mContext = context;
        mGuestResumeSessionReceiver.register(context);
        mKeyguardMonitor = keyguardMonitor;
        mHandler = handler;
        mUserManager = UserManager.get(context);
        IntentFilter filter = new IntentFilter();
        filter.addAction(Intent.ACTION_USER_ADDED);
        filter.addAction(Intent.ACTION_USER_REMOVED);
        filter.addAction(Intent.ACTION_USER_INFO_CHANGED);
        filter.addAction(Intent.ACTION_USER_SWITCHED);
        filter.addAction(Intent.ACTION_USER_STOPPING);
        mContext.registerReceiverAsUser(mReceiver, UserHandle.SYSTEM, filter,
                null /* permission */, null /* scheduler */);

        filter = new IntentFilter();
        filter.addAction(ACTION_REMOVE_GUEST);
        filter.addAction(ACTION_LOGOUT_USER);
        mContext.registerReceiverAsUser(mReceiver, UserHandle.SYSTEM, filter,
                PERMISSION_SELF, null /* scheduler */);

        mContext.getContentResolver().registerContentObserver(
                Settings.Global.getUriFor(SIMPLE_USER_SWITCHER_GLOBAL_SETTING), true,
                mSettingsObserver);
        mContext.getContentResolver().registerContentObserver(
                Settings.Global.getUriFor(Settings.Global.ADD_USERS_WHEN_LOCKED), true,
                mSettingsObserver);
        // Fetch initial values.
        mSettingsObserver.onChange(false);

        keyguardMonitor.addCallback(mCallback);

        refreshUsers(UserHandle.USER_NULL);
    }

    /**
     * Refreshes users from UserManager.
     *
     * The pictures are only loaded if they have not been loaded yet.
     *
     * @param forcePictureLoadForId forces the picture of the given user to be reloaded.
     */
    @SuppressWarnings("unchecked")
    private void refreshUsers(int forcePictureLoadForId) {
        if (DEBUG) Log.d(TAG, "refreshUsers(forcePictureLoadForId=" + forcePictureLoadForId+")");
        if (forcePictureLoadForId != UserHandle.USER_NULL) {
            mForcePictureLoadForUserId.put(forcePictureLoadForId, true);
        }

        if (mPauseRefreshUsers) {
            return;
        }

        SparseArray<Bitmap> bitmaps = new SparseArray<>(mUsers.size());
        final int N = mUsers.size();
        for (int i = 0; i < N; i++) {
            UserRecord r = mUsers.get(i);
            if (r == null || r.picture == null ||
                    r.info == null || mForcePictureLoadForUserId.get(r.info.id)) {
                continue;
            }
            bitmaps.put(r.info.id, r.picture);
        }
        mForcePictureLoadForUserId.clear();

        final boolean addUsersWhenLocked = mAddUsersWhenLocked;
        new AsyncTask<SparseArray<Bitmap>, Void, ArrayList<UserRecord>>() {
            @SuppressWarnings("unchecked")
            @Override
            protected ArrayList<UserRecord> doInBackground(SparseArray<Bitmap>... params) {
                final SparseArray<Bitmap> bitmaps = params[0];
                List<UserInfo> infos = mUserManager.getUsers(true);
                if (infos == null) {
                    return null;
                }
                ArrayList<UserRecord> records = new ArrayList<>(infos.size());
                int currentId = ActivityManager.getCurrentUser();
                UserInfo currentUserInfo = null;
                UserRecord guestRecord = null;
                int avatarSize = mContext.getResources()
                        .getDimensionPixelSize(R.dimen.max_avatar_size);

                for (UserInfo info : infos) {
                    boolean isCurrent = currentId == info.id;
                    if (isCurrent) {
                        currentUserInfo = info;
                    }
                    if (info.isGuest()) {
                        guestRecord = new UserRecord(info, null /* picture */,
                                true /* isGuest */, isCurrent, false /* isAddUser */,
                                false /* isRestricted */);
                    } else if (info.supportsSwitchToByUser()) {
                        Bitmap picture = bitmaps.get(info.id);
                        if (picture == null) {
                            picture = mUserManager.getUserIcon(info.id);

                            if (picture != null) {
                                picture = BitmapHelper.createCircularClip(
                                        picture, avatarSize, avatarSize);
                            }
                        }
                        int index = isCurrent ? 0 : records.size();
                        records.add(index, new UserRecord(info, picture, false /* isGuest */,
                                isCurrent, false /* isAddUser */, false /* isRestricted */));
                    }
                }

                boolean systemCanCreateUsers = !mUserManager.hasUserRestriction(
                                UserManager.DISALLOW_ADD_USER, UserHandle.SYSTEM);
                boolean currentUserCanCreateUsers = currentUserInfo != null
                        && (currentUserInfo.isAdmin()
                                || currentUserInfo.id == UserHandle.USER_SYSTEM)
                        && systemCanCreateUsers;
                boolean anyoneCanCreateUsers = systemCanCreateUsers && addUsersWhenLocked;
                boolean canCreateGuest = (currentUserCanCreateUsers || anyoneCanCreateUsers)
                        && guestRecord == null;
                boolean canCreateUser = (currentUserCanCreateUsers || anyoneCanCreateUsers)
                        && mUserManager.canAddMoreUsers();
                boolean createIsRestricted = !addUsersWhenLocked;

                if (!mSimpleUserSwitcher) {
                    if (guestRecord == null) {
                        if (canCreateGuest) {
                            records.add(new UserRecord(null /* info */, null /* picture */,
                                    true /* isGuest */, false /* isCurrent */,
                                    false /* isAddUser */, createIsRestricted));
                        }
                    } else {
                        int index = guestRecord.isCurrent ? 0 : records.size();
                        records.add(index, guestRecord);
                    }
                }

                if (!mSimpleUserSwitcher && canCreateUser) {
                    records.add(new UserRecord(null /* info */, null /* picture */,
                            false /* isGuest */, false /* isCurrent */, true /* isAddUser */,
                            createIsRestricted));
                }

                return records;
            }

            @Override
            protected void onPostExecute(ArrayList<UserRecord> userRecords) {
                if (userRecords != null) {
                    mUsers = userRecords;
                    notifyAdapters();
                }
            }
        }.execute((SparseArray) bitmaps);
    }

    private void pauseRefreshUsers() {
        if (!mPauseRefreshUsers) {
            mHandler.postDelayed(mUnpauseRefreshUsers, PAUSE_REFRESH_USERS_TIMEOUT_MS);
            mPauseRefreshUsers = true;
        }
    }

    private void notifyAdapters() {
        for (int i = mAdapters.size() - 1; i >= 0; i--) {
            BaseUserAdapter adapter = mAdapters.get(i).get();
            if (adapter != null) {
                adapter.notifyDataSetChanged();
            } else {
                mAdapters.remove(i);
            }
        }
    }

    public boolean isSimpleUserSwitcher() {
        return mSimpleUserSwitcher;
    }

    public void switchTo(UserRecord record) {
        int id;
        if (record.isGuest && record.info == null) {
            // No guest user. Create one.
            UserInfo guest = mUserManager.createGuest(
                    mContext, mContext.getString(R.string.guest_nickname));
            if (guest == null) {
                // Couldn't create guest, most likely because there already exists one, we just
                // haven't reloaded the user list yet.
                return;
            }
            id = guest.id;
        } else if (record.isAddUser) {
            showAddUserDialog();
            return;
        } else {
            id = record.info.id;
        }

        if (ActivityManager.getCurrentUser() == id) {
            if (record.isGuest) {
                showExitGuestDialog(id);
            }
            return;
        }

        switchToUserId(id);
    }

    private void switchToUserId(int id) {
        try {
            pauseRefreshUsers();
            ActivityManagerNative.getDefault().switchUser(id);
        } catch (RemoteException e) {
            Log.e(TAG, "Couldn't switch user.", e);
        }
    }

    private void stopUserId(int id) {
        try {
            ActivityManagerNative.getDefault().stopUser(id, null);
        } catch (RemoteException e) {
            Log.e(TAG, "Couldn't stop user.", e);
        }
    }

    private void showExitGuestDialog(int id) {
        if (mExitGuestDialog != null && mExitGuestDialog.isShowing()) {
            mExitGuestDialog.cancel();
        }
        mExitGuestDialog = new ExitGuestDialog(mContext, id);
        mExitGuestDialog.show();
    }

    private void showAddUserDialog() {
        if (mAddUserDialog != null && mAddUserDialog.isShowing()) {
            mAddUserDialog.cancel();
        }
        mAddUserDialog = new AddUserDialog(mContext);
        mAddUserDialog.show();
    }

    private void exitGuest(int id) {
        int newId = UserHandle.USER_SYSTEM;
        if (mLastNonGuestUser != UserHandle.USER_SYSTEM) {
            UserInfo info = mUserManager.getUserInfo(mLastNonGuestUser);
            if (info != null && info.isEnabled() && info.supportsSwitchToByUser()) {
                newId = info.id;
            }
        }
        switchToUserId(newId);
        mUserManager.removeUser(id);
    }

    private BroadcastReceiver mReceiver = new BroadcastReceiver() {
        @Override
        public void onReceive(Context context, Intent intent) {
            if (DEBUG) {
                Log.v(TAG, "Broadcast: a=" + intent.getAction()
                       + " user=" + intent.getIntExtra(Intent.EXTRA_USER_HANDLE, -1));
            }

            boolean unpauseRefreshUsers = false;
            int forcePictureLoadForId = UserHandle.USER_NULL;

            if (ACTION_REMOVE_GUEST.equals(intent.getAction())) {
                int currentUser = ActivityManager.getCurrentUser();
                UserInfo userInfo = mUserManager.getUserInfo(currentUser);
                if (userInfo != null && userInfo.isGuest()) {
                    showExitGuestDialog(currentUser);
                }
                return;
<<<<<<< HEAD
            }
            if (ACTION_LOGOUT_USER.equals(intent.getAction())) {
                int currentUser = ActivityManager.getCurrentUser();
                if (currentUser != UserHandle.USER_SYSTEM) {
                    switchToUserId(UserHandle.USER_SYSTEM);
                    stopUserId(currentUser);
                }
            }
            if (Intent.ACTION_USER_ADDED.equals(intent.getAction())) {
=======
            } else if (Intent.ACTION_USER_ADDED.equals(intent.getAction())) {
>>>>>>> d4352533
                final int currentId = intent.getIntExtra(Intent.EXTRA_USER_HANDLE, -1);
                UserInfo userInfo = mUserManager.getUserInfo(currentId);
                if (userInfo != null && userInfo.isGuest()) {
                    showGuestNotification(currentId);
                }
            } else if (Intent.ACTION_USER_SWITCHED.equals(intent.getAction())) {
                if (mExitGuestDialog != null && mExitGuestDialog.isShowing()) {
                    mExitGuestDialog.cancel();
                    mExitGuestDialog = null;
                }

                final int currentId = intent.getIntExtra(Intent.EXTRA_USER_HANDLE, -1);
                final UserInfo userInfo = mUserManager.getUserInfo(currentId);
                final int N = mUsers.size();
                for (int i = 0; i < N; i++) {
                    UserRecord record = mUsers.get(i);
                    if (record.info == null) continue;
                    boolean shouldBeCurrent = record.info.id == currentId;
                    if (record.isCurrent != shouldBeCurrent) {
                        mUsers.set(i, record.copyWithIsCurrent(shouldBeCurrent));
                    }
                    if (shouldBeCurrent && !record.isGuest) {
                        mLastNonGuestUser = record.info.id;
                    }
                    if ((userInfo == null || !userInfo.isAdmin()) && record.isRestricted) {
                        // Immediately remove restricted records in case the AsyncTask is too slow.
                        mUsers.remove(i);
                        i--;
                    }
                }
                notifyAdapters();
<<<<<<< HEAD

                if (UserManager.isSplitSystemUser() && userInfo != null && !userInfo.isGuest()
                        && userInfo.id != UserHandle.USER_SYSTEM) {
                    showLogoutNotification(currentId);
                }
            }
            int forcePictureLoadForId = UserHandle.USER_NULL;
            if (Intent.ACTION_USER_INFO_CHANGED.equals(intent.getAction())) {
=======
                unpauseRefreshUsers = true;
            } else if (Intent.ACTION_USER_INFO_CHANGED.equals(intent.getAction())) {
>>>>>>> d4352533
                forcePictureLoadForId = intent.getIntExtra(Intent.EXTRA_USER_HANDLE,
                        UserHandle.USER_NULL);
            }
            refreshUsers(forcePictureLoadForId);
            if (unpauseRefreshUsers) {
                mUnpauseRefreshUsers.run();
            }
        }

        private void showGuestNotification(int guestUserId) {
            PendingIntent removeGuestPI = PendingIntent.getBroadcastAsUser(mContext,
                    0, new Intent(ACTION_REMOVE_GUEST), 0, UserHandle.SYSTEM);
            Notification notification = new Notification.Builder(mContext)
                    .setVisibility(Notification.VISIBILITY_SECRET)
                    .setPriority(Notification.PRIORITY_MIN)
                    .setSmallIcon(R.drawable.ic_person)
                    .setContentTitle(mContext.getString(R.string.guest_notification_title))
                    .setContentText(mContext.getString(R.string.guest_notification_text))
                    .setShowWhen(false)
                    .addAction(R.drawable.ic_delete,
                            mContext.getString(R.string.guest_notification_remove_action),
                            removeGuestPI)
                    .build();
            NotificationManager.from(mContext).notifyAsUser(TAG_REMOVE_GUEST, ID_REMOVE_GUEST,
                    notification, new UserHandle(guestUserId));
        }

        private void showLogoutNotification(int userId) {
            PendingIntent logoutPI = PendingIntent.getBroadcastAsUser(mContext,
                    0, new Intent(ACTION_LOGOUT_USER), 0, UserHandle.SYSTEM);
            Notification notification = new Notification.Builder(mContext)
                    .setVisibility(Notification.VISIBILITY_SECRET)
                    .setPriority(Notification.PRIORITY_MIN)
                    .setSmallIcon(R.drawable.ic_person)
                    .setContentTitle(mContext.getString(R.string.user_logout_notification_title))
                    .setContentText(mContext.getString(R.string.user_logout_notification_text))
                    .setShowWhen(false)
                    .addAction(R.drawable.ic_delete,
                            mContext.getString(R.string.user_logout_notification_action),
                            logoutPI)
                    .build();
            NotificationManager.from(mContext).notifyAsUser(TAG_LOGOUT_USER, ID_LOGOUT_USER,
                    notification, new UserHandle(userId));
        }
    };

    private final Runnable mUnpauseRefreshUsers = new Runnable() {
        @Override
        public void run() {
            mHandler.removeCallbacks(this);
            mPauseRefreshUsers = false;
            refreshUsers(UserHandle.USER_NULL);
        }
    };

    private final ContentObserver mSettingsObserver = new ContentObserver(new Handler()) {
        public void onChange(boolean selfChange) {
            mSimpleUserSwitcher = Settings.Global.getInt(mContext.getContentResolver(),
                    SIMPLE_USER_SWITCHER_GLOBAL_SETTING, 0) != 0;
            mAddUsersWhenLocked = Settings.Global.getInt(mContext.getContentResolver(),
                    Settings.Global.ADD_USERS_WHEN_LOCKED, 0) != 0;
            refreshUsers(UserHandle.USER_NULL);
        };
    };

    public void dump(FileDescriptor fd, PrintWriter pw, String[] args) {
        pw.println("UserSwitcherController state:");
        pw.println("  mLastNonGuestUser=" + mLastNonGuestUser);
        pw.print("  mUsers.size="); pw.println(mUsers.size());
        for (int i = 0; i < mUsers.size(); i++) {
            final UserRecord u = mUsers.get(i);
            pw.print("    "); pw.println(u.toString());
        }
    }

    public String getCurrentUserName(Context context) {
        if (mUsers.isEmpty()) return null;
        UserRecord item = mUsers.get(0);
        if (item == null || item.info == null) return null;
        if (item.isGuest) return context.getString(R.string.guest_nickname);
        return item.info.name;
    }

    public static abstract class BaseUserAdapter extends BaseAdapter {

        final UserSwitcherController mController;

        protected BaseUserAdapter(UserSwitcherController controller) {
            mController = controller;
            controller.mAdapters.add(new WeakReference<>(this));
        }

        @Override
        public int getCount() {
            boolean secureKeyguardShowing = mController.mKeyguardMonitor.isShowing()
                    && mController.mKeyguardMonitor.isSecure()
                    && !mController.mKeyguardMonitor.canSkipBouncer();
            if (!secureKeyguardShowing) {
                return mController.mUsers.size();
            }
            // The lock screen is secure and showing. Filter out restricted records.
            final int N = mController.mUsers.size();
            int count = 0;
            for (int i = 0; i < N; i++) {
                if (mController.mUsers.get(i).isRestricted) {
                    break;
                } else {
                    count++;
                }
            }
            return count;
        }

        @Override
        public UserRecord getItem(int position) {
            return mController.mUsers.get(position);
        }

        @Override
        public long getItemId(int position) {
            return position;
        }

        public void switchTo(UserRecord record) {
            mController.switchTo(record);
        }

        public String getName(Context context, UserRecord item) {
            if (item.isGuest) {
                if (item.isCurrent) {
                    return context.getString(R.string.guest_exit_guest);
                } else {
                    return context.getString(
                            item.info == null ? R.string.guest_new_guest : R.string.guest_nickname);
                }
            } else if (item.isAddUser) {
                return context.getString(R.string.user_add_user);
            } else {
                return item.info.name;
            }
        }

        public Drawable getDrawable(Context context, UserRecord item) {
            if (item.isAddUser) {
                return context.getDrawable(R.drawable.ic_add_circle_qs);
            }
            return UserIcons.getDefaultUserIcon(item.isGuest ? UserHandle.USER_NULL : item.info.id,
                    /* light= */ true);
        }

        public void refresh() {
            mController.refreshUsers(UserHandle.USER_NULL);
        }
    }

    public static final class UserRecord {
        public final UserInfo info;
        public final Bitmap picture;
        public final boolean isGuest;
        public final boolean isCurrent;
        public final boolean isAddUser;
        /** If true, the record is only visible to the owner and only when unlocked. */
        public final boolean isRestricted;

        public UserRecord(UserInfo info, Bitmap picture, boolean isGuest, boolean isCurrent,
                boolean isAddUser, boolean isRestricted) {
            this.info = info;
            this.picture = picture;
            this.isGuest = isGuest;
            this.isCurrent = isCurrent;
            this.isAddUser = isAddUser;
            this.isRestricted = isRestricted;
        }

        public UserRecord copyWithIsCurrent(boolean _isCurrent) {
            return new UserRecord(info, picture, isGuest, _isCurrent, isAddUser, isRestricted);
        }

        public String toString() {
            StringBuilder sb = new StringBuilder();
            sb.append("UserRecord(");
            if (info != null) {
                sb.append("name=\"" + info.name + "\" id=" + info.id);
            } else {
                if (isGuest) {
                    sb.append("<add guest placeholder>");
                } else if (isAddUser) {
                    sb.append("<add user placeholder>");
                }
            }
            if (isGuest) sb.append(" <isGuest>");
            if (isAddUser) sb.append(" <isAddUser>");
            if (isCurrent) sb.append(" <isCurrent>");
            if (picture != null) sb.append(" <hasPicture>");
            if (isRestricted) sb.append(" <isRestricted>");
            sb.append(')');
            return sb.toString();
        }
    }

    public final QSTile.DetailAdapter userDetailAdapter = new QSTile.DetailAdapter() {
        private final Intent USER_SETTINGS_INTENT = new Intent("android.settings.USER_SETTINGS");

        @Override
        public int getTitle() {
            return R.string.quick_settings_user_title;
        }

        @Override
        public View createDetailView(Context context, View convertView, ViewGroup parent) {
            UserDetailView v;
            if (!(convertView instanceof UserDetailView)) {
                v = UserDetailView.inflate(context, parent, false);
                v.createAndSetAdapter(UserSwitcherController.this);
            } else {
                v = (UserDetailView) convertView;
            }
            v.refreshAdapter();
            return v;
        }

        @Override
        public Intent getSettingsIntent() {
            return USER_SETTINGS_INTENT;
        }

        @Override
        public Boolean getToggleState() {
            return null;
        }

        @Override
        public void setToggleState(boolean state) {
        }

        @Override
        public int getMetricsCategory() {
            return MetricsLogger.QS_USERDETAIL;
        }
    };

    private final KeyguardMonitor.Callback mCallback = new KeyguardMonitor.Callback() {
        @Override
        public void onKeyguardChanged() {
            notifyAdapters();
        }
    };

    private final class ExitGuestDialog extends SystemUIDialog implements
            DialogInterface.OnClickListener {

        private final int mGuestId;

        public ExitGuestDialog(Context context, int guestId) {
            super(context);
            setTitle(R.string.guest_exit_guest_dialog_title);
            setMessage(context.getString(R.string.guest_exit_guest_dialog_message));
            setButton(DialogInterface.BUTTON_NEGATIVE,
                    context.getString(android.R.string.cancel), this);
            setButton(DialogInterface.BUTTON_POSITIVE,
                    context.getString(R.string.guest_exit_guest_dialog_remove), this);
            setCanceledOnTouchOutside(false);
            mGuestId = guestId;
        }

        @Override
        public void onClick(DialogInterface dialog, int which) {
            if (which == BUTTON_NEGATIVE) {
                cancel();
            } else {
                dismiss();
                exitGuest(mGuestId);
            }
        }
    }

    private final class AddUserDialog extends SystemUIDialog implements
            DialogInterface.OnClickListener {

        public AddUserDialog(Context context) {
            super(context);
            setTitle(R.string.user_add_user_title);
            setMessage(context.getString(R.string.user_add_user_message_short));
            setButton(DialogInterface.BUTTON_NEGATIVE,
                    context.getString(android.R.string.cancel), this);
            setButton(DialogInterface.BUTTON_POSITIVE,
                    context.getString(android.R.string.ok), this);
        }

        @Override
        public void onClick(DialogInterface dialog, int which) {
            if (which == BUTTON_NEGATIVE) {
                cancel();
            } else {
                dismiss();
                if (ActivityManager.isUserAMonkey()) {
                    return;
                }
                UserInfo user = mUserManager.createUser(
                        mContext.getString(R.string.user_new_user_name), 0 /* flags */);
                if (user == null) {
                    // Couldn't create user, most likely because there are too many, but we haven't
                    // been able to reload the list yet.
                    return;
                }
                int id = user.id;
                Bitmap icon = UserIcons.convertToBitmap(UserIcons.getDefaultUserIcon(
                        id, /* light= */ false));
                mUserManager.setUserIcon(id, icon);
                switchToUserId(id);
            }
        }
    }

    public static boolean isUserSwitcherAvailable(UserManager um) {
        return UserManager.supportsMultipleUsers() && um.isUserSwitcherEnabled();
    }

}<|MERGE_RESOLUTION|>--- conflicted
+++ resolved
@@ -70,11 +70,8 @@
     private static final String SIMPLE_USER_SWITCHER_GLOBAL_SETTING =
             "lockscreenSimpleUserSwitcher";
     private static final String ACTION_REMOVE_GUEST = "com.android.systemui.REMOVE_GUEST";
-<<<<<<< HEAD
     private static final String ACTION_LOGOUT_USER = "com.android.systemui.LOGOUT_USER";
-=======
     private static final int PAUSE_REFRESH_USERS_TIMEOUT_MS = 3000;
->>>>>>> d4352533
 
     private static final int ID_REMOVE_GUEST = 1010;
     private static final int ID_LOGOUT_USER = 1011;
@@ -367,19 +364,13 @@
                     showExitGuestDialog(currentUser);
                 }
                 return;
-<<<<<<< HEAD
-            }
-            if (ACTION_LOGOUT_USER.equals(intent.getAction())) {
+            } else if (ACTION_LOGOUT_USER.equals(intent.getAction())) {
                 int currentUser = ActivityManager.getCurrentUser();
                 if (currentUser != UserHandle.USER_SYSTEM) {
                     switchToUserId(UserHandle.USER_SYSTEM);
                     stopUserId(currentUser);
                 }
-            }
-            if (Intent.ACTION_USER_ADDED.equals(intent.getAction())) {
-=======
             } else if (Intent.ACTION_USER_ADDED.equals(intent.getAction())) {
->>>>>>> d4352533
                 final int currentId = intent.getIntExtra(Intent.EXTRA_USER_HANDLE, -1);
                 UserInfo userInfo = mUserManager.getUserInfo(currentId);
                 if (userInfo != null && userInfo.isGuest()) {
@@ -411,19 +402,13 @@
                     }
                 }
                 notifyAdapters();
-<<<<<<< HEAD
 
                 if (UserManager.isSplitSystemUser() && userInfo != null && !userInfo.isGuest()
                         && userInfo.id != UserHandle.USER_SYSTEM) {
                     showLogoutNotification(currentId);
                 }
-            }
-            int forcePictureLoadForId = UserHandle.USER_NULL;
-            if (Intent.ACTION_USER_INFO_CHANGED.equals(intent.getAction())) {
-=======
                 unpauseRefreshUsers = true;
             } else if (Intent.ACTION_USER_INFO_CHANGED.equals(intent.getAction())) {
->>>>>>> d4352533
                 forcePictureLoadForId = intent.getIntExtra(Intent.EXTRA_USER_HANDLE,
                         UserHandle.USER_NULL);
             }
