/*
 * Copyright (C) 2017 The Android Open Source Project
 *
 * Licensed under the Apache License, Version 2.0 (the "License");
 * you may not use this file except in compliance with the License.
 * You may obtain a copy of the License at
 *
 *      http://www.apache.org/licenses/LICENSE-2.0
 *
 * Unless required by applicable law or agreed to in writing, software
 * distributed under the License is distributed on an "AS IS" BASIS,
 * WITHOUT WARRANTIES OR CONDITIONS OF ANY KIND, either express or implied.
 * See the License for the specific language governing permissions and
 * limitations under the License
 */

package com.android.systemui.statusbar.stack;

import android.content.Context;
import android.support.test.InstrumentationRegistry;
import android.support.test.annotation.UiThreadTest;
import android.support.test.filters.FlakyTest;
import android.support.test.filters.SmallTest;
import android.support.test.runner.AndroidJUnit4;
import android.view.NotificationHeaderView;
import android.view.View;

import com.android.systemui.SysuiTestCase;
import com.android.systemui.statusbar.ExpandableNotificationRow;
import com.android.systemui.statusbar.NotificationTestHelper;

import org.junit.Assert;
import org.junit.Before;
import org.junit.Ignore;
import org.junit.Test;
import org.junit.runner.RunWith;

@SmallTest
@RunWith(AndroidJUnit4.class)
<<<<<<< HEAD
@Ignore("flaking")
public class NotificationChildrenContainerTest extends SysuiTestCase {
=======
@FlakyTest
public class NotificationChildrenContainerTest {
>>>>>>> a5e11433

    private ExpandableNotificationRow mGroup;
    private int mId;
    private NotificationTestHelper mNotificationTestHelper;

    @Before
    public void setUp() throws Exception {
        mNotificationTestHelper = new NotificationTestHelper(mContext);
        mGroup = mNotificationTestHelper.createGroup();
    }

    @Test
    public void testLowPriorityHeaderCleared() {
        mGroup.setIsLowPriority(true);
        NotificationChildrenContainer childrenContainer = mGroup.getChildrenContainer();
        NotificationHeaderView lowPriorityHeaderView = childrenContainer.getLowPriorityHeaderView();
        Assert.assertTrue(lowPriorityHeaderView.getVisibility() == View.VISIBLE);
        Assert.assertTrue(lowPriorityHeaderView.getParent() == childrenContainer);
        mGroup.setIsLowPriority(false);
        Assert.assertTrue(lowPriorityHeaderView.getParent() == null);
        Assert.assertTrue(childrenContainer.getLowPriorityHeaderView() == null);
    }
}<|MERGE_RESOLUTION|>--- conflicted
+++ resolved
@@ -37,13 +37,8 @@
 
 @SmallTest
 @RunWith(AndroidJUnit4.class)
-<<<<<<< HEAD
-@Ignore("flaking")
+@FlakyTest
 public class NotificationChildrenContainerTest extends SysuiTestCase {
-=======
-@FlakyTest
-public class NotificationChildrenContainerTest {
->>>>>>> a5e11433
 
     private ExpandableNotificationRow mGroup;
     private int mId;
