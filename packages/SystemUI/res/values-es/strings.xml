<?xml version="1.0" encoding="UTF-8"?>
<!-- 
/**
 * Copyright (c) 2009, The Android Open Source Project
 *
 * Licensed under the Apache License, Version 2.0 (the "License");
 * you may not use this file except in compliance with the License.
 * You may obtain a copy of the License at
 *
 *     http://www.apache.org/licenses/LICENSE-2.0
 *
 * Unless required by applicable law or agreed to in writing, software
 * distributed under the License is distributed on an "AS IS" BASIS,
 * WITHOUT WARRANTIES OR CONDITIONS OF ANY KIND, either express or implied.
 * See the License for the specific language governing permissions and
 * limitations under the License.
 */
 -->

<resources xmlns:android="http://schemas.android.com/apk/res/android"
    xmlns:xliff="urn:oasis:names:tc:xliff:document:1.2">
    <string name="app_label" msgid="7164937344850004466">"IU del sistema"</string>
    <string name="status_bar_clear_all_button" msgid="7774721344716731603">"Borrar"</string>
    <string name="status_bar_recent_remove_item_title" msgid="6026395868129852968">"Quitar de la lista"</string>
    <string name="status_bar_recent_inspect_item_title" msgid="7793624864528818569">"Información de la aplicación"</string>
    <string name="status_bar_no_recent_apps" msgid="7374907845131203189">"Aquí aparecerán tus aplicaciones recientes"</string>
    <string name="status_bar_accessibility_dismiss_recents" msgid="4576076075226540105">"Descartar aplicaciones recientes"</string>
    <plurals name="status_bar_accessibility_recent_apps" formatted="false" msgid="9138535907802238759">
      <item quantity="other">%d pantallas en Aplicaciones recientes</item>
      <item quantity="one">1 pantalla en Aplicaciones recientes</item>
    </plurals>
    <string name="status_bar_no_notifications_title" msgid="4755261167193833213">"No tienes notificaciones"</string>
    <string name="status_bar_ongoing_events_title" msgid="1682504513316879202">"Entrante"</string>
    <string name="status_bar_latest_events_title" msgid="6594767438577593172">"Notificaciones"</string>
    <string name="battery_low_title" msgid="6456385927409742437">"Nivel de batería bajo"</string>
    <string name="battery_low_percent_format" msgid="2900940511201380775">"Queda un <xliff:g id="PERCENTAGE">%s</xliff:g> de batería"</string>
    <string name="battery_low_percent_format_saver_started" msgid="6859235584035338833">"Queda un <xliff:g id="PERCENTAGE">%s</xliff:g> de batería. La función de ahorro de batería está activada."</string>
    <string name="invalid_charger" msgid="4549105996740522523">"No se admite la carga por USB.\nUtiliza solo el cargador proporcionado."</string>
    <string name="invalid_charger_title" msgid="3515740382572798460">"No se admite la carga por USB."</string>
    <string name="invalid_charger_text" msgid="5474997287953892710">"Utiliza solo el cargador proporcionado."</string>
    <string name="battery_low_why" msgid="4553600287639198111">"Ajustes"</string>
    <string name="battery_saver_confirmation_title" msgid="5299585433050361634">"¿Activar ahorro de batería?"</string>
    <string name="battery_saver_confirmation_ok" msgid="7507968430447930257">"Activar"</string>
    <string name="battery_saver_start_action" msgid="5576697451677486320">"Activar ahorro de batería"</string>
    <string name="status_bar_settings_settings_button" msgid="3023889916699270224">"Ajustes"</string>
    <string name="status_bar_settings_wifi_button" msgid="1733928151698311923">"Wi-Fi"</string>
    <string name="status_bar_settings_auto_rotation" msgid="3790482541357798421">"Girar pantalla automáticamente"</string>
    <string name="status_bar_settings_mute_label" msgid="554682549917429396">"SILENC"</string>
    <string name="status_bar_settings_auto_brightness_label" msgid="511453614962324674">"AUTO"</string>
    <string name="status_bar_settings_notifications" msgid="397146176280905137">"Notificaciones"</string>
    <string name="bluetooth_tethered" msgid="7094101612161133267">"Bluetooth anclado"</string>
    <string name="status_bar_input_method_settings_configure_input_methods" msgid="3504292471512317827">"Configurar métodos de entrada"</string>
    <string name="status_bar_use_physical_keyboard" msgid="7551903084416057810">"Teclado físico"</string>
    <string name="usb_device_permission_prompt" msgid="834698001271562057">"¿Permitir que la aplicación <xliff:g id="APPLICATION">%1$s</xliff:g> acceda al dispositivo USB?"</string>
    <string name="usb_accessory_permission_prompt" msgid="5171775411178865750">"¿Permitir que la aplicación <xliff:g id="APPLICATION">%1$s</xliff:g> acceda al accesorio USB?"</string>
    <string name="usb_device_confirm_prompt" msgid="5161205258635253206">"¿Quieres abrir <xliff:g id="ACTIVITY">%1$s</xliff:g> al conectar este dispositivo USB?"</string>
    <string name="usb_accessory_confirm_prompt" msgid="3808984931830229888">"¿Quieres abrir <xliff:g id="ACTIVITY">%1$s</xliff:g> al conectar este accesorio USB?"</string>
    <string name="usb_accessory_uri_prompt" msgid="513450621413733343">"Ninguna aplicación instalada funciona con este accesorio USB. Más información: <xliff:g id="URL">%1$s</xliff:g>"</string>
    <string name="title_usb_accessory" msgid="4966265263465181372">"Accesorio USB"</string>
    <string name="label_view" msgid="6304565553218192990">"Ver"</string>
    <string name="always_use_device" msgid="1450287437017315906">"Usar de forma predeterminada para este dispositivo USB"</string>
    <string name="always_use_accessory" msgid="1210954576979621596">"Usar de forma predeterminada para este accesorio USB"</string>
    <string name="usb_debugging_title" msgid="4513918393387141949">"¿Permitir depuración por USB?"</string>
    <string name="usb_debugging_message" msgid="2220143855912376496">"La huella digital de tu clave RSA es:\n<xliff:g id="FINGERPRINT">%1$s</xliff:g>"</string>
    <string name="usb_debugging_always" msgid="303335496705863070">"Permitir siempre desde este ordenador"</string>
    <string name="usb_debugging_secondary_user_title" msgid="6353808721761220421">"Depuración USB no permitida"</string>
    <string name="usb_debugging_secondary_user_message" msgid="8572228137833020196">"El usuario que ha iniciado sesión en este dispositivo no puede activar la depuración USB. Para hacerlo, debes utilizar una cuenta de administrador."</string>
    <string name="compat_mode_on" msgid="6623839244840638213">"Zoom para ajustar"</string>
    <string name="compat_mode_off" msgid="4434467572461327898">"Expandir para ajustar"</string>
    <string name="screenshot_saving_ticker" msgid="7403652894056693515">"Guardando captura..."</string>
    <string name="screenshot_saving_title" msgid="8242282144535555697">"Guardando captura..."</string>
    <string name="screenshot_saving_text" msgid="2419718443411738818">"La captura de pantalla se está guardando."</string>
    <string name="screenshot_saved_title" msgid="6461865960961414961">"Captura guardada"</string>
    <string name="screenshot_saved_text" msgid="2685605830386712477">"Toca para ver la captura de pantalla."</string>
    <string name="screenshot_failed_title" msgid="705781116746922771">"No se ha podido guardar la captura de pantalla."</string>
    <string name="screenshot_failed_to_save_unknown_text" msgid="7887826345701753830">"Se ha detectado un problema al guardar la captura de pantalla."</string>
    <string name="screenshot_failed_to_save_text" msgid="2592658083866306296">"No se puede guardar la captura de pantalla porque no hay espacio de almacenamiento suficiente."</string>
    <string name="screenshot_failed_to_capture_text" msgid="173674476457581486">"La aplicación o tu organización no permiten realizar capturas de pantalla"</string>
    <string name="usb_preference_title" msgid="6551050377388882787">"Opciones de transferencia de archivos por USB"</string>
    <string name="use_mtp_button_title" msgid="4333504413563023626">"Activar como reproductor de medios (MTP)"</string>
    <string name="use_ptp_button_title" msgid="7517127540301625751">"Activar como cámara (PTP)"</string>
    <string name="installer_cd_button_title" msgid="2312667578562201583">"Instalar Android File Transfer para Mac"</string>
    <string name="accessibility_back" msgid="567011538994429120">"Atrás"</string>
    <string name="accessibility_home" msgid="8217216074895377641">"Inicio"</string>
    <string name="accessibility_menu" msgid="316839303324695949">"Menú"</string>
    <string name="accessibility_accessibility_button" msgid="7601252764577607915">"Accesibilidad"</string>
    <string name="accessibility_recent" msgid="5208608566793607626">"Aplicaciones recientes"</string>
    <string name="accessibility_search_light" msgid="1103867596330271848">"Buscar"</string>
    <string name="accessibility_camera_button" msgid="8064671582820358152">"Cámara"</string>
    <string name="accessibility_phone_button" msgid="6738112589538563574">"Teléfono"</string>
    <string name="accessibility_voice_assist_button" msgid="487611083884852965">"Asistente voz"</string>
    <string name="accessibility_unlock_button" msgid="128158454631118828">"Desbloquear"</string>
    <string name="accessibility_waiting_for_fingerprint" msgid="4808860050517462885">"Esperando huella digital"</string>
    <string name="accessibility_unlock_without_fingerprint" msgid="7541705575183694446">"Desbloquear sin usar tu huella digital"</string>
    <string name="unlock_label" msgid="8779712358041029439">"desbloquear"</string>
    <string name="phone_label" msgid="2320074140205331708">"abrir teléfono"</string>
    <string name="voice_assist_label" msgid="3956854378310019854">"abrir el asistente de voz"</string>
    <string name="camera_label" msgid="7261107956054836961">"abrir cámara"</string>
    <string name="recents_caption_resize" msgid="3517056471774958200">"Seleccionar diseño de tarea nueva"</string>
    <string name="cancel" msgid="6442560571259935130">"Cancelar"</string>
    <string name="accessibility_compatibility_zoom_button" msgid="8461115318742350699">"Botón de zoom de compatibilidad"</string>
    <string name="accessibility_compatibility_zoom_example" msgid="4220687294564945780">"Zoom de pantalla más pequeña a más grande"</string>
    <string name="accessibility_bluetooth_connected" msgid="2707027633242983370">"Bluetooth conectado"</string>
    <string name="accessibility_bluetooth_disconnected" msgid="7416648669976870175">"Bluetooth desconectado"</string>
    <string name="accessibility_no_battery" msgid="358343022352820946">"Sin batería"</string>
    <string name="accessibility_battery_one_bar" msgid="7774887721891057523">"Una barra de batería"</string>
    <string name="accessibility_battery_two_bars" msgid="8500650438735009973">"Dos barras de batería"</string>
    <string name="accessibility_battery_three_bars" msgid="2302983330865040446">"Tres barras de batería"</string>
    <string name="accessibility_battery_full" msgid="8909122401720158582">"Batería completa"</string>
    <string name="accessibility_no_phone" msgid="4894708937052611281">"Sin teléfono"</string>
    <string name="accessibility_phone_one_bar" msgid="687699278132664115">"Una barra de cobertura"</string>
    <string name="accessibility_phone_two_bars" msgid="8384905382804815201">"Dos barras de cobertura"</string>
    <string name="accessibility_phone_three_bars" msgid="8521904843919971885">"Tres barras de cobertura"</string>
    <string name="accessibility_phone_signal_full" msgid="6471834868580757898">"Cobertura al máximo"</string>
    <string name="accessibility_no_data" msgid="4791966295096867555">"Sin datos"</string>
    <string name="accessibility_data_one_bar" msgid="1415625833238273628">"Una barra de datos"</string>
    <string name="accessibility_data_two_bars" msgid="6166018492360432091">"Dos barras de datos"</string>
    <string name="accessibility_data_three_bars" msgid="9167670452395038520">"Tres barras de datos"</string>
    <string name="accessibility_data_signal_full" msgid="2708384608124519369">"Señal de datos al máximo"</string>
    <string name="accessibility_wifi_name" msgid="7202151365171148501">"Conectado a <xliff:g id="WIFI">%s</xliff:g>."</string>
    <string name="accessibility_bluetooth_name" msgid="8441517146585531676">"Conectado a <xliff:g id="BLUETOOTH">%s</xliff:g>."</string>
    <string name="accessibility_cast_name" msgid="4026393061247081201">"Conectado a <xliff:g id="CAST">%s</xliff:g>."</string>
    <string name="accessibility_no_wimax" msgid="4329180129727630368">"Sin conexión WiMAX"</string>
    <string name="accessibility_wimax_one_bar" msgid="4170994299011863648">"Una barra de WiMAX"</string>
    <string name="accessibility_wimax_two_bars" msgid="9176236858336502288">"Dos barras de WiMAX"</string>
    <string name="accessibility_wimax_three_bars" msgid="6116551636752103927">"Tres barras de WiMAX"</string>
    <string name="accessibility_wimax_signal_full" msgid="2768089986795579558">"Señal de WiMAX al máximo"</string>
    <string name="accessibility_ethernet_disconnected" msgid="5896059303377589469">"Conexión Ethernet desconectada."</string>
    <string name="accessibility_ethernet_connected" msgid="2692130313069182636">"Conexión Ethernet conectada."</string>
    <string name="accessibility_no_signal" msgid="7064645320782585167">"No hay señal"</string>
    <string name="accessibility_not_connected" msgid="6395326276213402883">"Sin conexión"</string>
    <string name="accessibility_zero_bars" msgid="3806060224467027887">"Ninguna barra"</string>
    <string name="accessibility_one_bar" msgid="1685730113192081895">"Una barra"</string>
    <string name="accessibility_two_bars" msgid="6437363648385206679">"Dos barras"</string>
    <string name="accessibility_three_bars" msgid="2648241415119396648">"Tres barras"</string>
    <string name="accessibility_signal_full" msgid="9122922886519676839">"Señal al máximo"</string>
    <string name="accessibility_desc_on" msgid="2385254693624345265">"Activado"</string>
    <string name="accessibility_desc_off" msgid="6475508157786853157">"Desactivado"</string>
    <string name="accessibility_desc_connected" msgid="8366256693719499665">"Conectado"</string>
    <string name="accessibility_desc_connecting" msgid="3812924520316280149">"Conectando."</string>
    <string name="accessibility_data_connection_gprs" msgid="1606477224486747751">"GPRS"</string>
    <string name="accessibility_data_connection_1x" msgid="994133468120244018">"1 X"</string>
    <string name="accessibility_data_connection_hspa" msgid="2032328855462645198">"HSPA"</string>
    <string name="accessibility_data_connection_3g" msgid="8628562305003568260">"3G"</string>
    <string name="accessibility_data_connection_3.5g" msgid="8664845609981692001">"3.5 G"</string>
    <string name="accessibility_data_connection_4g" msgid="7741000750630089612">"4G"</string>
    <string name="accessibility_data_connection_4g_plus" msgid="3032226872470658661">"4G+"</string>
    <string name="accessibility_data_connection_lte" msgid="5413468808637540658">"LTE"</string>
    <string name="accessibility_data_connection_lte_plus" msgid="361876866906946007">"LTE+"</string>
    <string name="accessibility_data_connection_cdma" msgid="6132648193978823023">"CDMA"</string>
    <string name="accessibility_data_connection_roaming" msgid="5977362333466556094">"Itinerancia"</string>
    <string name="accessibility_data_connection_edge" msgid="4477457051631979278">"Tipo Edge"</string>
    <string name="accessibility_data_connection_wifi" msgid="2324496756590645221">"Wi-Fi"</string>
    <string name="accessibility_no_sim" msgid="8274017118472455155">"Sin tarjeta SIM"</string>
    <string name="accessibility_cell_data" msgid="5326139158682385073">"Datos móviles"</string>
    <string name="accessibility_cell_data_on" msgid="5927098403452994422">"Datos móviles activados"</string>
    <string name="accessibility_cell_data_off" msgid="443267573897409704">"Datos móviles desactivados"</string>
    <string name="accessibility_bluetooth_tether" msgid="4102784498140271969">"Compartir conexión por Bluetooth"</string>
    <string name="accessibility_airplane_mode" msgid="834748999790763092">"Modo avión"</string>
    <string name="accessibility_vpn_on" msgid="5993385083262856059">"La red VPN está activada."</string>
    <string name="accessibility_no_sims" msgid="3957997018324995781">"No hay tarjeta SIM."</string>
    <string name="accessibility_carrier_network_change_mode" msgid="4017301580441304305">"Cambiando red de operador."</string>
    <string name="accessibility_battery_details" msgid="7645516654955025422">"Abrir detalles de la batería"</string>
    <string name="accessibility_battery_level" msgid="7451474187113371965">"<xliff:g id="NUMBER">%d</xliff:g> por ciento de batería"</string>
    <!-- String.format failed for translation -->
    <!-- no translation found for accessibility_battery_level_charging (1147587904439319646) -->
    <skip />
    <string name="accessibility_settings_button" msgid="799583911231893380">"Ajustes del sistema"</string>
    <string name="accessibility_notifications_button" msgid="4498000369779421892">"Notificaciones"</string>
    <string name="accessibility_overflow_action" msgid="5681882033274783311">"Ver todas las notificaciones"</string>
    <string name="accessibility_remove_notification" msgid="3603099514902182350">"Borrar notificación"</string>
    <string name="accessibility_gps_enabled" msgid="3511469499240123019">"GPS habilitado"</string>
    <string name="accessibility_gps_acquiring" msgid="8959333351058967158">"Obteniendo ubicación..."</string>
    <string name="accessibility_tty_enabled" msgid="4613200365379426561">"Teletipo habilitado"</string>
    <string name="accessibility_ringer_vibrate" msgid="666585363364155055">"Modo vibración"</string>
    <string name="accessibility_ringer_silent" msgid="9061243307939135383">"Modo silencio"</string>
    <!-- no translation found for accessibility_casting (6887382141726543668) -->
    <skip />
    <string name="accessibility_work_mode" msgid="2478631941714607225">"Modo de trabajo"</string>
    <string name="accessibility_recents_item_will_be_dismissed" msgid="395770242498031481">"Descartar <xliff:g id="APP">%s</xliff:g>."</string>
    <string name="accessibility_recents_item_dismissed" msgid="6803574935084867070">"Se ha eliminado <xliff:g id="APP">%s</xliff:g>."</string>
    <string name="accessibility_recents_all_items_dismissed" msgid="4464697366179168836">"Se han ignorado todas las aplicaciones recientes."</string>
    <string name="accessibility_recents_item_open_app_info" msgid="5107479759905883540">"Abre la información de la aplicación <xliff:g id="APP">%s</xliff:g>."</string>
    <string name="accessibility_recents_item_launched" msgid="7616039892382525203">"Iniciando <xliff:g id="APP">%s</xliff:g>."</string>
    <string name="accessibility_recents_task_header" msgid="1437183540924535457">"<xliff:g id="APP">%1$s</xliff:g> <xliff:g id="ACTIVITY_LABEL">%2$s</xliff:g>"</string>
    <string name="accessibility_notification_dismissed" msgid="854211387186306927">"Notificación ignorada"</string>
    <string name="accessibility_desc_notification_shade" msgid="4690274844447504208">"Pantalla de notificaciones"</string>
    <string name="accessibility_desc_quick_settings" msgid="6186378411582437046">"Ajustes rápidos"</string>
    <string name="accessibility_desc_lock_screen" msgid="5625143713611759164">"Pantalla de bloqueo."</string>
    <string name="accessibility_desc_settings" msgid="3417884241751434521">"Ajustes"</string>
    <string name="accessibility_desc_recent_apps" msgid="4876900986661819788">"Aplicaciones recientes."</string>
    <string name="accessibility_desc_work_lock" msgid="4288774420752813383">"Pantalla de bloqueo para el perfil de trabajo"</string>
    <string name="accessibility_desc_close" msgid="7479755364962766729">"Cerrar"</string>
    <string name="accessibility_quick_settings_wifi" msgid="5518210213118181692">"<xliff:g id="SIGNAL">%1$s</xliff:g>."</string>
    <string name="accessibility_quick_settings_wifi_changed_off" msgid="8716484460897819400">"Wi-Fi desactivado."</string>
    <string name="accessibility_quick_settings_wifi_changed_on" msgid="6440117170789528622">"Wi-Fi activado."</string>
    <string name="accessibility_quick_settings_mobile" msgid="4876806564086241341">"Móvil <xliff:g id="SIGNAL">%1$s</xliff:g>. <xliff:g id="TYPE">%2$s</xliff:g>. <xliff:g id="NETWORK">%3$s</xliff:g>"</string>
    <string name="accessibility_quick_settings_battery" msgid="1480931583381408972">"Batería <xliff:g id="STATE">%s</xliff:g>"</string>
    <string name="accessibility_quick_settings_airplane_off" msgid="7786329360056634412">"Modo avión desactivado."</string>
    <string name="accessibility_quick_settings_airplane_on" msgid="6406141469157599296">"Modo avión activado."</string>
    <string name="accessibility_quick_settings_airplane_changed_off" msgid="66846307818850664">"Modo avión desactivado."</string>
    <string name="accessibility_quick_settings_airplane_changed_on" msgid="8983005603505087728">"Modo avión activado."</string>
    <string name="accessibility_quick_settings_dnd_priority_on" msgid="1448402297221249355">"No molestar activado (solo prioritarias)."</string>
    <string name="accessibility_quick_settings_dnd_none_on" msgid="6882582132662613537">"No molestar activado, silencio total"</string>
    <string name="accessibility_quick_settings_dnd_alarms_on" msgid="9152834845587554157">"No molestar activado, solo alarmas."</string>
    <string name="accessibility_quick_settings_dnd" msgid="6607873236717185815">"No molestar."</string>
    <string name="accessibility_quick_settings_dnd_off" msgid="2371832603753738581">"No molestar desactivado."</string>
    <string name="accessibility_quick_settings_dnd_changed_off" msgid="898107593453022935">"No molestar desactivado."</string>
    <string name="accessibility_quick_settings_dnd_changed_on" msgid="4483780856613561039">"No molestar activado."</string>
    <string name="accessibility_quick_settings_bluetooth" msgid="6341675755803320038">"Bluetooth."</string>
    <string name="accessibility_quick_settings_bluetooth_off" msgid="2133631372372064339">"Bluetooth desactivado."</string>
    <string name="accessibility_quick_settings_bluetooth_on" msgid="7681999166216621838">"Bluetooth activado."</string>
    <string name="accessibility_quick_settings_bluetooth_connecting" msgid="6953242966685343855">"Conectando Bluetooth."</string>
    <string name="accessibility_quick_settings_bluetooth_connected" msgid="4306637793614573659">"Bluetooth conectado."</string>
    <string name="accessibility_quick_settings_bluetooth_changed_off" msgid="2730003763480934529">"Bluetooth desactivado."</string>
    <string name="accessibility_quick_settings_bluetooth_changed_on" msgid="8722351798763206577">"Bluetooth activado."</string>
    <string name="accessibility_quick_settings_location_off" msgid="5119080556976115520">"Informes de ubicación desactivados."</string>
    <string name="accessibility_quick_settings_location_on" msgid="5809937096590102036">"Informes de ubicación activados."</string>
    <string name="accessibility_quick_settings_location_changed_off" msgid="8526845571503387376">"Informes de ubicación desactivados."</string>
    <string name="accessibility_quick_settings_location_changed_on" msgid="339403053079338468">"Informes de ubicación activados."</string>
    <string name="accessibility_quick_settings_alarm" msgid="3959908972897295660">"La alarma sonará a la(s) <xliff:g id="TIME">%s</xliff:g>."</string>
    <string name="accessibility_quick_settings_close" msgid="3115847794692516306">"Cerrar panel."</string>
    <string name="accessibility_quick_settings_more_time" msgid="3659274935356197708">"Más tiempo."</string>
    <string name="accessibility_quick_settings_less_time" msgid="2404728746293515623">"Menos tiempo."</string>
    <string name="accessibility_quick_settings_flashlight_off" msgid="4936432000069786988">"Linterna desactivada."</string>
    <string name="accessibility_quick_settings_flashlight_unavailable" msgid="8012811023312280810">"La linterna no está disponible."</string>
    <string name="accessibility_quick_settings_flashlight_on" msgid="2003479320007841077">"Linterna activada."</string>
    <string name="accessibility_quick_settings_flashlight_changed_off" msgid="3303701786768224304">"Linterna desactivada."</string>
    <string name="accessibility_quick_settings_flashlight_changed_on" msgid="6531793301533894686">"Linterna activada."</string>
    <string name="accessibility_quick_settings_color_inversion_changed_off" msgid="4406577213290173911">"Inversión de color desactivada."</string>
    <string name="accessibility_quick_settings_color_inversion_changed_on" msgid="6897462320184911126">"Inversión de color activada."</string>
    <string name="accessibility_quick_settings_hotspot_changed_off" msgid="5004708003447561394">"Punto de acceso móvil desactivado."</string>
    <string name="accessibility_quick_settings_hotspot_changed_on" msgid="2890951609226476206">"Punto de acceso móvil activado."</string>
    <string name="accessibility_casting_turned_off" msgid="1430668982271976172">"Envío de pantalla detenido."</string>
    <string name="accessibility_quick_settings_work_mode_off" msgid="7045417396436552890">"Modo de trabajo desactivado."</string>
    <string name="accessibility_quick_settings_work_mode_on" msgid="7650588553988014341">"Modo de trabajo activado."</string>
    <string name="accessibility_quick_settings_work_mode_changed_off" msgid="5605534876107300711">"Modo de trabajo desactivado."</string>
    <string name="accessibility_quick_settings_work_mode_changed_on" msgid="249840330756998612">"Modo de trabajo activado."</string>
    <string name="accessibility_quick_settings_data_saver_changed_off" msgid="650231949881093289">"Ahorro de datos desactivado."</string>
    <string name="accessibility_quick_settings_data_saver_changed_on" msgid="4218725402373934151">"Ahorro de datos activado."</string>
    <string name="accessibility_brightness" msgid="8003681285547803095">"Brillo de la pantalla"</string>
    <string name="accessibility_ambient_display_charging" msgid="9084521679384069087">"Cargando"</string>
    <string name="data_usage_disabled_dialog_3g_title" msgid="5281770593459841889">"Datos 2G-3G pausados"</string>
    <string name="data_usage_disabled_dialog_4g_title" msgid="1601769736881078016">"Datos 4G pausados"</string>
    <string name="data_usage_disabled_dialog_mobile_title" msgid="6801382439018099779">"Datos móviles en pausa"</string>
    <string name="data_usage_disabled_dialog_title" msgid="3932437232199671967">"Datos pausados"</string>
    <string name="data_usage_disabled_dialog" msgid="4919541636934603816">"Se ha alcanzado el límite de datos establecido. Ya no estás utilizando datos móviles.\n\nSi vuelves a activar el uso de datos, es posible que se apliquen cargos."</string>
    <string name="data_usage_disabled_dialog_enable" msgid="1412395410306390593">"Reanudar"</string>
    <string name="status_bar_settings_signal_meter_disconnected" msgid="1940231521274147771">"Sin conexión a Internet"</string>
    <string name="status_bar_settings_signal_meter_wifi_nossid" msgid="6557486452774597820">"Con conexión Wi-Fi"</string>
    <string name="gps_notification_searching_text" msgid="8574247005642736060">"Buscando señal GPS"</string>
    <string name="gps_notification_found_text" msgid="4619274244146446464">"Ubicación definida por GPS"</string>
    <string name="accessibility_location_active" msgid="2427290146138169014">"Solicitudes de ubicación activas"</string>
    <string name="accessibility_clear_all" msgid="5235938559247164925">"Borrar todas las notificaciones"</string>
    <string name="notification_group_overflow_indicator" msgid="1863231301642314183">"<xliff:g id="NUMBER">%s</xliff:g> más"</string>
    <plurals name="notification_group_overflow_description" formatted="false" msgid="4579313201268495404">
      <item quantity="other"><xliff:g id="NUMBER_1">%s</xliff:g> notificaciones más dentro.</item>
      <item quantity="one"><xliff:g id="NUMBER_0">%s</xliff:g> notificación más dentro.</item>
    </plurals>
    <string name="status_bar_notification_inspect_item_title" msgid="5668348142410115323">"Ajustes de notificaciones"</string>
    <string name="status_bar_notification_app_settings_title" msgid="5525260160341558869">"Ajustes de <xliff:g id="APP_NAME">%s</xliff:g>"</string>
    <string name="accessibility_rotation_lock_off" msgid="4062780228931590069">"La pantalla girará automáticamente."</string>
    <string name="accessibility_rotation_lock_on_landscape" msgid="6731197337665366273">"La pantalla está bloqueada en modo horizontal."</string>
    <string name="accessibility_rotation_lock_on_portrait" msgid="5809367521644012115">"La pantalla está bloqueada en modo vertical."</string>
    <string name="accessibility_rotation_lock_off_changed" msgid="8134601071026305153">"Ahora la pantalla girará automáticamente."</string>
    <string name="accessibility_rotation_lock_on_landscape_changed" msgid="3135965553707519743">"Ahora la pantalla está bloqueada en orientación horizontal."</string>
    <string name="accessibility_rotation_lock_on_portrait_changed" msgid="8922481981834012126">"Ahora la pantalla está bloqueada en orientación vertical."</string>
    <string name="dessert_case" msgid="1295161776223959221">"Caja para postres"</string>
    <string name="start_dreams" msgid="5640361424498338327">"Salvapantallas"</string>
    <string name="ethernet_label" msgid="7967563676324087464">"Ethernet"</string>
    <string name="quick_settings_dnd_label" msgid="8735855737575028208">"No molestar"</string>
    <string name="quick_settings_dnd_priority_label" msgid="483232950670692036">"Solo prioritarias"</string>
    <string name="quick_settings_dnd_alarms_label" msgid="2559229444312445858">"Solo alarmas"</string>
    <string name="quick_settings_dnd_none_label" msgid="5025477807123029478">"Silencio total"</string>
    <string name="quick_settings_bluetooth_label" msgid="6304190285170721401">"Bluetooth"</string>
    <string name="quick_settings_bluetooth_multiple_devices_label" msgid="3912245565613684735">"Bluetooth (<xliff:g id="NUMBER">%d</xliff:g> dispositivos)"</string>
    <string name="quick_settings_bluetooth_off_label" msgid="8159652146149219937">"Bluetooth desactivado"</string>
    <string name="quick_settings_bluetooth_detail_empty_text" msgid="4910015762433302860">"No hay dispositivos vinculados disponibles"</string>
    <string name="quick_settings_brightness_label" msgid="6968372297018755815">"Brillo"</string>
    <string name="quick_settings_rotation_unlocked_label" msgid="7305323031808150099">"Girar automáticamente"</string>
    <string name="accessibility_quick_settings_rotation" msgid="4231661040698488779">"Girar pantalla automáticamente"</string>
    <string name="accessibility_quick_settings_rotation_value" msgid="8187398200140760213">"Modo <xliff:g id="ID_1">%s</xliff:g>"</string>
    <string name="quick_settings_rotation_locked_label" msgid="6359205706154282377">"Rotación bloqueada"</string>
    <string name="quick_settings_rotation_locked_portrait_label" msgid="5102691921442135053">"Vertical"</string>
    <string name="quick_settings_rotation_locked_landscape_label" msgid="8553157770061178719">"Horizontal"</string>
    <string name="quick_settings_ime_label" msgid="7073463064369468429">"Método de entrada"</string>
    <string name="quick_settings_location_label" msgid="5011327048748762257">"Ubicación"</string>
    <string name="quick_settings_location_off_label" msgid="7464544086507331459">"Ubicación desactivada"</string>
    <string name="quick_settings_media_device_label" msgid="1302906836372603762">"Dispositivo multimedia"</string>
    <string name="quick_settings_rssi_label" msgid="7725671335550695589">"RSSI"</string>
    <string name="quick_settings_rssi_emergency_only" msgid="2713774041672886750">"Solo llamadas de emergencia"</string>
    <string name="quick_settings_settings_label" msgid="5326556592578065401">"Ajustes"</string>
    <string name="quick_settings_time_label" msgid="4635969182239736408">"Hora"</string>
    <string name="quick_settings_user_label" msgid="5238995632130897840">"Yo"</string>
    <string name="quick_settings_user_title" msgid="4467690427642392403">"Usuario"</string>
    <string name="quick_settings_user_new_user" msgid="9030521362023479778">"Nuevo usuario"</string>
    <string name="quick_settings_wifi_label" msgid="9135344704899546041">"Wi-Fi"</string>
    <string name="quick_settings_wifi_not_connected" msgid="7171904845345573431">"No conectado"</string>
    <string name="quick_settings_wifi_no_network" msgid="2221993077220856376">"No hay red."</string>
    <string name="quick_settings_wifi_off_label" msgid="7558778100843885864">"Wi-Fi desactivado"</string>
    <string name="quick_settings_wifi_on_label" msgid="7607810331387031235">"Wi-Fi activada"</string>
    <string name="quick_settings_wifi_detail_empty_text" msgid="269990350383909226">"No hay ninguna red Wi-Fi disponible"</string>
    <string name="quick_settings_cast_title" msgid="7709016546426454729">"Enviar"</string>
    <string name="quick_settings_casting" msgid="6601710681033353316">"Enviando"</string>
    <string name="quick_settings_cast_device_default_name" msgid="5367253104742382945">"Dispositivo sin nombre"</string>
    <string name="quick_settings_cast_device_default_description" msgid="2484573682378634413">"Listo para enviar"</string>
    <string name="quick_settings_cast_detail_empty_text" msgid="311785821261640623">"No hay dispositivos disponibles"</string>
    <string name="quick_settings_brightness_dialog_title" msgid="8599674057673605368">"Brillo"</string>
    <string name="quick_settings_brightness_dialog_auto_brightness_label" msgid="5064982743784071218">"AUTO"</string>
    <string name="quick_settings_inversion_label" msgid="8790919884718619648">"Invertir colores"</string>
    <string name="quick_settings_color_space_label" msgid="853443689745584770">"Modo de corrección de color"</string>
    <string name="quick_settings_more_settings" msgid="326112621462813682">"Más opciones"</string>
    <string name="quick_settings_done" msgid="3402999958839153376">"Listo"</string>
    <string name="quick_settings_connected" msgid="1722253542984847487">"Conectado"</string>
    <string name="quick_settings_connected_battery_level" msgid="4136051440381328892">"Conectado (<xliff:g id="BATTERY_LEVEL_AS_PERCENTAGE">%1$s</xliff:g> de batería)"</string>
    <string name="quick_settings_connecting" msgid="47623027419264404">"Conectando..."</string>
    <string name="quick_settings_tethering_label" msgid="7153452060448575549">"Compartir conexión"</string>
    <string name="quick_settings_hotspot_label" msgid="6046917934974004879">"Zona Wi-Fi"</string>
    <string name="quick_settings_notifications_label" msgid="4818156442169154523">"Notificaciones"</string>
    <string name="quick_settings_flashlight_label" msgid="2133093497691661546">"Linterna"</string>
    <string name="quick_settings_cellular_detail_title" msgid="3661194685666477347">"Datos móviles"</string>
    <string name="quick_settings_cellular_detail_data_usage" msgid="1964260360259312002">"Uso de datos"</string>
    <string name="quick_settings_cellular_detail_remaining_data" msgid="722715415543541249">"Datos restantes"</string>
    <string name="quick_settings_cellular_detail_over_limit" msgid="967669665390990427">"Límite superado"</string>
    <string name="quick_settings_cellular_detail_data_used" msgid="1476810587475761478">"<xliff:g id="DATA_USED">%s</xliff:g> usado"</string>
    <string name="quick_settings_cellular_detail_data_limit" msgid="56011158504994128">"Límite de <xliff:g id="DATA_LIMIT">%s</xliff:g>"</string>
    <string name="quick_settings_cellular_detail_data_warning" msgid="2440098045692399009">"Advertencia de <xliff:g id="DATA_LIMIT">%s</xliff:g>"</string>
    <string name="quick_settings_work_mode_label" msgid="6244915274350490429">"Modo de trabajo"</string>
    <string name="quick_settings_night_display_label" msgid="3577098011487644395">"Luz nocturna"</string>
    <string name="quick_settings_nfc_label" msgid="9012153754816969325">"NFC"</string>
    <string name="quick_settings_nfc_off" msgid="6883274004315134333">"La conexión NFC está inhabilitada"</string>
    <string name="quick_settings_nfc_on" msgid="6680317193676884311">"La conexión NFC está habilitada"</string>
    <string name="recents_empty_message" msgid="808480104164008572">"No hay elementos recientes"</string>
    <string name="recents_empty_message_dismissed_all" msgid="2791312568666558651">"Has rechazado todo"</string>
    <string name="recents_app_info_button_label" msgid="2890317189376000030">"Información de la aplicación"</string>
    <string name="recents_lock_to_app_button_label" msgid="6942899049072506044">"fijación de pantalla"</string>
    <string name="recents_search_bar_label" msgid="8074997400187836677">"buscar"</string>
    <string name="recents_launch_error_message" msgid="2969287838120550506">"No se ha podido iniciar <xliff:g id="APP">%s</xliff:g>."</string>
    <string name="recents_launch_disabled_message" msgid="1624523193008871793">"La aplicación <xliff:g id="APP">%s</xliff:g> se ha inhabilitado en modo seguro."</string>
    <string name="recents_stack_action_button_label" msgid="6593727103310426253">"Borrar todo"</string>
    <string name="recents_drag_hint_message" msgid="2649739267073203985">"Arrastra hasta aquí para utilizar la pantalla dividida"</string>
    <string name="recents_multistack_add_stack_dialog_split_horizontal" msgid="8848514474543427332">"División horizontal"</string>
    <string name="recents_multistack_add_stack_dialog_split_vertical" msgid="9075292233696180813">"División vertical"</string>
    <string name="recents_multistack_add_stack_dialog_split_custom" msgid="4177837597513701943">"División personalizada"</string>
    <string name="recents_accessibility_split_screen_top" msgid="9056056469282256287">"Dividir la pantalla en la parte superior"</string>
    <string name="recents_accessibility_split_screen_left" msgid="8987144699630620019">"Dividir la pantalla a la izquierda"</string>
    <string name="recents_accessibility_split_screen_right" msgid="275069779299592867">"Dividir la pantalla a la derecha"</string>
  <string-array name="recents_blacklist_array">
  </string-array>
    <string name="expanded_header_battery_charged" msgid="5945855970267657951">"Cargada"</string>
    <string name="expanded_header_battery_charging" msgid="205623198487189724">"Cargando"</string>
    <string name="expanded_header_battery_charging_with_time" msgid="457559884275395376">"<xliff:g id="CHARGING_TIME">%s</xliff:g> para completarse"</string>
    <string name="expanded_header_battery_not_charging" msgid="4798147152367049732">"No se está cargando"</string>
    <string name="ssl_ca_cert_warning" msgid="9005954106902053641">"La red se\npuede supervisar"</string>
    <string name="description_target_search" msgid="3091587249776033139">"Buscar"</string>
    <string name="description_direction_up" msgid="7169032478259485180">"Desliza el dedo hacia arriba para <xliff:g id="TARGET_DESCRIPTION">%s</xliff:g>."</string>
    <string name="description_direction_left" msgid="7207478719805562165">"Desliza el dedo hacia la izquierda para <xliff:g id="TARGET_DESCRIPTION">%s</xliff:g>."</string>
<<<<<<< HEAD
    <string name="zen_priority_introduction" msgid="7577965386868311310">"No te molestarán los sonidos ni las vibraciones, excepto las alarmas, los recordatorios, los eventos y las llamadas que especifiques. Seguirás escuchando el contenido que quieras reproducir, como música, vídeos y juegos."</string>
    <string name="zen_alarms_introduction" msgid="7034415210361973827">"No te molestarán los sonidos ni las vibraciones, excepto las alarmas. Seguirás escuchando el contenido que quieras reproducir, como música, vídeos y juegos."</string>
=======
    <string name="zen_priority_introduction" msgid="1149025108714420281">"No te molestarán los sonidos ni las vibraciones, excepto las alarmas, los recordatorios, los eventos y las llamadas que especifiques. Seguirás escuchando el contenido que quieras reproducir, como música, vídeos y juegos."</string>
    <string name="zen_alarms_introduction" msgid="4934328096749380201">"No te molestarán los sonidos ni las vibraciones, excepto las alarmas. Seguirás escuchando el contenido que quieras reproducir, como música, vídeos y juegos."</string>
>>>>>>> 98e12851
    <string name="zen_priority_customize_button" msgid="7948043278226955063">"Personalizar"</string>
    <string name="zen_silence_introduction_voice" msgid="3948778066295728085">"Esta opción bloqueará TODOS los sonidos y todas las vibraciones, por ejemplo, los vídeos, los juegos, las alarmas y la música. Seguirás pudiendo hacer llamadas."</string>
    <string name="zen_silence_introduction" msgid="3137882381093271568">"Este modo permite bloquear TODOS los sonidos y todas las vibraciones (p. ej., los de alarmas, música, vídeos y juegos)."</string>
    <string name="keyguard_more_overflow_text" msgid="9195222469041601365">"+<xliff:g id="NUMBER_OF_NOTIFICATIONS">%d</xliff:g>"</string>
    <string name="speed_bump_explanation" msgid="1288875699658819755">"Notificaciones menos urgente abajo"</string>
    <string name="notification_tap_again" msgid="7590196980943943842">"Toca de nuevo para abrir"</string>
    <string name="keyguard_unlock" msgid="8043466894212841998">"Desliza el dedo hacia arriba para desbloquear"</string>
    <string name="do_disclosure_generic" msgid="5615898451805157556">"Este dispositivo está administrado por tu organización"</string>
    <string name="do_disclosure_with_name" msgid="5640615509915445501">"Este dispositivo está administrado por <xliff:g id="ORGANIZATION_NAME">%s</xliff:g>"</string>
    <string name="phone_hint" msgid="4872890986869209950">"Desliza desde el icono para abrir el teléfono"</string>
    <string name="voice_hint" msgid="8939888732119726665">"Desliza desde el icono para abrir asistente de voz"</string>
    <string name="camera_hint" msgid="7939688436797157483">"Desliza desde el icono para abrir la cámara"</string>
    <string name="interruption_level_none_with_warning" msgid="5114872171614161084">"Silencio total (también se silenciarán los lectores de pantalla)."</string>
    <string name="interruption_level_none" msgid="6000083681244492992">"Silencio total"</string>
    <string name="interruption_level_priority" msgid="6426766465363855505">"Solo prioritarias"</string>
    <string name="interruption_level_alarms" msgid="5226306993448328896">"Solo alarmas"</string>
    <string name="interruption_level_none_twoline" msgid="3957581548190765889">"Silencio\ntotal"</string>
    <string name="interruption_level_priority_twoline" msgid="1564715335217164124">"Solo\ncon prioridad"</string>
    <string name="interruption_level_alarms_twoline" msgid="3266909566410106146">"Solo\nalarmas"</string>
    <string name="keyguard_indication_charging_time" msgid="1757251776872835768">"Cargando (<xliff:g id="CHARGING_TIME_LEFT">%s</xliff:g> para completar)"</string>
    <string name="keyguard_indication_charging_time_fast" msgid="9018981952053914986">"Cargando rápidamente (<xliff:g id="CHARGING_TIME_LEFT">%s</xliff:g> hasta completar)"</string>
    <string name="keyguard_indication_charging_time_slowly" msgid="955252797961724952">"Cargando lentamente (<xliff:g id="CHARGING_TIME_LEFT">%s</xliff:g> hasta completar)"</string>
    <string name="accessibility_multi_user_switch_switcher" msgid="7305948938141024937">"Cambiar de usuario"</string>
    <string name="accessibility_multi_user_switch_switcher_with_current" msgid="8434880595284601601">"Cambiar de usuario (usuario actual <xliff:g id="CURRENT_USER_NAME">%s</xliff:g>)"</string>
    <string name="accessibility_multi_user_switch_inactive" msgid="1424081831468083402">"Usuario actual: <xliff:g id="CURRENT_USER_NAME">%s</xliff:g>"</string>
    <string name="accessibility_multi_user_switch_quick_contact" msgid="3020367729287990475">"Mostrar perfil"</string>
    <string name="user_add_user" msgid="5110251524486079492">"Añadir usuario"</string>
    <string name="user_new_user_name" msgid="426540612051178753">"Nuevo usuario"</string>
    <string name="guest_nickname" msgid="8059989128963789678">"Invitado"</string>
    <string name="guest_new_guest" msgid="600537543078847803">"Añadir invitado"</string>
    <string name="guest_exit_guest" msgid="7187359342030096885">"Quitar invitado"</string>
    <string name="guest_exit_guest_dialog_title" msgid="8480693520521766688">"¿Quitar invitado?"</string>
    <string name="guest_exit_guest_dialog_message" msgid="4155503224769676625">"Se eliminarán las aplicaciones y los datos de esta sesión."</string>
    <string name="guest_exit_guest_dialog_remove" msgid="7402231963862520531">"Quitar"</string>
    <string name="guest_wipe_session_title" msgid="6419439912885956132">"Hola de nuevo, invitado"</string>
    <string name="guest_wipe_session_message" msgid="8476238178270112811">"¿Quieres continuar con la sesión?"</string>
    <string name="guest_wipe_session_wipe" msgid="5065558566939858884">"Volver a empezar"</string>
    <string name="guest_wipe_session_dontwipe" msgid="1401113462524894716">"Sí, continuar"</string>
    <string name="guest_notification_title" msgid="1585278533840603063">"Usuario invitado"</string>
    <string name="guest_notification_text" msgid="335747957734796689">"Para eliminar aplicaciones y datos, quita el usuario invitado"</string>
    <string name="guest_notification_remove_action" msgid="8820670703892101990">"QUITAR INVITADO"</string>
    <string name="user_logout_notification_title" msgid="1453960926437240727">"Salir de usuario"</string>
    <string name="user_logout_notification_text" msgid="3350262809611876284">"Salir de usuario actual"</string>
    <string name="user_logout_notification_action" msgid="1195428991423425062">"SALIR DE USUARIO"</string>
    <string name="user_add_user_title" msgid="4553596395824132638">"¿Añadir nuevo usuario?"</string>
    <string name="user_add_user_message_short" msgid="2161624834066214559">"Al añadir un nuevo usuario, este debe configurar su espacio.\n\nCualquier usuario puede actualizar las aplicaciones del resto de usuarios."</string>
    <string name="user_remove_user_title" msgid="4681256956076895559">"¿Quitar usuario?"</string>
    <string name="user_remove_user_message" msgid="1453218013959498039">"Se eliminarán todas las aplicaciones y todos los datos de este usuario."</string>
    <string name="user_remove_user_remove" msgid="7479275741742178297">"Quitar"</string>
    <string name="battery_saver_notification_title" msgid="237918726750955859">"Ahorro de batería activado"</string>
    <string name="battery_saver_notification_text" msgid="820318788126672692">"Reduce el rendimiento y los datos en segundo plano"</string>
    <string name="battery_saver_notification_action_text" msgid="109158658238110382">"Desactivar ahorro de batería"</string>
    <string name="media_projection_dialog_text" msgid="3071431025448218928">"<xliff:g id="APP_SEEKING_PERMISSION">%s</xliff:g> empezará a capturar todo lo que aparezca en la pantalla."</string>
    <string name="media_projection_remember_text" msgid="3103510882172746752">"No volver a mostrar"</string>
    <string name="clear_all_notifications_text" msgid="814192889771462828">"Borrar todo"</string>
    <string name="media_projection_action_text" msgid="8470872969457985954">"Iniciar ahora"</string>
    <string name="empty_shade_text" msgid="708135716272867002">"No hay notificaciones"</string>
    <string name="profile_owned_footer" msgid="8021888108553696069">"Es posible que se supervise el perfil"</string>
    <string name="vpn_footer" msgid="2388611096129106812">"Puede que la red esté supervisada"</string>
    <string name="branded_vpn_footer" msgid="2168111859226496230">"Puede que la red esté supervisada"</string>
    <string name="quick_settings_disclosure_management_monitoring" msgid="6645176135063957394">"Tu organización administra este dispositivo y puede supervisar el tráfico de red"</string>
    <string name="quick_settings_disclosure_named_management_monitoring" msgid="370622174777570853">"<xliff:g id="ORGANIZATION_NAME">%1$s</xliff:g> administra este dispositivo y puede supervisar el tráfico de red"</string>
    <string name="quick_settings_disclosure_management_named_vpn" msgid="1085137869053332307">"Dispositivo administrado por tu organización y conectado a <xliff:g id="VPN_APP">%1$s</xliff:g>"</string>
    <string name="quick_settings_disclosure_named_management_named_vpn" msgid="6290456493852584017">"<xliff:g id="ORGANIZATION_NAME">%1$s</xliff:g> administra este dispositivo, que está conectado a <xliff:g id="VPN_APP">%2$s</xliff:g>"</string>
    <string name="quick_settings_disclosure_management" msgid="3294967280853150271">"Dispositivo administrado por tu organización"</string>
    <string name="quick_settings_disclosure_named_management" msgid="1059403025094542908">"<xliff:g id="ORGANIZATION_NAME">%1$s</xliff:g> administra este dispositivo"</string>
    <string name="quick_settings_disclosure_management_vpns" msgid="3698767349925266482">"Dispositivo administrado por tu organización y conectado a redes VPN"</string>
    <string name="quick_settings_disclosure_named_management_vpns" msgid="7777821385318891527">"<xliff:g id="ORGANIZATION_NAME">%1$s</xliff:g> administra este dispositivo, que está conectado a redes VPN"</string>
    <string name="quick_settings_disclosure_managed_profile_monitoring" msgid="5125463987558278215">"Tu organización puede supervisar el tráfico de red de tu perfil de trabajo"</string>
    <string name="quick_settings_disclosure_named_managed_profile_monitoring" msgid="8973606847896650284">"<xliff:g id="ORGANIZATION_NAME">%1$s</xliff:g> puede supervisar el tráfico de red de tu perfil de trabajo"</string>
    <string name="quick_settings_disclosure_monitoring" msgid="679658227269205728">"Puede que la red esté supervisada"</string>
    <string name="quick_settings_disclosure_vpns" msgid="8170318392053156330">"Dispositivo conectado a redes VPN"</string>
    <string name="quick_settings_disclosure_managed_profile_named_vpn" msgid="3494535754792751741">"Perfil de trabajo conectado a <xliff:g id="VPN_APP">%1$s</xliff:g>"</string>
    <string name="quick_settings_disclosure_personal_profile_named_vpn" msgid="4467456202486569906">"Perfil personal conectado a <xliff:g id="VPN_APP">%1$s</xliff:g>"</string>
    <string name="quick_settings_disclosure_named_vpn" msgid="6943724064780847080">"Dispositivo conectado a <xliff:g id="VPN_APP">%1$s</xliff:g>"</string>
    <string name="monitoring_title_device_owned" msgid="1652495295941959815">"Administración de dispositivos"</string>
    <string name="monitoring_title_profile_owned" msgid="6790109874733501487">"Supervisión del perfil"</string>
    <string name="monitoring_title" msgid="169206259253048106">"Supervisión de red"</string>
    <string name="monitoring_subtitle_vpn" msgid="876537538087857300">"VPN"</string>
    <string name="monitoring_subtitle_network_logging" msgid="3341264304793193386">"Registro de red"</string>
    <string name="monitoring_subtitle_ca_certificate" msgid="3874151893894355988">"Certificados de CA"</string>
    <string name="disable_vpn" msgid="4435534311510272506">"Inhabilitar VPN"</string>
    <string name="disconnect_vpn" msgid="1324915059568548655">"Desconectar VPN"</string>
    <string name="monitoring_button_view_policies" msgid="100913612638514424">"Ver políticas"</string>
    <string name="monitoring_description_named_management" msgid="5281789135578986303">"El dispositivo está administrado por <xliff:g id="ORGANIZATION_NAME">%1$s</xliff:g>.\n\nEl administrador puede supervisar y gestionar los ajustes, el acceso corporativo, las aplicaciones, los datos asociados a este dispositivo y su información de ubicación.\n\nPara obtener más información, ponte en contacto con el administrador."</string>
    <string name="monitoring_description_management" msgid="4573721970278370790">"El dispositivo está administrado por tu organización.\n\nEl administrador puede supervisar y gestionar los ajustes, el acceso corporativo, las aplicaciones, los datos asociados a este dispositivo y su información de ubicación.\n\nPara obtener más información, ponte en contacto con el administrador."</string>
    <string name="monitoring_description_management_ca_certificate" msgid="5202023784131001751">"Tu organización ha instalado una entidad de certificación en este dispositivo. Es posible que se supervise o se modifique tu tráfico de red seguro."</string>
    <string name="monitoring_description_managed_profile_ca_certificate" msgid="4683248196789897964">"Tu organización ha instalado una entidad de certificación en tu perfil de trabajo. Es posible que se supervise o se modifique tu tráfico de red seguro."</string>
    <string name="monitoring_description_ca_certificate" msgid="7886985418413598352">"Se ha instalado una entidad de certificación en este dispositivo. Es posible que se supervise o se modifique tu tráfico de red seguro."</string>
    <string name="monitoring_description_management_network_logging" msgid="7184005419733060736">"El administrador ha activado el registro de la red para supervisar el tráfico en tu dispositivo."</string>
    <string name="monitoring_description_named_vpn" msgid="7403457334088909254">"Te has conectado a <xliff:g id="VPN_APP">%1$s</xliff:g>, que puede supervisar tu actividad de red, como los correos electrónicos, las aplicaciones y los sitios web."</string>
    <string name="monitoring_description_two_named_vpns" msgid="4198511413729213802">"Te has conectado a <xliff:g id="VPN_APP_0">%1$s</xliff:g> y <xliff:g id="VPN_APP_1">%2$s</xliff:g>, que pueden supervisar tu actividad de red, como los correos electrónicos, las aplicaciones y los sitios web."</string>
    <string name="monitoring_description_managed_profile_named_vpn" msgid="1427905889862420559">"Tu perfil de trabajo está conectado a <xliff:g id="VPN_APP">%1$s</xliff:g>, que puede supervisar tu actividad de red, como los correos electrónicos, las aplicaciones y los sitios web."</string>
    <string name="monitoring_description_personal_profile_named_vpn" msgid="3133980926929069283">"Tu perfil personal está conectado a <xliff:g id="VPN_APP">%1$s</xliff:g>, que puede supervisar tu actividad de red, como los correos electrónicos, las aplicaciones y los sitios web."</string>
    <string name="monitoring_description_do_header_generic" msgid="96588491028288691">"Tu dispositivo está administrado por <xliff:g id="DEVICE_OWNER_APP">%1$s</xliff:g>."</string>
    <string name="monitoring_description_do_header_with_name" msgid="5511133708978206460">"<xliff:g id="ORGANIZATION_NAME">%1$s</xliff:g> utiliza <xliff:g id="DEVICE_OWNER_APP">%2$s</xliff:g> para administrar tu dispositivo."</string>
    <string name="monitoring_description_do_body" msgid="3639594537660975895">"Tu administrador puede controlar y gestionar su configuración, acceso corporativo y aplicaciones, así como los datos y la ubicación del dispositivo."</string>
    <string name="monitoring_description_do_learn_more_separator" msgid="3785251953067436862">" "</string>
    <string name="monitoring_description_do_learn_more" msgid="1849514470437907421">"Más información"</string>
    <string name="monitoring_description_do_body_vpn" msgid="8255218762488901796">"Te has conectado a <xliff:g id="VPN_APP">%1$s</xliff:g>, que puede controlar tu actividad de red, como los correos electrónicos, las aplicaciones y los sitios web."</string>
    <string name="monitoring_description_vpn_settings_separator" msgid="1933186756733474388">" "</string>
    <string name="monitoring_description_vpn_settings" msgid="8869300202410505143">"Abrir Ajustes de red VPN"</string>
    <string name="monitoring_description_ca_cert_settings_separator" msgid="4987350385906393626">" "</string>
    <string name="monitoring_description_ca_cert_settings" msgid="5489969458872997092">"Abrir credenciales de confianza"</string>
    <string name="monitoring_description_network_logging" msgid="7223505523384076027">"Tu administrador ha activado el registro de la red para supervisar el tráfico en tu dispositivo.\n\nPonte en contacto con él para obtener más información."</string>
    <string name="monitoring_description_vpn" msgid="4445150119515393526">"Has concedido permiso a una aplicación para configurar una conexión VPN.\n\nEsta aplicación puede controlar tu dispositivo y tu actividad de red, como correos electrónicos, aplicaciones y sitios web."</string>
    <string name="monitoring_description_vpn_profile_owned" msgid="2958019119161161530">"El administrador de tu perfil de trabajo es <xliff:g id="ORGANIZATION">%1$s</xliff:g>,\n\n que puede supervisar tu actividad de red, como correos electrónicos, aplicaciones y sitios web.\n\nPara obtener más información, ponte en contacto con tu administrador.\n\nTambién estás conectado a una red VPN, que puede supervisar tu actividad de red."</string>
    <string name="legacy_vpn_name" msgid="6604123105765737830">"VPN"</string>
    <string name="monitoring_description_app" msgid="1828472472674709532">"Te has conectado a <xliff:g id="APPLICATION">%1$s</xliff:g>, que puede supervisar tu actividad de red, como los correos electrónicos, las aplicaciones y los sitios web."</string>
    <string name="monitoring_description_app_personal" msgid="484599052118316268">"Estas conectado a <xliff:g id="APPLICATION">%1$s</xliff:g>, que puede controlar tu actividad de red personal, como correos electrónicos, aplicaciones y sitios web."</string>
    <string name="branded_monitoring_description_app_personal" msgid="2669518213949202599">"Estas conectado a <xliff:g id="APPLICATION">%1$s</xliff:g>, que puede controlar tu actividad de red personal, como correos electrónicos, aplicaciones y sitios web."</string>
    <string name="monitoring_description_app_work" msgid="4612997849787922906">"<xliff:g id="ORGANIZATION">%1$s</xliff:g> gestiona tu perfil de trabajo. El perfil está conectado a <xliff:g id="APPLICATION">%2$s</xliff:g>, que puede supervisar tu actividad de red profesional, como los correos electrónicos, las aplicaciones y los sitios web.\n\nPara obtener más información, ponte en contacto con el administrador."</string>
    <string name="monitoring_description_app_personal_work" msgid="5664165460056859391">"<xliff:g id="ORGANIZATION">%1$s</xliff:g> gestiona tu perfil de trabajo. El perfil está conectado a <xliff:g id="APPLICATION_WORK">%2$s</xliff:g>, que puede supervisar tu actividad de red profesional, como los correos electrónicos, las aplicaciones y los sitios web.\n\nTambién te has conectado a <xliff:g id="APPLICATION_PERSONAL">%3$s</xliff:g>, que puede supervisar tu actividad de red personal."</string>
    <string name="keyguard_indication_trust_granted" msgid="4985003749105182372">"Desbloqueado para <xliff:g id="USER_NAME">%1$s</xliff:g>"</string>
    <string name="keyguard_indication_trust_managed" msgid="8319646760022357585">"<xliff:g id="TRUST_AGENT">%1$s</xliff:g> se está ejecutando"</string>
    <string name="keyguard_indication_trust_disabled" msgid="7412534203633528135">"El dispositivo permanecerá bloqueado hasta que se desbloquee manualmente"</string>
    <string name="hidden_notifications_title" msgid="7139628534207443290">"Recibe notificaciones más rápido"</string>
    <string name="hidden_notifications_text" msgid="2326409389088668981">"Ver antes de desbloquear"</string>
    <string name="hidden_notifications_cancel" msgid="3690709735122344913">"No, gracias"</string>
    <string name="hidden_notifications_setup" msgid="41079514801976810">"Configurar"</string>
    <string name="zen_mode_and_condition" msgid="4462471036429759903">"<xliff:g id="ZEN_MODE">%1$s</xliff:g>. <xliff:g id="EXIT_CONDITION">%2$s</xliff:g>"</string>
    <string name="volume_zen_end_now" msgid="6930243045593601084">"Desactivar"</string>
    <string name="accessibility_volume_expand" msgid="5946812790999244205">"Mostrar"</string>
    <string name="accessibility_volume_collapse" msgid="3609549593031810875">"Ocultar"</string>
    <string name="screen_pinning_title" msgid="3273740381976175811">"Pantalla fijada"</string>
    <string name="screen_pinning_description" msgid="8909878447196419623">"La pantalla se mantiene visible hasta que dejas de fijarla. Para ello, mantén pulsados los botones Atrás y Aplicaciones recientes."</string>
    <string name="screen_pinning_description_accessible" msgid="426190689254018656">"La pantalla se mantiene visible hasta que dejas de fijarla. Para ello, mantén pulsado el botón Aplicaciones recientes."</string>
    <string name="screen_pinning_positive" msgid="3783985798366751226">"Entendido"</string>
    <string name="screen_pinning_negative" msgid="3741602308343880268">"No, gracias"</string>
    <string name="quick_settings_reset_confirmation_title" msgid="748792586749897883">"¿Ocultar <xliff:g id="TILE_LABEL">%1$s</xliff:g>?"</string>
    <string name="quick_settings_reset_confirmation_message" msgid="2235970126803317374">"Volverá a aparecer la próxima vez que actives esta opción en Ajustes."</string>
    <string name="quick_settings_reset_confirmation_button" msgid="2660339101868367515">"Ocultar"</string>
    <string name="managed_profile_foreground_toast" msgid="5421487114739245972">"Estás usando tu perfil de trabajo"</string>
    <string name="stream_voice_call" msgid="4410002696470423714">"Llamada"</string>
    <string name="stream_system" msgid="7493299064422163147">"Sistema"</string>
    <string name="stream_ring" msgid="8213049469184048338">"Tono"</string>
    <string name="stream_music" msgid="9086982948697544342">"Multimedia"</string>
    <string name="stream_alarm" msgid="5209444229227197703">"Alarma"</string>
    <string name="stream_notification" msgid="2563720670905665031">"Notificación"</string>
    <string name="stream_bluetooth_sco" msgid="2055645746402746292">"Bluetooth"</string>
    <string name="stream_dtmf" msgid="2447177903892477915">"Multifrecuencia de tono dual"</string>
    <string name="stream_accessibility" msgid="301136219144385106">"Accesibilidad"</string>
    <string name="volume_stream_content_description_unmute" msgid="4436631538779230857">"%1$s. Toca para activar el sonido."</string>
    <string name="volume_stream_content_description_vibrate" msgid="1187944970457807498">"%1$s. Toca para poner el dispositivo en vibración. Los servicios de accesibilidad pueden silenciarse."</string>
    <string name="volume_stream_content_description_mute" msgid="3625049841390467354">"%1$s. Toca para silenciar. Los servicios de accesibilidad pueden silenciarse."</string>
    <string name="volume_stream_content_description_vibrate_a11y" msgid="6427727603978431301">"%1$s. Toca para activar la vibración."</string>
    <string name="volume_stream_content_description_mute_a11y" msgid="8995013018414535494">"%1$s. Toca para silenciar."</string>
    <string name="volume_dialog_accessibility_shown_message" msgid="1834631467074259998">"%s controles de volumen mostrados. Desliza el dedo hacia arriba para rechazar."</string>
    <string name="volume_dialog_accessibility_dismissed_message" msgid="51543526013711399">"Controles de volumen ocultos"</string>
    <string name="system_ui_tuner" msgid="708224127392452018">"Configurador de IU del sistema"</string>
    <string name="show_battery_percentage" msgid="5444136600512968798">"Mostrar porcentaje de batería insertado"</string>
    <string name="show_battery_percentage_summary" msgid="3215025775576786037">"Mostrar el porcentaje del nivel de batería en el icono de la barra de estado cuando no se esté cargando"</string>
    <string name="quick_settings" msgid="10042998191725428">"Ajustes rápidos"</string>
    <string name="status_bar" msgid="4877645476959324760">"Barra de estado"</string>
    <string name="overview" msgid="4018602013895926956">"Aplicaciones recientes"</string>
    <string name="demo_mode" msgid="2532177350215638026">"Modo de demostración de IU del sistema"</string>
    <string name="enable_demo_mode" msgid="4844205668718636518">"Habilitar modo de demostración"</string>
    <string name="show_demo_mode" msgid="2018336697782464029">"Mostrar modo de demostración"</string>
    <string name="status_bar_ethernet" msgid="5044290963549500128">"Ethernet"</string>
    <string name="status_bar_alarm" msgid="8536256753575881818">"Alarma"</string>
    <string name="status_bar_work" msgid="6022553324802866373">"Perfil de trabajo"</string>
    <string name="status_bar_airplane" msgid="7057575501472249002">"Modo avión"</string>
    <string name="add_tile" msgid="2995389510240786221">"Añadir mosaico"</string>
    <string name="broadcast_tile" msgid="3894036511763289383">"Mosaico de emisión"</string>
    <string name="zen_alarm_warning_indef" msgid="3482966345578319605">"No oirás la próxima alarma (<xliff:g id="WHEN">%1$s</xliff:g>) a menos que desactives esta opción antes"</string>
    <string name="zen_alarm_warning" msgid="444533119582244293">"No oirás la próxima alarma (<xliff:g id="WHEN">%1$s</xliff:g>)"</string>
    <string name="alarm_template" msgid="3980063409350522735">"a las <xliff:g id="WHEN">%1$s</xliff:g>"</string>
    <string name="alarm_template_far" msgid="4242179982586714810">"el <xliff:g id="WHEN">%1$s</xliff:g>"</string>
    <string name="accessibility_quick_settings_detail" msgid="2579369091672902101">"Ajustes rápidos, <xliff:g id="TITLE">%s</xliff:g>."</string>
    <string name="accessibility_status_bar_hotspot" msgid="4099381329956402865">"Zona Wi-Fi"</string>
    <string name="accessibility_managed_profile" msgid="6613641363112584120">"Perfil de trabajo"</string>
    <string name="tuner_warning_title" msgid="7094689930793031682">"Diversión solo para algunos"</string>
    <string name="tuner_warning" msgid="8730648121973575701">"El configurador de IU del sistema te ofrece otras formas de modificar y personalizar la interfaz de usuario de Android. Estas funciones experimentales pueden cambiar, fallar o desaparecer en futuras versiones. Te recomendamos que tengas cuidado."</string>
    <string name="tuner_persistent_warning" msgid="8597333795565621795">"Estas funciones experimentales pueden cambiar, fallar o desaparecer en futuras versiones. Te recomendamos que tengas cuidado."</string>
    <string name="got_it" msgid="2239653834387972602">"Entendido"</string>
    <string name="tuner_toast" msgid="603429811084428439">"¡Enhorabuena! El configurador de IU del sistema se ha añadido a Ajustes"</string>
    <string name="remove_from_settings" msgid="8389591916603406378">"Quitar de Ajustes"</string>
    <string name="remove_from_settings_prompt" msgid="6069085993355887748">"¿Quitar el configurador de IU del sistema de Ajustes y dejar de utilizar sus funciones?"</string>
    <string name="activity_not_found" msgid="348423244327799974">"La aplicación no está instalada en tu dispositivo"</string>
    <string name="clock_seconds" msgid="7689554147579179507">"Mostrar los segundos del reloj"</string>
    <string name="clock_seconds_desc" msgid="6282693067130470675">"Muestra los segundos del reloj en la barra de estado. Puede afectar a la duración de la batería."</string>
    <string name="qs_rearrange" msgid="8060918697551068765">"Reorganizar ajustes rápidos"</string>
    <string name="show_brightness" msgid="6613930842805942519">"Mostrar brillo en ajustes rápidos"</string>
    <string name="experimental" msgid="6198182315536726162">"Experimental"</string>
    <string name="enable_bluetooth_title" msgid="5027037706500635269">"¿Activar Bluetooth?"</string>
    <string name="enable_bluetooth_message" msgid="9106595990708985385">"Para poder conectar tu teclado a tu tablet, debes activar el Bluetooth."</string>
    <string name="enable_bluetooth_confirmation_ok" msgid="6258074250948309715">"Activar"</string>
    <string name="show_silently" msgid="6841966539811264192">"Mostrar notificaciones de forma silenciosa"</string>
    <string name="block" msgid="2734508760962682611">"Bloquear todas las notificaciones"</string>
    <string name="do_not_silence" msgid="6878060322594892441">"No silenciar"</string>
    <string name="do_not_silence_block" msgid="4070647971382232311">"No silenciar ni bloquear"</string>
    <string name="tuner_full_importance_settings" msgid="3207312268609236827">"Controles de energía de las notificaciones"</string>
    <string name="tuner_full_importance_settings_on" msgid="7545060756610299966">"Activado"</string>
    <string name="tuner_full_importance_settings_off" msgid="8208165412614935229">"Desactivado"</string>
    <string name="power_notification_controls_description" msgid="4372459941671353358">"Los controles de energía de las notificaciones permiten establecer un nivel de importancia de 0 a 5 para las notificaciones de las aplicaciones. \n\n"<b>"Nivel 5"</b>" \n- Mostrar en la parte superior de la lista de notificaciones \n- Permitir interrumpir en el modo de pantalla completa \n- Mostrar siempre \n\n"<b>"Nivel 4"</b>" \n- Evitar interrumpir en el modo de pantalla completa \n- Mostrar siempre \n\n"<b>"Nivel 3"</b>" \n- Evitar interrumpir en el modo de pantalla completa \n- No mostrar nunca \n\n"<b>"Nivel 2"</b>" \n- Evitar interrumpir en el modo de pantalla completa\n- No mostrar nunca \n- No emitir sonido ni vibrar nunca \n\n"<b>"Nivel 1"</b>" \n- Evitar interrumpir en el modo de pantalla completa \n- No mostrar nunca \n- No emitir sonido ni vibrar nunca \n- Ocultar de la pantalla de bloqueo y de la barra de estado \n- Mostrar en la parte inferior de la lista de notificaciones \n\n"<b>"Nivel 0"</b>" \n- Bloquear todas las notificaciones de la aplicación"</string>
    <string name="notification_header_default_channel" msgid="7506845022070889909">"Notificaciones"</string>
    <string name="notification_channel_disabled" msgid="2139193533791840539">"Ya no recibirás estas notificaciones"</string>
    <string name="notification_num_channels" msgid="2048144408999179471">"<xliff:g id="NUMBER">%d</xliff:g> categorías de notificación"</string>
    <string name="notification_default_channel_desc" msgid="2506053815870808359">"Esta aplicación no tiene categorías de notificación"</string>
    <string name="notification_unblockable_desc" msgid="3561016061737896906">"No se pueden desactivar las notificaciones de esta aplicación"</string>
    <plurals name="notification_num_channels_desc" formatted="false" msgid="5492793452274077663">
      <item quantity="other">1 de <xliff:g id="NUMBER_1">%d</xliff:g> categorías de notificación de esta aplicación</item>
      <item quantity="one">1 de <xliff:g id="NUMBER_0">%d</xliff:g> categoría de notificación de esta aplicación</item>
    </plurals>
    <string name="notification_channels_list_desc_2" msgid="6214732715833946441">"<xliff:g id="CHANNEL_NAME_1">%1$s</xliff:g>, <xliff:g id="CHANNEL_NAME_2">%2$s</xliff:g>"</string>
    <plurals name="notification_channels_list_desc_2_and_others" formatted="false" msgid="2747813553355336157">
      <item quantity="other"><xliff:g id="CHANNEL_NAME_1_3">%1$s</xliff:g>, <xliff:g id="CHANNEL_NAME_2_4">%2$s</xliff:g> y <xliff:g id="NUMBER_5">%3$d</xliff:g> más</item>
      <item quantity="one"><xliff:g id="CHANNEL_NAME_1_0">%1$s</xliff:g>, <xliff:g id="CHANNEL_NAME_2_1">%2$s</xliff:g> y <xliff:g id="NUMBER_2">%3$d</xliff:g> más</item>
    </plurals>
    <string name="notification_channel_controls_opened_accessibility" msgid="6553950422055908113">"Se han abierto los controles de las notificaciones de <xliff:g id="APP_NAME">%1$s</xliff:g>"</string>
    <string name="notification_channel_controls_closed_accessibility" msgid="7521619812603693144">"Se han cerrado los controles de las notificaciones de <xliff:g id="APP_NAME">%1$s</xliff:g>"</string>
    <string name="notification_channel_switch_accessibility" msgid="3420796005601900717">"Permite las notificaciones de este canal"</string>
    <string name="notification_all_categories" msgid="5407190218055113282">"Todas las categorías"</string>
    <string name="notification_more_settings" msgid="816306283396553571">"Más ajustes"</string>
    <string name="notification_app_settings" msgid="3743278649182392015">"Personalizar: <xliff:g id="SUB_CATEGORY">%1$s</xliff:g>"</string>
    <string name="notification_done" msgid="5279426047273930175">"Listo"</string>
    <string name="notification_menu_accessibility" msgid="2046162834248888553">"<xliff:g id="MENU_DESCRIPTION">%2$s</xliff:g> de <xliff:g id="APP_NAME">%1$s</xliff:g>"</string>
    <string name="notification_menu_gear_description" msgid="2204480013726775108">"Controles de las notificaciones"</string>
    <string name="notification_menu_snooze_description" msgid="3653669438131034525">"Opciones para posponer las notificaciones"</string>
    <string name="snooze_undo" msgid="6074877317002985129">"DESHACER"</string>
    <string name="snoozed_for_time" msgid="2390718332980204462">"Volverá a mostrarse en <xliff:g id="TIME_AMOUNT">%1$s</xliff:g>"</string>
    <plurals name="snoozeHourOptions" formatted="false" msgid="2124335842674413030">
      <item quantity="other">%d horas</item>
      <item quantity="one">%d hora</item>
    </plurals>
    <plurals name="snoozeMinuteOptions" formatted="false" msgid="4127251700591510196">
      <item quantity="other">%d minutos</item>
      <item quantity="one">%d minuto</item>
    </plurals>
    <string name="battery_panel_title" msgid="7944156115535366613">"Uso de la batería"</string>
    <string name="battery_detail_charging_summary" msgid="1279095653533044008">"Ahorro de batería no disponible mientras se carga el dispositivo"</string>
    <string name="battery_detail_switch_title" msgid="6285872470260795421">"Ahorro de batería"</string>
    <string name="battery_detail_switch_summary" msgid="9049111149407626804">"Reduce el rendimiento y los datos en segundo plano"</string>
    <string name="keyboard_key_button_template" msgid="6230056639734377300">"Botón <xliff:g id="NAME">%1$s</xliff:g>"</string>
    <string name="keyboard_key_home" msgid="2243500072071305073">"Inicio"</string>
    <string name="keyboard_key_back" msgid="2337450286042721351">"Atrás"</string>
    <string name="keyboard_key_dpad_up" msgid="5584144111755734686">"Arriba"</string>
    <string name="keyboard_key_dpad_down" msgid="7331518671788337815">"Abajo"</string>
    <string name="keyboard_key_dpad_left" msgid="1346446024676962251">"Izquierda"</string>
    <string name="keyboard_key_dpad_right" msgid="3317323247127515341">"Derecha"</string>
    <string name="keyboard_key_dpad_center" msgid="2566737770049304658">"Centro"</string>
    <string name="keyboard_key_tab" msgid="3871485650463164476">"Tabulador"</string>
    <string name="keyboard_key_space" msgid="2499861316311153293">"Espacio"</string>
    <string name="keyboard_key_enter" msgid="5739632123216118137">"Intro"</string>
    <string name="keyboard_key_backspace" msgid="1559580097512385854">"Tecla de retroceso"</string>
    <string name="keyboard_key_media_play_pause" msgid="3861975717393887428">"Reproducir/Pausa"</string>
    <string name="keyboard_key_media_stop" msgid="2859963958595908962">"Detener"</string>
    <string name="keyboard_key_media_next" msgid="1894394911630345607">"Siguiente"</string>
    <string name="keyboard_key_media_previous" msgid="4256072387192967261">"Anterior"</string>
    <string name="keyboard_key_media_rewind" msgid="2654808213360820186">"Rebobinar"</string>
    <string name="keyboard_key_media_fast_forward" msgid="3849417047738200605">"Avance rápido"</string>
    <string name="keyboard_key_page_up" msgid="5654098530106845603">"Re Pág"</string>
    <string name="keyboard_key_page_down" msgid="8720502083731906136">"Av Pág"</string>
    <string name="keyboard_key_forward_del" msgid="1391451334716490176">"Supr"</string>
    <string name="keyboard_key_move_home" msgid="2765693292069487486">"Inicio"</string>
    <string name="keyboard_key_move_end" msgid="5901174332047975247">"Fin"</string>
    <string name="keyboard_key_insert" msgid="8530501581636082614">"Insert"</string>
    <string name="keyboard_key_num_lock" msgid="5052537581246772117">"Bloq Num"</string>
    <string name="keyboard_key_numpad_template" msgid="8729216555174634026">"Teclado numérico <xliff:g id="NAME">%1$s</xliff:g>"</string>
    <string name="keyboard_shortcut_group_system" msgid="6472647649616541064">"Sistema"</string>
    <string name="keyboard_shortcut_group_system_home" msgid="3054369431319891965">"Inicio"</string>
    <string name="keyboard_shortcut_group_system_recents" msgid="3154851905021926744">"Recientes"</string>
    <string name="keyboard_shortcut_group_system_back" msgid="2207004531216446378">"Atrás"</string>
    <string name="keyboard_shortcut_group_system_notifications" msgid="8366964080041773224">"Notificaciones"</string>
    <string name="keyboard_shortcut_group_system_shortcuts_helper" msgid="4892255911160332762">"Combinaciones de teclas"</string>
    <string name="keyboard_shortcut_group_system_switch_input" msgid="2334164096341310324">"Cambiar método de introducción"</string>
    <string name="keyboard_shortcut_group_applications" msgid="9129465955073449206">"Aplicaciones"</string>
    <string name="keyboard_shortcut_group_applications_assist" msgid="9095441910537146013">"Asistencia"</string>
    <string name="keyboard_shortcut_group_applications_browser" msgid="6465985474000766533">"Navegador"</string>
    <string name="keyboard_shortcut_group_applications_contacts" msgid="2064197111278436375">"Contactos"</string>
    <string name="keyboard_shortcut_group_applications_email" msgid="6257036897441939004">"Correo electrónico"</string>
    <string name="keyboard_shortcut_group_applications_sms" msgid="638701213803242744">"SMS"</string>
    <string name="keyboard_shortcut_group_applications_music" msgid="4775559515850922780">"Música"</string>
    <string name="keyboard_shortcut_group_applications_youtube" msgid="6555453761294723317">"YouTube"</string>
    <string name="keyboard_shortcut_group_applications_calendar" msgid="9043614299194991263">"Calendario"</string>
    <string name="tuner_full_zen_title" msgid="4540823317772234308">"Mostrar con controles de volumen"</string>
    <string name="volume_and_do_not_disturb" msgid="3373784330208603030">"No molestar"</string>
    <string name="volume_dnd_silent" msgid="4363882330723050727">"Combinación de teclas para los botones de volumen"</string>
    <string name="volume_up_silent" msgid="7141255269783588286">"Salir de No molestar al subir el volumen"</string>
    <string name="battery" msgid="7498329822413202973">"Batería"</string>
    <string name="clock" msgid="7416090374234785905">"Reloj"</string>
    <string name="headset" msgid="4534219457597457353">"Auriculares"</string>
    <string name="accessibility_status_bar_headphones" msgid="9156307120060559989">"Auriculares conectados"</string>
    <string name="accessibility_status_bar_headset" msgid="8666419213072449202">"Auriculares conectados"</string>
    <string name="data_saver" msgid="5037565123367048522">"Ahorro de datos"</string>
    <string name="accessibility_data_saver_on" msgid="8454111686783887148">"Ahorro de datos activado"</string>
    <string name="accessibility_data_saver_off" msgid="8841582529453005337">"Ahorro de datos desactivado"</string>
    <string name="switch_bar_on" msgid="1142437840752794229">"Activado"</string>
    <string name="switch_bar_off" msgid="8803270596930432874">"Desactivado"</string>
    <string name="nav_bar" msgid="1993221402773877607">"Barra de navegación"</string>
    <string name="nav_bar_layout" msgid="3664072994198772020">"Diseño"</string>
    <string name="left_nav_bar_button_type" msgid="8555981238887546528">"Tipo de botón a la izquierda extra"</string>
    <string name="right_nav_bar_button_type" msgid="2481056627065649656">"Tipo de botón a la derecha extra"</string>
    <string name="nav_bar_default" msgid="8587114043070993007">"(predeterminada)"</string>
  <string-array name="nav_bar_buttons">
    <item msgid="1545641631806817203">"Portapapeles"</item>
    <item msgid="5742013440802239414">"Código de teclado"</item>
    <item msgid="8802889973626281575">"Cambio de teclado"</item>
    <item msgid="8175437057325747277">"Ninguno"</item>
  </string-array>
  <string-array name="nav_bar_layouts">
    <item msgid="8077901629964902399">"Normal"</item>
    <item msgid="8256205964297588988">"Compacto"</item>
    <item msgid="8719936228094005878">"Para zurdos"</item>
    <item msgid="586019486955594690">"Para diestros"</item>
  </string-array>
    <string name="menu_ime" msgid="4998010205321292416">"Cambio de teclado"</string>
    <string name="save" msgid="2311877285724540644">"Guardar"</string>
    <string name="reset" msgid="2448168080964209908">"Restablecer"</string>
    <string name="adjust_button_width" msgid="6138616087197632947">"Ajustar el ancho del botón"</string>
    <string name="clipboard" msgid="1313879395099896312">"Portapapeles"</string>
    <string name="accessibility_key" msgid="5701989859305675896">"Botón de navegación personalizada"</string>
    <string name="left_keycode" msgid="2010948862498918135">"Código de teclado a la izq."</string>
    <string name="right_keycode" msgid="708447961000848163">"Código de teclado a la derecha"</string>
    <string name="left_icon" msgid="3096287125959387541">"Icono a la izquierda"</string>
    <string name="right_icon" msgid="3952104823293824311">"Icono a la derecha"</string>
    <string name="drag_to_add_tiles" msgid="7058945779098711293">"Arrastra para añadir funciones"</string>
    <string name="drag_to_remove_tiles" msgid="3361212377437088062">"Arrastra aquí para quitar una función"</string>
    <string name="qs_edit" msgid="2232596095725105230">"Editar"</string>
    <string name="tuner_time" msgid="6572217313285536011">"Hora"</string>
  <string-array name="clock_options">
    <item msgid="5965318737560463480">"Mostrar horas, minutos y segundos"</item>
    <item msgid="1427801730816895300">"Mostrar horas y minutos (predeterminado)"</item>
    <item msgid="3830170141562534721">"No mostrar este icono"</item>
  </string-array>
  <string-array name="battery_options">
    <item msgid="3160236755818672034">"Mostrar porcentaje siempre"</item>
    <item msgid="2139628951880142927">"Mostrar porcentaje durante la carga (predeterminado)"</item>
    <item msgid="3327323682209964956">"No mostrar este icono"</item>
  </string-array>
    <string name="other" msgid="4060683095962566764">"Otros"</string>
    <string name="accessibility_divider" msgid="5903423481953635044">"Dividir la pantalla"</string>
    <string name="accessibility_action_divider_left_full" msgid="2801570521881574972">"Pantalla izquierda completa"</string>
    <string name="accessibility_action_divider_left_70" msgid="3612060638991687254">"Izquierda 70%"</string>
    <string name="accessibility_action_divider_left_50" msgid="1248083470322193075">"Izquierda 50%"</string>
    <string name="accessibility_action_divider_left_30" msgid="543324403127069386">"Izquierda 30%"</string>
    <string name="accessibility_action_divider_right_full" msgid="4639381073802030463">"Pantalla derecha completa"</string>
    <string name="accessibility_action_divider_top_full" msgid="5357010904067731654">"Pantalla superior completa"</string>
    <string name="accessibility_action_divider_top_70" msgid="5090779195650364522">"Superior 70%"</string>
    <string name="accessibility_action_divider_top_50" msgid="6385859741925078668">"Superior 50%"</string>
    <string name="accessibility_action_divider_top_30" msgid="6201455163864841205">"Superior 30%"</string>
    <string name="accessibility_action_divider_bottom_full" msgid="301433196679548001">"Pantalla inferior completa"</string>
    <string name="accessibility_qs_edit_tile_label" msgid="8374924053307764245">"Posición <xliff:g id="POSITION">%1$d</xliff:g>, <xliff:g id="TILE_NAME">%2$s</xliff:g>. Toca dos veces para cambiarla."</string>
    <string name="accessibility_qs_edit_add_tile_label" msgid="8133209638023882667">"<xliff:g id="TILE_NAME">%1$s</xliff:g>. Toca dos veces para añadirlo."</string>
    <string name="accessibility_qs_edit_position_label" msgid="5055306305919289819">"Posición <xliff:g id="POSITION">%1$d</xliff:g>. Toca dos veces para seleccionarla."</string>
    <string name="accessibility_qs_edit_move_tile" msgid="2461819993780159542">"Mover <xliff:g id="TILE_NAME">%1$s</xliff:g>"</string>
    <string name="accessibility_qs_edit_remove_tile" msgid="7484493384665907197">"Quitar <xliff:g id="TILE_NAME">%1$s</xliff:g>"</string>
    <string name="accessibility_qs_edit_tile_added" msgid="8050200862063548309">"<xliff:g id="TILE_NAME">%1$s</xliff:g> se ha añadido a la posición <xliff:g id="POSITION">%2$d</xliff:g>"</string>
    <string name="accessibility_qs_edit_tile_removed" msgid="8584304916627913440">"<xliff:g id="TILE_NAME">%1$s</xliff:g> se ha quitado"</string>
    <string name="accessibility_qs_edit_tile_moved" msgid="4343693412689365038">"<xliff:g id="TILE_NAME">%1$s</xliff:g> se ha movido a la posición <xliff:g id="POSITION">%2$d</xliff:g>"</string>
    <string name="accessibility_desc_quick_settings_edit" msgid="8073587401747016103">"Editor de ajustes rápidos."</string>
    <string name="accessibility_desc_notification_icon" msgid="8352414185263916335">"Notificación de <xliff:g id="ID_1">%1$s</xliff:g>: <xliff:g id="ID_2">%2$s</xliff:g>"</string>
    <string name="dock_forced_resizable" msgid="5914261505436217520">"Es posible que la aplicación no funcione con la pantalla dividida."</string>
    <string name="dock_non_resizeble_failed_to_dock_text" msgid="3871617304250207291">"La aplicación no admite la pantalla dividida."</string>
    <string name="forced_resizable_secondary_display" msgid="4230857851756391925">"Es posible que la aplicación no funcione en una pantalla secundaria."</string>
    <string name="activity_launch_on_secondary_display_failed_text" msgid="7793821742158306742">"La aplicación no se puede abrir en pantallas secundarias."</string>
    <string name="accessibility_quick_settings_settings" msgid="6132460890024942157">"Abrir ajustes."</string>
    <string name="accessibility_quick_settings_expand" msgid="2375165227880477530">"Abrir ajustes rápidos."</string>
    <string name="accessibility_quick_settings_collapse" msgid="1792625797142648105">"Cerrar ajustes rápidos."</string>
    <string name="accessibility_quick_settings_alarm_set" msgid="1863000242431528676">"Alarma establecida."</string>
    <string name="accessibility_quick_settings_user" msgid="1567445362870421770">"Has iniciado sesión como <xliff:g id="ID_1">%s</xliff:g>"</string>
    <string name="accessibility_quick_settings_no_internet" msgid="31890692343084075">"Sin conexión a Internet."</string>
    <string name="accessibility_quick_settings_open_details" msgid="4230931801728005194">"Abrir detalles."</string>
    <string name="accessibility_quick_settings_open_settings" msgid="7806613775728380737">"Abrir ajustes de <xliff:g id="ID_1">%s</xliff:g>."</string>
    <string name="accessibility_quick_settings_edit" msgid="7839992848995240393">"Cambiar el orden de los ajustes."</string>
    <string name="accessibility_quick_settings_page" msgid="5032979051755200721">"Página <xliff:g id="ID_1">%1$d</xliff:g> de <xliff:g id="ID_2">%2$d</xliff:g>"</string>
    <string name="tuner_lock_screen" msgid="5755818559638850294">"Pantalla de bloqueo"</string>
    <string name="pip_phone_expand" msgid="5889780005575693909">"Mostrar"</string>
    <string name="pip_phone_minimize" msgid="1079119422589131792">"Minimizar"</string>
    <string name="pip_phone_close" msgid="8416647892889710330">"Cerrar"</string>
    <string name="pip_phone_dismiss_hint" msgid="6351678169095923899">"Arrastra hacia abajo para ignorar"</string>
    <string name="pip_menu_title" msgid="3328510504196964712">"Menú del modo Imagen en imagen"</string>
    <string name="pip_notification_title" msgid="3204024940158161322">"<xliff:g id="NAME">%s</xliff:g> está en imagen en imagen"</string>
    <string name="pip_notification_message" msgid="5619512781514343311">"Si no quieres que <xliff:g id="NAME">%s</xliff:g> utilice esta función, toca la notificación para abrir los ajustes y desactivarla."</string>
    <string name="pip_play" msgid="1417176722760265888">"Reproducir"</string>
    <string name="pip_pause" msgid="8881063404466476571">"Pausar"</string>
    <string name="pip_skip_to_next" msgid="1948440006726306284">"Saltar al siguiente"</string>
    <string name="pip_skip_to_prev" msgid="1955311326688637914">"Volver al anterior"</string>
    <string name="thermal_shutdown_title" msgid="4458304833443861111">"Teléfono apagado por calor"</string>
    <string name="thermal_shutdown_message" msgid="9006456746902370523">"El teléfono ahora funciona con normalidad"</string>
    <string name="thermal_shutdown_dialog_message" msgid="566347880005304139">"El teléfono se había calentado demasiado y se ha apagado para enfriarse. Ahora funciona con normalidad.\n\nPuede calentarse demasiado si:\n	• Usas aplicaciones que consumen muchos recursos (p. ej., apps de juegos, vídeos o navegación)\n	• Descargas o subes archivos grandes\n	• Lo usas a altas temperaturas"</string>
    <string name="high_temp_title" msgid="4589508026407318374">"El teléfono se está calentando"</string>
    <string name="high_temp_notif_message" msgid="5642466103153429279">"Se limitan algunas funciones mientras el teléfono se enfría"</string>
    <string name="high_temp_dialog_message" msgid="6840700639374113553">"El teléfono intentará enfriarse. Puedes seguir utilizándolo, pero es posible que funcione con mayor lentitud.\n\nUna vez que se haya enfriado, funcionará con normalidad."</string>
    <string name="lockscreen_shortcut_left" msgid="2182769107618938629">"Acceso directo a la izquierda"</string>
    <string name="lockscreen_shortcut_right" msgid="3328683699505226536">"Acceso directo a la derecha"</string>
    <string name="lockscreen_unlock_left" msgid="2043092136246951985">"Desbloquear también con el acceso directo a la izquierda"</string>
    <string name="lockscreen_unlock_right" msgid="1529992940510318775">"Desbloquear también con el acceso directo a la derecha"</string>
    <string name="lockscreen_none" msgid="4783896034844841821">"Ninguno"</string>
    <string name="tuner_launch_app" msgid="1527264114781925348">"Abrir <xliff:g id="APP">%1$s</xliff:g>"</string>
    <string name="tuner_other_apps" msgid="4726596850501162493">"Otras aplicaciones"</string>
    <string name="tuner_circle" msgid="2340998864056901350">"Círculo"</string>
    <string name="tuner_plus" msgid="6792960658533229675">"Más"</string>
    <string name="tuner_minus" msgid="4806116839519226809">"Menos"</string>
    <string name="tuner_left" msgid="8404287986475034806">"Izquierda"</string>
    <string name="tuner_right" msgid="6222734772467850156">"Derecha"</string>
    <string name="tuner_menu" msgid="191640047241552081">"Menú"</string>
    <string name="tuner_app" msgid="3507057938640108777">"Aplicación <xliff:g id="APP">%1$s</xliff:g>"</string>
    <string name="notification_channel_alerts" msgid="4496839309318519037">"Alertas"</string>
    <string name="notification_channel_screenshot" msgid="6314080179230000938">"Capturas de pantalla"</string>
    <string name="notification_channel_general" msgid="4525309436693914482">"Mensajes generales"</string>
    <string name="notification_channel_storage" msgid="3077205683020695313">"Almacenamiento"</string>
    <string name="instant_apps" msgid="6647570248119804907">"Aplicaciones Instantáneas"</string>
    <string name="instant_apps_message" msgid="8116608994995104836">"No es necesario instalar las Aplicaciones Instantáneas."</string>
    <string name="app_info" msgid="6856026610594615344">"Información de la aplicación"</string>
    <string name="go_to_web" msgid="1106022723459948514">"Ir a la Web"</string>
    <string name="mobile_data" msgid="7094582042819250762">"Datos móviles"</string>
    <string name="wifi_is_off" msgid="1838559392210456893">"Wi-Fi desactivado"</string>
    <string name="bt_is_off" msgid="2640685272289706392">"Bluetooth desactivado"</string>
    <string name="dnd_is_off" msgid="6167780215212497572">"No molestar está desactivado"</string>
    <string name="qs_dnd_prompt_auto_rule" msgid="862559028345233052">"Una regla automática (<xliff:g id="ID_1">%s</xliff:g>) ha activado No molestar."</string>
    <string name="qs_dnd_prompt_app" msgid="7978037419334156034">"Una aplicación (<xliff:g id="ID_1">%s</xliff:g>) ha activado No molestar."</string>
    <string name="qs_dnd_prompt_auto_rule_app" msgid="2599343675391111951">"Una aplicación o una regla automática han activado No molestar."</string>
    <string name="qs_dnd_until" msgid="3469471136280079874">"Hasta <xliff:g id="ID_1">%s</xliff:g>"</string>
    <string name="qs_dnd_keep" msgid="1825009164681928736">"Conservar"</string>
    <string name="qs_dnd_replace" msgid="8019520786644276623">"Reemplazar"</string>
    <string name="running_foreground_services_title" msgid="381024150898615683">"Aplicaciones que se están ejecutando en segundo plano"</string>
    <string name="running_foreground_services_msg" msgid="6326247670075574355">"Toca para ver información detallada sobre el uso de datos y de la batería"</string>
    <string name="data_usage_disable_mobile" msgid="5116269981510015864">"¿Desactivar los datos móviles?"</string>
</resources><|MERGE_RESOLUTION|>--- conflicted
+++ resolved
@@ -34,14 +34,14 @@
     <string name="status_bar_latest_events_title" msgid="6594767438577593172">"Notificaciones"</string>
     <string name="battery_low_title" msgid="6456385927409742437">"Nivel de batería bajo"</string>
     <string name="battery_low_percent_format" msgid="2900940511201380775">"Queda un <xliff:g id="PERCENTAGE">%s</xliff:g> de batería"</string>
-    <string name="battery_low_percent_format_saver_started" msgid="6859235584035338833">"Queda un <xliff:g id="PERCENTAGE">%s</xliff:g> de batería. La función de ahorro de batería está activada."</string>
+    <string name="battery_low_percent_format_saver_started" msgid="6859235584035338833">"Queda un <xliff:g id="PERCENTAGE">%s</xliff:g> de batería. La función de ahorro de energía está activada."</string>
     <string name="invalid_charger" msgid="4549105996740522523">"No se admite la carga por USB.\nUtiliza solo el cargador proporcionado."</string>
     <string name="invalid_charger_title" msgid="3515740382572798460">"No se admite la carga por USB."</string>
     <string name="invalid_charger_text" msgid="5474997287953892710">"Utiliza solo el cargador proporcionado."</string>
     <string name="battery_low_why" msgid="4553600287639198111">"Ajustes"</string>
     <string name="battery_saver_confirmation_title" msgid="5299585433050361634">"¿Activar ahorro de batería?"</string>
     <string name="battery_saver_confirmation_ok" msgid="7507968430447930257">"Activar"</string>
-    <string name="battery_saver_start_action" msgid="5576697451677486320">"Activar ahorro de batería"</string>
+    <string name="battery_saver_start_action" msgid="5576697451677486320">"Activar ahorro de energía"</string>
     <string name="status_bar_settings_settings_button" msgid="3023889916699270224">"Ajustes"</string>
     <string name="status_bar_settings_wifi_button" msgid="1733928151698311923">"Wi-Fi"</string>
     <string name="status_bar_settings_auto_rotation" msgid="3790482541357798421">"Girar pantalla automáticamente"</string>
@@ -355,13 +355,8 @@
     <string name="description_target_search" msgid="3091587249776033139">"Buscar"</string>
     <string name="description_direction_up" msgid="7169032478259485180">"Desliza el dedo hacia arriba para <xliff:g id="TARGET_DESCRIPTION">%s</xliff:g>."</string>
     <string name="description_direction_left" msgid="7207478719805562165">"Desliza el dedo hacia la izquierda para <xliff:g id="TARGET_DESCRIPTION">%s</xliff:g>."</string>
-<<<<<<< HEAD
-    <string name="zen_priority_introduction" msgid="7577965386868311310">"No te molestarán los sonidos ni las vibraciones, excepto las alarmas, los recordatorios, los eventos y las llamadas que especifiques. Seguirás escuchando el contenido que quieras reproducir, como música, vídeos y juegos."</string>
-    <string name="zen_alarms_introduction" msgid="7034415210361973827">"No te molestarán los sonidos ni las vibraciones, excepto las alarmas. Seguirás escuchando el contenido que quieras reproducir, como música, vídeos y juegos."</string>
-=======
     <string name="zen_priority_introduction" msgid="1149025108714420281">"No te molestarán los sonidos ni las vibraciones, excepto las alarmas, los recordatorios, los eventos y las llamadas que especifiques. Seguirás escuchando el contenido que quieras reproducir, como música, vídeos y juegos."</string>
     <string name="zen_alarms_introduction" msgid="4934328096749380201">"No te molestarán los sonidos ni las vibraciones, excepto las alarmas. Seguirás escuchando el contenido que quieras reproducir, como música, vídeos y juegos."</string>
->>>>>>> 98e12851
     <string name="zen_priority_customize_button" msgid="7948043278226955063">"Personalizar"</string>
     <string name="zen_silence_introduction_voice" msgid="3948778066295728085">"Esta opción bloqueará TODOS los sonidos y todas las vibraciones, por ejemplo, los vídeos, los juegos, las alarmas y la música. Seguirás pudiendo hacer llamadas."</string>
     <string name="zen_silence_introduction" msgid="3137882381093271568">"Este modo permite bloquear TODOS los sonidos y todas las vibraciones (p. ej., los de alarmas, música, vídeos y juegos)."</string>
@@ -780,5 +775,4 @@
     <string name="qs_dnd_replace" msgid="8019520786644276623">"Reemplazar"</string>
     <string name="running_foreground_services_title" msgid="381024150898615683">"Aplicaciones que se están ejecutando en segundo plano"</string>
     <string name="running_foreground_services_msg" msgid="6326247670075574355">"Toca para ver información detallada sobre el uso de datos y de la batería"</string>
-    <string name="data_usage_disable_mobile" msgid="5116269981510015864">"¿Desactivar los datos móviles?"</string>
 </resources>