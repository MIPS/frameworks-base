--- conflicted
+++ resolved
@@ -457,11 +457,8 @@
         sDefaults.putBoolean(KEY_CARRIER_VOLTE_TTY_SUPPORTED_BOOL, true);
         sDefaults.putBoolean(KEY_CARRIER_ALLOW_TURNOFF_IMS_BOOL, true);
         sDefaults.putBoolean(KEY_CARRIER_INSTANT_LETTERING_AVAILABLE_BOOL, false);
-<<<<<<< HEAD
         sDefaults.putBoolean(KEY_CARRIER_USE_IMS_FIRST_FOR_EMERGENCY_BOOL, true);
-=======
         sDefaults.putString(KEY_CARRIER_INSTANT_LETTERING_INVALID_CHARS_STRING, "");
->>>>>>> ce88b828
         sDefaults.putBoolean(KEY_DISABLE_CDMA_ACTIVATION_CODE_BOOL, false);
         sDefaults.putBoolean(KEY_DTMF_TYPE_ENABLED_BOOL, false);
         sDefaults.putBoolean(KEY_ENABLE_DIALER_KEY_VIBRATION_BOOL, true);
