page.title=NFC Basics
@jd:body


<div id="qv-wrapper">
<div id="qv">
  <h2>In this document</h2>
  <ol>
    <li><a href="#tag-dispatch">The Tag Dispatch System</a>
      <ol>
        <li><a href="#ndef">How NFC tags are mapped to MIME types and URIs</a></li>
        <li><a href="#dispatching">How NFC Tags are Dispatched to Applications</a></li>
      </ol>
    </li>
    <li><a href="#manifest">Requesting NFC Access in the Android Manifest</a></li>
    <li><a href="#filtering-intents">Filtering for Intents</a>
      <ol>
        <li><a href="#ndef-disc">ACTION_NDEF_DISCOVERED</a></li>
        <li><a href="#tech-disc">ACTION_TECH_DISCOVERED</a></li>
        <li><a href="#tag-disc">ACTION_TAG_DISCOVERED</a></li>
        <li><a href="#obtain-info">Obtaining information from intents</a></li>
      </ol>
    </li>
    <li><a href="#creating-records">Creating Common Types of NDEF Records</a>
      <ol>
        <li><a href="#abs-uri">TNF_ABSOLUTE_URI</a></li>
        <li><a href="#mime">TNF_MIME_MEDIA</a></li>
        <li><a href="#well-known-text">TNF_WELL_KNOWN with RTD_TEXT</a></li>
        <li><a href="#well-known-uri">TNF_WELL_KNOWN with RTD_URI</a></li>
        <li><a href="#ext-type">TNF_EXTERNAL_TYPE</a></li>
        <li><a href="#aar">Android Application Records</a></li>
      </ol>
    </li>
    <li><a href="#p2p">Beaming NDEF Messages to Other Devices</a></li>
  </ol>
</div>
</div>

<p>This document describes the basic NFC tasks you perform in Android. It explains how to send and
receive NFC data in the form of NDEF messages and describes the Android framework APIs that support
these features. For more advanced topics, including a discussion of working with non-NDEF data,
see <a href="{@docRoot}guide/topics/connectivity/nfc/advanced-nfc.html">Advanced NFC</a>.</p>


<p>There are two major uses cases when working with NDEF data and Android:</p>

<ul>
  <li>Reading NDEF data from an NFC tag</li>
  <li>Beaming NDEF messages from one device to another with <a href="#p2p">Android
Beam&trade;</a></li>
</ul>


<p>Reading NDEF data from an NFC tag is handled with the <a href="#tag-dispatch">tag dispatch
system</a>, which analyzes discovered NFC tags, appropriately categorizes the data, and starts
an application that is interested in the categorized data. An application that wants to handle the
scanned NFC tag can <a href="#filtering-intents">declare an intent filter</a> and
request to handle the data.</p>

<p>The Android Beam&trade; feature allows a device to push an NDEF message onto
another device by physically tapping the devices together. This interaction provides an easier way
to send data than other wireless technologies like Bluetooth, because with NFC, no manual device
discovery or pairing is required. The connection is automatically started when two devices come
into range. Android Beam is available through a set of NFC APIs, so any application can transmit
information between devices. For example, the Contacts, Browser, and YouTube applications use
Android Beam to share contacts, web pages, and videos with other devices.
</p>


<h2 id="tag-dispatch">The Tag Dispatch System</h2>

<p>Android-powered devices are usually looking for NFC tags when the screen
is unlocked, unless NFC is disabled in the device's Settings menu.
When an Android-powered device discovers an NFC tag, the desired behavior
is to have the most appropriate activity handle the intent without asking the user what application
to use. Because devices scan NFC tags at a very short range, it is likely that making users manually
select an activity would force them to move the device away from the tag and break the connection.
You should develop your activity to only handle the NFC tags that your activity cares about to
prevent the Activity Chooser from appearing.</p>

<p>To help you with this goal, Android provides a special tag dispatch system that analyzes scanned
NFC tags, parses them, and tries to locate applications that are interested in the scanned data. It
does this by:</p>

<ol>
  <li>Parsing the NFC tag and figuring out the MIME type or a URI that identifies the data payload
  in the tag.</li>
  <li>Encapsulating the MIME type or URI and the payload into an intent. These first two
  steps are described in <a href="#ndef">How NFC tags are mapped to MIME types and URIs</a>.</li>
  <li>Starts an activity based on the intent. This is described in
  <a href="#dispatching">How NFC Tags are Dispatched to Applications</a>.</li>
</ol>

<h3 id="ndef">How NFC tags are mapped to MIME types and URIs</h3>
<p>Before you begin writing your NFC applications, it is important to understand the different
types of NFC tags, how the tag dispatch system parses NFC tags, and the special work that the tag
dispatch system does when it detects an NDEF message. NFC tags come in a
wide array of technologies and can also have data written to them in many different ways.
Android has the most support for the NDEF standard, which is defined by the <a
href="http://www.nfc-forum.org/home">NFC Forum</a>.
</p>

<p>NDEF data is encapsulated inside a message ({@link android.nfc.NdefMessage}) that contains one
or more records ({@link android.nfc.NdefRecord}). Each NDEF record must be well-formed according to
the specification of the type of record that you want to create. Android
also supports other types of tags that do not contain NDEF data, which you can work with by using
the classes in the {@link android.nfc.tech} package. To learn more
about these technologies, see the <a href="{@docRoot}guide/topics/connectivity/nfc/advanced-nfc.html
">Advanced NFC</a> topic. Working with these other types of tags involves
writing your own protocol stack to communicate with the tags, so we recommend using NDEF when
possible for ease of development and maximum support for Android-powered devices.
</p>

<p class="note"><strong>Note:</strong>
To download complete NDEF specifications, go to the <a
href="http://www.nfc-forum.org/specs/spec_license">NFC Forum Specification Download</a> site and see
<a href="#creating-records">Creating common types of NDEF records</a> for examples of how to
construct NDEF records. </p>

<p>Now that you have some background in NFC tags, the following sections describe in more detail how
Android handles NDEF formatted tags. When an Android-powered device scans an NFC tag containing NDEF
formatted data, it parses the message and tries to figure out the data's MIME type or identifying
URI. To do this, the system reads the first {@link android.nfc.NdefRecord} inside the {@link
android.nfc.NdefMessage} to determine how to interpret the entire NDEF message (an NDEF message can
have multiple NDEF records). In a well-formed NDEF message, the first {@link android.nfc.NdefRecord}
contains the following fields:
<dl>
  <dt><strong>3-bit TNF (Type Name Format)</strong></dt>
  <dd>Indicates how to interpret the variable length type field. Valid values are described in
described in <a href="#table1">Table 1</a>.</dd>

  <dt><strong>Variable length type</strong></dt>
  <dd>Describes the type of the record. If using {@link android.nfc.NdefRecord#TNF_WELL_KNOWN}, use
this field to specify the Record Type Definition (RTD). Valid RTD values are described in <a
href="#table2">Table 2</a>.</dd>

<dt><strong>Variable length ID</strong></dt>
<dd>A unique identifier for the record. This field is not used often, but
if you need to uniquely identify a tag, you can create an ID for it.</dd>

<dt><strong>Variable length payload</strong></dt>
<dd>The actual data payload that you want to read or write. An NDEF
message can contain multiple NDEF records, so don't assume the full payload is in the first NDEF
record of the NDEF message.</dd>

</dl>

<p>The tag dispatch system uses the TNF and type fields to try to map a MIME type or URI to the
NDEF message. If successful, it encapsulates that information inside of a {@link
android.nfc.NfcAdapter#ACTION_NDEF_DISCOVERED} intent along with the actual payload. However, there
are cases when the tag dispatch system cannot determine the type of data based on the first NDEF
record. This happens when the NDEF data cannot be mapped to a MIME type or URI, or when the
NFC tag does not contain NDEF data to begin with. In such cases, a {@link
android.nfc.Tag} object that has information about the tag's technologies and the payload are
encapsulated inside of a {@link android.nfc.NfcAdapter#ACTION_TECH_DISCOVERED} intent instead.</p>

<p>
<a href="#table1">Table 1.</a> describes how the tag dispatch system maps TNF and type
fields to MIME types or URIs. It also describes which TNFs cannot be mapped to a MIME type or URI.
In these cases, the tag dispatch system falls back to
{@link android.nfc.NfcAdapter#ACTION_TECH_DISCOVERED}.

<p>For example, if the tag dispatch system encounters a record of type {@link
android.nfc.NdefRecord#TNF_ABSOLUTE_URI}, it maps the variable length type field of that record
into a URI. The tag dispatch system encapsulates that URI in the data field of an {@link
android.nfc.NfcAdapter#ACTION_NDEF_DISCOVERED} intent along with other information about the tag,
such as the payload. On the other hand, if it encounters a record of type {@link
android.nfc.NdefRecord#TNF_UNKNOWN}, it creates an intent that encapsulates the tag's technologies
instead.</p>


<p class="table-caption" id="table1">
  <strong>Table 1.</strong> Supported TNFs and their mappings</p>
<table id="mappings">
  <tr>
    <th>Type Name Format (TNF)</th>
    <th>Mapping</th>
  </tr>
  <tr>
    <td>{@link android.nfc.NdefRecord#TNF_ABSOLUTE_URI}</td>
    <td>URI based on the type field.</td>
  </tr>
    <td>{@link android.nfc.NdefRecord#TNF_EMPTY}</td>
    <td>Falls back to {@link android.nfc.NfcAdapter#ACTION_TECH_DISCOVERED}.</td>
  </tr>
    <td>{@link android.nfc.NdefRecord#TNF_EXTERNAL_TYPE}</td>
    <td>URI based on the URN in the type field. The URN is encoded into the NDEF type field in
        a shortened form: <code><em>&lt;domain_name&gt;:&lt;service_name&gt;</em></code>.
        Android maps this to a URI in the form:
        <code>vnd.android.nfc://ext/<em>&lt;domain_name&gt;:&lt;service_name&gt;</em></code>.</td>
  </tr>
    <td>{@link android.nfc.NdefRecord#TNF_MIME_MEDIA}</td>
    <td>MIME type based on the type field.</td>
  </tr>
    <td>{@link android.nfc.NdefRecord#TNF_UNCHANGED}</td>
    <td>Invalid in the first record, so falls back to
        {@link android.nfc.NfcAdapter#ACTION_TECH_DISCOVERED}.</td>
  </tr>
    <td>{@link android.nfc.NdefRecord#TNF_UNKNOWN}</td>
    <td>Falls back to {@link android.nfc.NfcAdapter#ACTION_TECH_DISCOVERED}.</td>
  </tr>
    <td>{@link android.nfc.NdefRecord#TNF_WELL_KNOWN}</td>
    <td>MIME type or URI depending on the Record Type Definition (RTD), which you set in the
type field. See <a  href="#well_known">Table 2.</a> for more information on
available RTDs and their mappings.</td>
  </tr>
</table>

<p class="table-caption" id="table2">
  <strong>Table 2.</strong> Supported RTDs for TNF_WELL_KNOWN and their
mappings</p>
<table id="well-known">
  <tr>
    <th>Record Type Definition (RTD)</th>
    <th>Mapping</th>
  </tr>
  <tr>
    <td>{@link android.nfc.NdefRecord#RTD_ALTERNATIVE_CARRIER}</td>
    <td>Falls back to {@link android.nfc.NfcAdapter#ACTION_TECH_DISCOVERED}.</td>
  </tr>
    <td>{@link android.nfc.NdefRecord#RTD_HANDOVER_CARRIER}</td>
    <td>Falls back to {@link android.nfc.NfcAdapter#ACTION_TECH_DISCOVERED}.</td>
  </tr>
    <td>{@link android.nfc.NdefRecord#RTD_HANDOVER_REQUEST}</td>
    <td>Falls back to {@link android.nfc.NfcAdapter#ACTION_TECH_DISCOVERED}.</td>
  </tr>
    <td>{@link android.nfc.NdefRecord#RTD_HANDOVER_SELECT}</td>
    <td>Falls back to {@link android.nfc.NfcAdapter#ACTION_TECH_DISCOVERED}.</td>
  </tr>
    <td>{@link android.nfc.NdefRecord#RTD_SMART_POSTER}</td>
    <td>URI based on parsing the payload.</td>
  </tr>
    <td>{@link android.nfc.NdefRecord#RTD_TEXT}</td>
    <td>MIME type of <code>text/plain</code>.</td>
  </tr>
    <td>{@link android.nfc.NdefRecord#RTD_URI}</td>
    <td>URI based on payload.</td>
  </tr>
</table>

<h3 id="dispatching">How NFC Tags are Dispatched to Applications</h3>

<p>When the tag dispatch system is done creating an intent that encapsulates the NFC tag and its
identifying information, it sends the intent to an interested application that
filters for the intent. If more than one application can handle the intent, the Activity Chooser
is presented so the user can select the Activity. The tag dispatch system defines three intents,
which are listed in order of highest to lowest priority:</p>

<ol>
  <li>
      {@link android.nfc.NfcAdapter#ACTION_NDEF_DISCOVERED}: This intent is used to start an
Activity when a tag that contains an NDEF payload is scanned and is of a recognized type. This is
the highest priority intent, and the tag dispatch system tries to start an Activity with this
intent before any other intent, whenever possible.
  </li>

    <li>{@link android.nfc.NfcAdapter#ACTION_TECH_DISCOVERED}: If no activities register to
handle the {@link android.nfc.NfcAdapter#ACTION_NDEF_DISCOVERED}
intent, the tag dispatch system tries to start an application with this intent. This
intent is also directly started (without starting {@link
android.nfc.NfcAdapter#ACTION_NDEF_DISCOVERED} first) if the tag that is scanned
contains NDEF data that cannot be mapped to a MIME type or URI, or if the tag does not contain NDEF
data but is of a known tag technology.
</li>

    <li>{@link android.nfc.NfcAdapter#ACTION_TAG_DISCOVERED}: This intent is started
    if no activities handle the {@link
android.nfc.NfcAdapter#ACTION_NDEF_DISCOVERED} or {@link
android.nfc.NfcAdapter#ACTION_TECH_DISCOVERED}
    intents.</li>
  </ol>

<p>The basic way the tag dispatch system works is as follows:</p>

<ol>
  <li>Try to start an Activity with the intent that was created by the tag dispatch system
when parsing the NFC tag (either
{@link android.nfc.NfcAdapter#ACTION_NDEF_DISCOVERED} or {@link
android.nfc.NfcAdapter#ACTION_TECH_DISCOVERED}).</li>
  <li>If no activities filter for that intent, try to start an Activity with the next
  lowest priority intent (either {@link android.nfc.NfcAdapter#ACTION_TECH_DISCOVERED} or {@link
android.nfc.NfcAdapter#ACTION_TAG_DISCOVERED}) until an application filters for the
  intent or until the tag dispatch system tries all possible intents.</li>
  <li>If no applications filter for any of the intents, do nothing.</li>
</ol>

<img src="{@docRoot}images/nfc_tag_dispatch.png" />

<p class="figure"><strong>Figure 1. </strong> Tag Dispatch System</p>


<p>Whenever possible, work with NDEF messages and the {@link
android.nfc.NfcAdapter#ACTION_NDEF_DISCOVERED} intent, because it is the most specific out of
the three. This intent allows you to start your application at a more appropriate time than the
other two intents, giving the user a better experience.</p>

<h2 id="manifest">Requesting NFC Access in the Android Manifest</h2>

  <p>Before you can access a device's NFC hardware and properly handle NFC intents, declare these
  items in your <code>AndroidManifest.xml</code> file:</p>

  <ul>
    <li>The NFC <code>&lt;uses-permission&gt;</code> element to access the NFC hardware:
      <pre>
&lt;uses-permission android:name="android.permission.NFC" /&gt;
</pre>
    </li>

    <li>The minimum SDK version that your application can support. API level 9 only supports
    limited tag dispatch via {@link android.nfc.NfcAdapter#ACTION_TAG_DISCOVERED}, and only gives
    access to NDEF messages via the {@link android.nfc.NfcAdapter#EXTRA_NDEF_MESSAGES} extra. No
    other tag properties or I/O operations are accessible. API level 10
    includes comprehensive reader/writer support as well as foreground NDEF pushing, and API level
    14 provides an easier way to push NDEF messages to other devices with Android Beam and extra
    convenience methods to create NDEF records.
<pre class="pretty-print">
&lt;uses-sdk android:minSdkVersion="10"/&gt;
</pre>
    </li>

    <li>The <code>uses-feature</code> element so that your application shows up in Google Play
    only for devices that have NFC hardware:
      <pre>
&lt;uses-feature android:name="android.hardware.nfc" android:required="true" /&gt;
</pre>
<p>If your application uses NFC functionality, but that functionality is not crucial to your
application, you can omit the <code>uses-feature</code> element and check for NFC avalailbility at
runtime by checking to see if {@link android.nfc.NfcAdapter#getDefaultAdapter getDefaultAdapter()}
is <code>null</code>.</p>
    </li>
  </ul>

  <h2 id="filtering-intents">Filtering for NFC Intents</h2>

  <p>To start your application when an NFC tag that you want to handle is scanned, your application
can filter for one, two, or all three of the NFC intents in the Android manifest. However, you
usually want to filter for the {@link android.nfc.NfcAdapter#ACTION_NDEF_DISCOVERED} intent for the
most control of when your application starts. The {@link
android.nfc.NfcAdapter#ACTION_TECH_DISCOVERED} intent is a fallback for {@link
android.nfc.NfcAdapter#ACTION_NDEF_DISCOVERED} when no applications filter for
 {@link android.nfc.NfcAdapter#ACTION_NDEF_DISCOVERED} or for when the payload is not
NDEF. Filtering for {@link android.nfc.NfcAdapter#ACTION_TAG_DISCOVERED} is usually too general of a
category to filter on.  Many applications will filter for {@link
android.nfc.NfcAdapter#ACTION_NDEF_DISCOVERED} or {@link
android.nfc.NfcAdapter#ACTION_TECH_DISCOVERED} before {@link
android.nfc.NfcAdapter#ACTION_TAG_DISCOVERED}, so your application has a low probability of
starting. {@link android.nfc.NfcAdapter#ACTION_TAG_DISCOVERED} is only available as a last resort
for applications to filter for in the cases where no other applications are installed to handle the
{@link android.nfc.NfcAdapter#ACTION_NDEF_DISCOVERED} or {@link
android.nfc.NfcAdapter#ACTION_TECH_DISCOVERED}intent.</p>

<p>Because NFC tag deployments vary and are many times not under your control, this is not always
possible, which is why you can fallback to the other two intents when necessary. When you have
control over the types of tags and data written, it is recommended that you use NDEF to format your
tags. The following sections describe how to filter for each type of intent.</p>


<h3 id="ndef-disc">ACTION_NDEF_DISCOVERED</h3>
<p>
To filter for {@link android.nfc.NfcAdapter#ACTION_NDEF_DISCOVERED} intents, declare the
intent filter along with the type of data that you want to filter for. The
following example filters for {@link android.nfc.NfcAdapter#ACTION_NDEF_DISCOVERED}
intents with a MIME type of <code>text/plain</code>:
</p>
<pre>
&lt;intent-filter&gt;
    &lt;action android:name="android.nfc.action.NDEF_DISCOVERED"/&gt;
    &lt;category android:name="android.intent.category.DEFAULT"/&gt;
    &lt;data android:mimeType="text/plain" /&gt;
&lt;/intent-filter&gt;
</pre>
<p>The following example filters for a URI in the form of
<code>http://developer.android.com/index.html</code>.
<pre>
&lt;intent-filter&gt;
    &lt;action android:name="android.nfc.action.NDEF_DISCOVERED"/&gt;
    &lt;category android:name="android.intent.category.DEFAULT"/&gt;
   &lt;data android:scheme="http"
              android:host="developer.android.com"
              android:pathPrefix="/index.html" />
&lt;/intent-filter&gt;
</pre>


  <h3 id="tech-disc">ACTION_TECH_DISCOVERED</h3>

  <p>If your activity filters for the {@link android.nfc.NfcAdapter#ACTION_TECH_DISCOVERED} intent,
you must create an XML resource file that specifies the technologies that your activity supports
within a <code>tech-list</code> set. Your activity is
  considered a match if a <code>tech-list</code> set is a subset of the technologies that are
  supported by the tag, which you can obtain by calling {@link android.nfc.Tag#getTechList
  getTechList()}.</p>

  <p>For example, if the tag that is scanned supports MifareClassic, NdefFormatable, and NfcA, your
  <code>tech-list</code> set must specify all three, two, or one of the technologies (and nothing
  else) in order for your activity to be matched.</p>

  <p>The following sample defines all of the technologies. You can remove the ones that you do not
  need. Save this file (you can name it anything you wish) in the
  <code>&lt;project-root&gt;/res/xml</code> folder.</p>
  <pre>
&lt;resources xmlns:xliff="urn:oasis:names:tc:xliff:document:1.2"&gt;
    &lt;tech-list&gt;
        &lt;tech&gt;android.nfc.tech.IsoDep&lt;/tech&gt;
        &lt;tech&gt;android.nfc.tech.NfcA&lt;/tech&gt;
        &lt;tech&gt;android.nfc.tech.NfcB&lt;/tech&gt;
        &lt;tech&gt;android.nfc.tech.NfcF&lt;/tech&gt;
        &lt;tech&gt;android.nfc.tech.NfcV&lt;/tech&gt;
        &lt;tech&gt;android.nfc.tech.Ndef&lt;/tech&gt;
        &lt;tech&gt;android.nfc.tech.NdefFormatable&lt;/tech&gt;
        &lt;tech&gt;android.nfc.tech.MifareClassic&lt;/tech&gt;
        &lt;tech&gt;android.nfc.tech.MifareUltralight&lt;/tech&gt;
    &lt;/tech-list&gt;
&lt;/resources&gt;
</pre>

  <p>You can also specify multiple <code>tech-list</code> sets. Each of the <code>tech-list</code>
  sets is considered independently, and your activity is considered a match if any single
  <code>tech-list</code> set is a subset of the technologies that are returned by {@link
  android.nfc.Tag#getTechList getTechList()}. This provides <code>AND</code> and <code>OR</code>
  semantics for matching technologies. The following example matches tags that can support the
  NfcA and Ndef technologies or can support the NfcB and Ndef technologies:</p>
  <pre>
&lt;resources xmlns:xliff="urn:oasis:names:tc:xliff:document:1.2"&gt;
    &lt;tech-list&gt;
        &lt;tech&gt;android.nfc.tech.NfcA&lt;/tech&gt;
        &lt;tech&gt;android.nfc.tech.Ndef&lt;/tech&gt;
    &lt;/tech-list&gt;
&lt;/resources&gt;

&lt;resources xmlns:xliff="urn:oasis:names:tc:xliff:document:1.2"&gt;
    &lt;tech-list&gt;
        &lt;tech&gt;android.nfc.tech.NfcB&lt;/tech&gt;
        &lt;tech&gt;android.nfc.tech.Ndef&lt;/tech&gt;
    &lt;/tech-list&gt;
&lt;/resources&gt;
</pre>

  <p>In your <code>AndroidManifest.xml</code> file, specify the resource file that you just created
  in the <code>&lt;meta-data&gt;</code> element inside the <code>&lt;activity&gt;</code>
  element like in the following example:</p>
  <pre>
&lt;activity&gt;
...
&lt;intent-filter&gt;
    &lt;action android:name="android.nfc.action.TECH_DISCOVERED"/&gt;
&lt;/intent-filter&gt;

&lt;meta-data android:name="android.nfc.action.TECH_DISCOVERED"
    android:resource="@xml/nfc_tech_filter" /&gt;
...
&lt;/activity&gt;
</pre>

<p>For more information about working with tag technologies and the {@link
android.nfc.NfcAdapter#ACTION_TECH_DISCOVERED} intent, see <a
href="{@docRoot}guide/topics/connectivity/nfc/advanced-nfc.html#tag-tech">Working with Supported Tag
Technologies</a> in the Advanced NFC document.</p>
<h3 id="tag-disc">ACTION_TAG_DISCOVERED</h3>
<p>To filter for {@link android.nfc.NfcAdapter#ACTION_TAG_DISCOVERED} use the following intent
filter:</p>


<pre>&lt;intent-filter&gt;
    &lt;action android:name="android.nfc.action.TAG_DISCOVERED"/&gt;
&lt;/intent-filter&gt;
</pre>



<h3 id="obtain-info">Obtaining information from intents</h3>

<p>If an activity starts because of an NFC intent, you can obtain information about the scanned NFC
tag from the intent. Intents can contain the following extras depending on the tag that was scanned:

<ul>
  <li>{@link android.nfc.NfcAdapter#EXTRA_TAG} (required): A {@link android.nfc.Tag} object
representing the scanned tag.</li>
  <li>{@link android.nfc.NfcAdapter#EXTRA_NDEF_MESSAGES} (optional): An array of NDEF messages
<<<<<<< HEAD
parsed from the tag. This extra is mandatory on {@link android.nfc.NfcAdapter#ACTION_NDEF_DISCOVERED}
intents.</li>
=======
parsed from the tag. This extra is mandatory on
{@link android.nfc.NfcAdapter#ACTION_NDEF_DISCOVERED} intents.</li>
>>>>>>> a4eb81b6
  <li>{@link android.nfc.NfcAdapter#EXTRA_ID} (optional): The low-level ID of the tag.</li></ul>

<p>To obtain these extras, check to see if your activity was launched with one of
the NFC intents to ensure that a tag was scanned, and then obtain the extras out of the
intent. The following example checks for the {@link android.nfc.NfcAdapter#ACTION_NDEF_DISCOVERED}
intent and gets the NDEF messages from an intent extra.</p>

<pre>
public void onResume() {
    super.onResume();
    ...
    if (NfcAdapter.ACTION_NDEF_DISCOVERED.equals(getIntent().getAction())) {
        Parcelable[] rawMsgs = intent.getParcelableArrayExtra(NfcAdapter.EXTRA_NDEF_MESSAGES);
        if (rawMsgs != null) {
            msgs = new NdefMessage[rawMsgs.length];
            for (int i = 0; i &lt; rawMsgs.length; i++) {
                msgs[i] = (NdefMessage) rawMsgs[i];
            }
        }
    }
    //process the msgs array
}
</pre>

<p>Alternatively, you can obtain a {@link android.nfc.Tag} object from the intent, which will
contain the payload and allow you to enumerate the tag's technologies:</p>

<pre>Tag tag = intent.getParcelableExtra(NfcAdapter.EXTRA_TAG);</pre>


<h2 id="creating-records">Creating Common Types of NDEF Records</h2>
<p>This section describes how to create common types of NDEF records to help you when writing to
NFC tags or sending data with Android Beam. Starting with Android 4.0 (API level 14), the
{@link android.nfc.NdefRecord#createUri createUri()} method is available to help you create
URI records automatically. Starting in Android 4.1 (API level 16),
{@link android.nfc.NdefRecord#createExternal createExternal()}
and {@link android.nfc.NdefRecord#createMime createMime()} are available to help you create
MIME and external type NDEF records. Use these helper methods whenever possible to avoid mistakes
when manually creating NDEF records.</p>

<p>
This section also describes how to create the corresponding
intent filter for the record. All of these NDEF record examples should be in the first NDEF
record of the NDEF message that you are writing to a tag or beaming.</p>

<h3 id="abs-uri">TNF_ABSOLUTE_URI</h3>
<p class="note"><strong>Note:</strong> We recommend that you use the
  <a href="#well-known-uri"><code>RTD_URI</code></a> type instead
  of {@link android.nfc.NdefRecord#TNF_ABSOLUTE_URI}, because it is more efficient.</p>

<p>You can create a {@link android.nfc.NdefRecord#TNF_ABSOLUTE_URI} NDEF record in the following way
:</p>

<pre>
NdefRecord uriRecord = new NdefRecord(
    NdefRecord.TNF_ABSOLUTE_URI ,
    "http://developer.android.com/index.html".getBytes(Charset.forName("US-ASCII")),
    new byte[0], new byte[0]);
</pre>

<p>The intent filter for the previous NDEF record would look like this:</p>
<pre>
&lt;intent-filter&gt;
    &lt;action android:name="android.nfc.action.NDEF_DISCOVERED" /&gt;
    &lt;category android:name="android.intent.category.DEFAULT" /&gt;
    &lt;data android:scheme="http"
        android:host="developer.android.com"
        android:pathPrefix="/index.html" /&gt;
&lt;/intent-filter&gt;
</pre>

<h3 id="mime">TNF_MIME_MEDIA</h3>
<p>You can create a {@link android.nfc.NdefRecord#TNF_MIME_MEDIA} NDEF record in the following ways:
</p>

<p>Using the {@link android.nfc.NdefRecord#createMime createMime()} method:</p>
<pre>
NdefRecord mimeRecord = NdefRecord.createMime("application/vnd.com.example.android.beam",
    "Beam me up, Android".getBytes(Charset.forName("US-ASCII")));
</pre>

<p>Creating the {@link android.nfc.NdefRecord} manually:</p>
<pre>
NdefRecord mimeRecord = new NdefRecord(
    NdefRecord.TNF_MIME_MEDIA ,
    "application/vnd.com.example.android.beam".getBytes(Charset.forName("US-ASCII")),
    new byte[0], "Beam me up, Android!".getBytes(Charset.forName("US-ASCII")));
</pre>

<p>The intent filter for the previous NDEF records would look like this:</p>
<pre>
&lt;intent-filter&gt;
    &lt;action android:name="android.nfc.action.NDEF_DISCOVERED" /&gt;
    &lt;category android:name="android.intent.category.DEFAULT" /&gt;
    &lt;data android:mimeType="application/vnd.com.example.android.beam" /&gt;
&lt;/intent-filter&gt;
</pre>

<h3 id="well-known-text">TNF_WELL_KNOWN with RTD_TEXT</h3>

<p>You can create a {@link android.nfc.NdefRecord#TNF_WELL_KNOWN} NDEF record in the following way:
</p>
<pre>
public NdefRecord createTextRecord(String payload, Locale locale, boolean encodeInUtf8) {
    byte[] langBytes = locale.getLanguage().getBytes(Charset.forName("US-ASCII"));
    Charset utfEncoding = encodeInUtf8 ? Charset.forName("UTF-8") : Charset.forName("UTF-16");
    byte[] textBytes = payload.getBytes(utfEncoding);
    int utfBit = encodeInUtf8 ? 0 : (1 &lt;&lt; 7);
    char status = (char) (utfBit + langBytes.length);
    byte[] data = new byte[1 + langBytes.length + textBytes.length];
    data[0] = (byte) status;
    System.arraycopy(langBytes, 0, data, 1, langBytes.length);
    System.arraycopy(textBytes, 0, data, 1 + langBytes.length, textBytes.length);
    NdefRecord record = new NdefRecord(NdefRecord.TNF_WELL_KNOWN,
    NdefRecord.RTD_TEXT, new byte[0], data);
    return record;
}
</pre>

<p>the intent filter would look like this:</p>
<pre>
&lt;intent-filter&gt;
    &lt;action android:name="android.nfc.action.NDEF_DISCOVERED" /&gt;
    &lt;category android:name="android.intent.category.DEFAULT" /&gt;
    &lt;data android:mimeType="text/plain" /&gt;
&lt;/intent-filter&gt;
</pre>


<h3 id="well-known-uri">TNF_WELL_KNOWN with RTD_URI</h3>

<p>You can create a {@link android.nfc.NdefRecord#TNF_WELL_KNOWN} NDEF record in the following ways:
</p>

<p>Using the {@link android.nfc.NdefRecord#createUri(String)} method:</p>
<pre>
NdefRecord rtdUriRecord1 = NdefRecord.createUri("http://example.com");
</pre>

<p>Using the {@link android.nfc.NdefRecord#createUri(Uri)} method:</p>
<pre>
Uri uri = new Uri("http://example.com");
NdefRecord rtdUriRecord2 = NdefRecord.createUri(uri);
</pre>

<p>Creating the {@link android.nfc.NdefRecord} manually:</p>
<pre>
byte[] uriField = "example.com".getBytes(Charset.forName("US-ASCII"));
byte[] payload = new byte[uriField.length + 1];              //add 1 for the URI Prefix
byte payload[0] = 0x01;                                      //prefixes http://www. to the URI
System.arraycopy(uriField, 0, payload, 1, uriField.length);  //appends URI to payload
NdefRecord rtdUriRecord = new NdefRecord(
    NdefRecord.TNF_WELL_KNOWN, NdefRecord.RTD_URI, new byte[0], payload);
</pre>

<p>The intent filter for the previous NDEF records would look like this:</p>

<pre>
&lt;intent-filter&gt;
    &lt;action android:name="android.nfc.action.NDEF_DISCOVERED" /&gt;
    &lt;category android:name="android.intent.category.DEFAULT" /&gt;
    &lt;data android:scheme="http"
        android:host="example.com"
        android:pathPrefix="" /&gt;
&lt;/intent-filter&gt;
</pre>

<h3 id="ext-type">TNF_EXTERNAL_TYPE</h3>
<p>You can create a {@link android.nfc.NdefRecord#TNF_EXTERNAL_TYPE} NDEF record in the following
ways:</p>

<p>Using the {@link android.nfc.NdefRecord#createExternal createExternal()} method:
<pre>
byte[] payload; //assign to your data
String domain = "com.example"; //usually your app's package name
String type = "externalType";
NdefRecord extRecord = NdefRecord.createExternal(domain, type, payload);
</pre>

<p>Creating the {@link android.nfc.NdefRecord} manually:</p>
<pre>
byte[] payload;
...
NdefRecord extRecord = new NdefRecord(
    NdefRecord.TNF_EXTERNAL_TYPE, "com.example:externalType", new byte[0], payload);
</pre>

<p>The intent filter for the previous NDEF records would look like this:</p>
<pre>
&lt;intent-filter&gt;
    &lt;action android:name="android.nfc.action.NDEF_DISCOVERED" /&gt;
    &lt;category android:name="android.intent.category.DEFAULT" /&gt;
    &lt;data android:scheme="vnd.android.nfc"
        android:host="ext"
        android:pathPrefix="/com.example:externalType"/&gt;
&lt;/intent-filter&gt;
</pre>


<p>Use TNF_EXTERNAL_TYPE for more generic NFC tag deployments to better support both
Android-powered and non-Android-powered devices.</p>

<p class="note"><strong>Note</strong>: URNs for {@link
android.nfc.NdefRecord#TNF_EXTERNAL_TYPE} have a canonical format of:
<code>urn:nfc:ext:example.com:externalType</code>, however the NFC Forum RTD specification
declares that the <code>urn:nfc:ext:</code> portion of the URN must be ommitted from the
NDEF record. So all you need to provide is the domain (<code>example.com</code> in the example)
and type (<code>externalType</code> in the example) separated by a colon.
When dispatching TNF_EXTERNAL_TYPE, Android converts the <code>urn:nfc:ext:example.com:externalType
</code> URN to a <code>vnd.android.nfc://ext/example.com:externalType</code> URI, which is what the
intent filter in the example declares.</p>

<h3 id="aar">Android Application Records</h3>

<p>
Introduced in Android 4.0 (API level 14), an Android Application Record (AAR) provides a stronger
certainty that your application is started when an NFC tag is scanned. An AAR has the package name
of an application embedded inside an NDEF record. You can add an AAR to any NDEF record of your NDEF
message, because Android searches the entire NDEF message for AARs. If it finds an AAR, it starts
the application based on the package name inside the AAR. If the application is not present on the
device, Google Play is launched to download the application.</p>

<p>AARs are useful if you want to prevent other applications from filtering for the same intent and
potentially handling specific tags that you have deployed. AARs are only supported at the
application level, because of the package name constraint, and not at the Activity level as with
intent filtering. If you want to handle an intent at the Activity level, <a
href="#filtering-intents">use intent filters</a>.
</p>



<p>If a tag contains an AAR, the tag dispatch system dispatches in the following manner:</p>
<ol>
  <li>Try to start an Activity using an intent filter as normal. If the Activity that matches
the intent also matches the AAR, start the Activity.</li>
  <li>If the Activity that filters for the intent does not match the
AAR, if multiple Activities can handle the intent, or if no Activity handles the intent, start the
application specified by the AAR.</li>
  <li>If no application can start with the AAR, go to Google Play to download the
application based on the AAR.</li>
</ol>

</p>

<p class="note"><strong>Note:</strong> You can override AARs and the intent dispatch system with the
 <ahref="{@docRoot}guide/topics/connectivity/nfc/advanced-nfc.html#foreground-dispatch">foreground
 dispatch system</a>, which allows a foreground activity to have priority when an NFC tag is
 discovered. With this method, the activity must be in the foreground to override AARs and the
 intent dispatch system.</p>

<p>If you still want to filter for scanned tags that do not contain an AAR, you can declare
intent filters as normal. This is useful if your application is interested in other tags
that do not contain an AAR. For example, maybe you want to guarantee that your application handles
proprietary tags that you deploy as well as general tags deployed by third parties. Keep in mind
that AARs are specific to Android 4.0 devices or later, so when deploying tags, you most likely want
to use a combination of AARs and MIME types/URIs to support the widest range of devices. In
addition, when you deploy NFC tags, think about how you want to write your NFC tags to enable
support for the most devices (Android-powered and other devices). You can do this by
defining a relatively unique MIME type or URI to make it easier for applications to distinguish.
</p>

<p>Android provides a simple API to create an AAR,
{@link android.nfc.NdefRecord#createApplicationRecord createApplicationRecord()}. All you need to
do is embed the AAR anywhere in your {@link android.nfc.NdefMessage}. You do not want
to use the first record of your {@link android.nfc.NdefMessage}, unless the AAR is the only
record in the {@link android.nfc.NdefMessage}. This is because the Android
system checks the first record of an {@link android.nfc.NdefMessage} to determine the MIME type or
URI of the tag, which is used to create an intent for applications to filter. The following code
shows you how to create an AAR:</p>

<pre>
NdefMessage msg = new NdefMessage(
        new NdefRecord[] {
            ...,
            NdefRecord.createApplicationRecord("com.example.android.beam")}
</pre>


<h2 id="p2p">Beaming NDEF Messages to Other Devices</h2>

<p>Android Beam allows simple peer-to-peer data exchange between two Android-powered devices. The
application that wants to beam data to another device must be in the foreground and the device
receiving the data must not be locked. When the beaming device comes in close enough contact with a
receiving device, the beaming device displays the "Touch to Beam" UI. The user can then choose
whether or not to beam the message to the receiving device.</p>

<p class="note"><strong>Note:</strong> Foreground NDEF pushing was available at API level 10,
which provides similar functionality to Android Beam. These APIs have since been deprecated, but
are available to support older devices. See {@link android.nfc.NfcAdapter#enableForegroundNdefPush
enableForegroundNdefPush()} for more information.</p>

<p>You can enable Android Beam for your application by calling one of the two methods:</p>
  <ul>
    <li>{@link android.nfc.NfcAdapter#setNdefPushMessage setNdefPushMessage()}: Accepts an
{@link android.nfc.NdefMessage} to set as the message to beam. Automatically beams the message
when two devices are in close enough proximity.</li>
    <li>{@link android.nfc.NfcAdapter#setNdefPushMessageCallback setNdefPushMessageCallback()}:
Accepts a callback that contains a
{@link android.nfc.NfcAdapter.CreateNdefMessageCallback#createNdefMessage createNdefMessage()}
which is called when a device is in range to beam data to. The callback lets you create
the NDEF message only when necessary.</li>
  </ul>

<p>An activity can only push one NDEF message at a time, so {@link
android.nfc.NfcAdapter#setNdefPushMessageCallback setNdefPushMessageCallback()} takes precedence
over {@link android.nfc.NfcAdapter#setNdefPushMessage setNdefPushMessage()} if both are set. To use
Android Beam, the following general guidelines must be met:
</p>

  <ul>
    <li>The activity that is beaming the data must be in the foreground. Both devices must have
their screens unlocked.</li>

    <li>You must encapsulate the data that you are beaming in an {@link android.nfc.NdefMessage}
    object.</li>

    <li>The NFC device that is receiving the beamed data must support the
    <code>com.android.npp</code> NDEF push protocol or NFC Forum's SNEP (Simple NDEF Exchange
Protocol). The <code>com.android.npp</code> protocol is required for devices on API level 9 (Android
2.3) to API level 13 (Android 3.2). <code>com.android.npp</code> and SNEP are both required on
API level 14 (Android 4.0) and later.</li>
</li>
  </ul>

  <p class="note"><strong>Note:</strong> If your activity enables Android Beam and is
in the foreground, the standard intent dispatch system is disabled. However, if your activity also
enables <a href="{@docRoot}guide/topics/connectivity/nfc/advanced-nfc.html#foreground-dispatch">
foreground dispatching</a>, then it can still scan tags that match the intent filters set in the
foreground dispatching.</p>

  <p>To enable Android Beam:</p>

  <ol>
    <li>Create an {@link android.nfc.NdefMessage} that contains the {@link android.nfc.NdefRecord}s
that you want to push onto the other device.</li>

    <li>Call {@link
android.nfc.NfcAdapter#setNdefPushMessage setNdefPushMessage()} with a {@link
android.nfc.NdefMessage} or call {@link
android.nfc.NfcAdapter#setNdefPushMessageCallback setNdefPushMessageCallback} passing in a {@link
android.nfc.NfcAdapter.CreateNdefMessageCallback} object in the <code>onCreate()</code> method of
your activity. These methods require at least one activity that you want to enable with Android
Beam, along with an optional list of other activities to activate.

<p>In general, you normally use {@link
android.nfc.NfcAdapter#setNdefPushMessage setNdefPushMessage()} if your Activity only needs to
push the same NDEF message at all times, when two devices are in range to communicate. You use
{@link android.nfc.NfcAdapter#setNdefPushMessageCallback setNdefPushMessageCallback} when your
application cares about the current context of the application and wants to push an NDEF message
depending on what the user is doing in your application.</p>
    </li>
  </ol>

<p>The following sample shows how a simple activity calls {@link
android.nfc.NfcAdapter.CreateNdefMessageCallback} in the <code>onCreate()</code> method of an
activity (see <a href="{@docRoot}resources/samples/AndroidBeamDemo/index.html">AndroidBeamDemo</a>
for the complete sample). This example also has methods to help you create a MIME record:</p>

<pre id="code-example">
package com.example.android.beam;

import android.app.Activity;
import android.content.Intent;
import android.nfc.NdefMessage;
import android.nfc.NdefRecord;
import android.nfc.NfcAdapter;
import android.nfc.NfcAdapter.CreateNdefMessageCallback;
import android.nfc.NfcEvent;
import android.os.Bundle;
import android.os.Parcelable;
import android.widget.TextView;
import android.widget.Toast;
import java.nio.charset.Charset;


public class Beam extends Activity implements CreateNdefMessageCallback {
    NfcAdapter mNfcAdapter;
    TextView textView;

    &#064;Override
    public void onCreate(Bundle savedInstanceState) {
        super.onCreate(savedInstanceState);
        setContentView(R.layout.main);
        TextView textView = (TextView) findViewById(R.id.textView);
        // Check for available NFC Adapter
        mNfcAdapter = NfcAdapter.getDefaultAdapter(this);
        if (mNfcAdapter == null) {
            Toast.makeText(this, "NFC is not available", Toast.LENGTH_LONG).show();
            finish();
            return;
        }
        // Register callback
        mNfcAdapter.setNdefPushMessageCallback(this, this);
    }

    &#064;Override
    public NdefMessage createNdefMessage(NfcEvent event) {
        String text = ("Beam me up, Android!\n\n" +
                "Beam Time: " + System.currentTimeMillis());
        NdefMessage msg = new NdefMessage(
                new NdefRecord[] { createMime(
                        "application/vnd.com.example.android.beam", text.getBytes())
         /**
          * The Android Application Record (AAR) is commented out. When a device
          * receives a push with an AAR in it, the application specified in the AAR
          * is guaranteed to run. The AAR overrides the tag dispatch system.
          * You can add it back in to guarantee that this
          * activity starts when receiving a beamed message. For now, this code
          * uses the tag dispatch system.
          */
          //,NdefRecord.createApplicationRecord("com.example.android.beam")
        });
        return msg;
    }

    &#064;Override
    public void onResume() {
        super.onResume();
        // Check to see that the Activity started due to an Android Beam
        if (NfcAdapter.ACTION_NDEF_DISCOVERED.equals(getIntent().getAction())) {
            processIntent(getIntent());
        }
    }

    &#064;Override
    public void onNewIntent(Intent intent) {
        // onResume gets called after this to handle the intent
        setIntent(intent);
    }

    /**
     * Parses the NDEF Message from the intent and prints to the TextView
     */
    void processIntent(Intent intent) {
        textView = (TextView) findViewById(R.id.textView);
        Parcelable[] rawMsgs = intent.getParcelableArrayExtra(
                NfcAdapter.EXTRA_NDEF_MESSAGES);
        // only one message sent during the beam
        NdefMessage msg = (NdefMessage) rawMsgs[0];
        // record 0 contains the MIME type, record 1 is the AAR, if present
        textView.setText(new String(msg.getRecords()[0].getPayload()));
    }
}
</pre>

<p>Note that this code comments out an AAR, which you can remove. If you enable the AAR, the
application specified in the AAR always receives the Android Beam message. If the application is not
present, Google Play is started to download the application. Therefore, the following intent
filter is not technically necessary for Android 4.0 devices or later if the AAR is used:
</p>

<pre>
&lt;intent-filter&gt;
  &lt;action android:name="android.nfc.action.NDEF_DISCOVERED"/&gt;
  &lt;category android:name="android.intent.category.DEFAULT"/&gt;
  &lt;data android:mimeType="application/vnd.com.example.android.beam"/&gt;
&lt;/intent-filter&gt;
</pre>
<p>With this intent filter, the <code>com.example.android.beam</code> application now can be started
when it scans an NFC tag or receives an Android Beam with an AAR of
type <code>com.example.android.beam</code>, or when an NDEF formatted message contains a MIME record
of type <code>application/vnd.com.example.android.beam</code>.</p>

<p>Even though AARs guarantee an application is started or downloaded, intent filters are
recommended, because they let you start an Activity of your choice in your
application instead of always starting the main Activity within the package specified by an AAR.
AARs do not have Activity level granularity. Also, because some Android-powered devices do not
support AARs, you should also embed identifying information in the first NDEF record of your NDEF
messages and filter for that as well, just in case. See <a href="#creating-records">Creating Common
Types of NDEF records</a> for more information on how to create records.
</p><|MERGE_RESOLUTION|>--- conflicted
+++ resolved
@@ -477,13 +477,8 @@
   <li>{@link android.nfc.NfcAdapter#EXTRA_TAG} (required): A {@link android.nfc.Tag} object
 representing the scanned tag.</li>
   <li>{@link android.nfc.NfcAdapter#EXTRA_NDEF_MESSAGES} (optional): An array of NDEF messages
-<<<<<<< HEAD
-parsed from the tag. This extra is mandatory on {@link android.nfc.NfcAdapter#ACTION_NDEF_DISCOVERED}
-intents.</li>
-=======
 parsed from the tag. This extra is mandatory on
 {@link android.nfc.NfcAdapter#ACTION_NDEF_DISCOVERED} intents.</li>
->>>>>>> a4eb81b6
   <li>{@link android.nfc.NfcAdapter#EXTRA_ID} (optional): The low-level ID of the tag.</li></ul>
 
 <p>To obtain these extras, check to see if your activity was launched with one of
