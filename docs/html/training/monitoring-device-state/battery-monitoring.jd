--- conflicted
+++ resolved
@@ -66,13 +66,8 @@
 
 // How are we charging?
 int chargePlug = batteryStatus.getIntExtra(BatteryManager.EXTRA_PLUGGED, -1);
-<<<<<<< HEAD
-boolean usbCharge = chargePlug == BATTERY_PLUGGED_USB;
-boolean acCharge = chargePlug == BATTERY_PLUGGED_AC;</pre>
-=======
 boolean usbCharge = chargePlug == BatteryManager.BATTERY_PLUGGED_USB;
 boolean acCharge = chargePlug == BatteryManager.BATTERY_PLUGGED_AC;</pre>
->>>>>>> b5d6b3fe
 
 <p>Typically you should maximize the rate of your background updates in the case where the device is
 connected to an AC charger, reduce the rate if the charge is over USB, and lower it
