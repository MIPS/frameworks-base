page.title=SDK Platforms Release Notes

@jd:body

<div id="qv-wrapper">
<div id="qv">


<h2>See Also</h2>
<ol>
  <li><a href="{@docRoot}about/versions/kitkat.html">KitKat
Highlights and APIs</a></li>
  <li><a href="{@docRoot}about/versions/jelly-bean.html">Jelly Bean
Highlights and APIs</a></li>
  <li><a href="{@docRoot}about/versions/android-4.0-highlights.html">Ice Cream Sandwich
Highlights and APIs</a></li>
</ol>

</div>
</div>



<p>This document provides release information about the SDK Platform packages required
for app development. If you want details about the features and APIs added in each Android
version, instead read the highlights in the <a href="{@docRoot}about/index.html">About</a>
section.</p>

<p>To compile your application against a particular version of Android, you must use the
<a href="{@docRoot}tools/help/sdk-manager.html">SDK Manager</a> to download and install the SDK
Platform for that release. If you want to test your application on an emulator, you must also
download at least one System Image for that Android version.</p>


<p>Each platform release includes system images that support a specific processor architecture,
such as ARM EABI, Intel x86 or MIPS. Platform releases also include a system image that contains
Google APIs. The <a href="{@docRoot}tools/help/sdk-manager.html">SDK Manager</a> lists available
platform system images under each platform version header, for example:</p>

<ul>
  <li>ARM EABI v7a System Image</li>
  <li>Intel x86 Atom System Image</li>
  <li>MIPS System Image</li>
  <li>Google APIs</li>
</ul>

<p>To determine what revisions of an Android platform you have installed, refer to the
<em>Packages</em> listing in the Android
<a href="{@docRoot}tools/help/sdk-manager.html">SDK Manager</a>.</p>

<p class="caution"><strong>Important:</strong> To download the most recent Android
system components from the Android SDK Manager, you must first update the SDK Tools to the
most recent release and restart the SDK Manager. If you do not, the latest Android system
packages may not be available for download.</p>


<h2 id="6.0">Android 6.0</h2>

<div class="toggle-content opened">
  <p><a href="#" onclick="return toggleContent(this)">
<<<<<<< HEAD
    <img src="{@docRoot}assets/images/triangle-opened.png"
=======
    <img src="{@docRoot}assets/images/styles/disclosure_up.png"
class="toggle-content-img" alt="" />Revision 2</a> <em>(November 2015)</em>
  </p>

  <div class="toggle-content-toggleme">

    <p>Fixed bugs in the layout rendering library used by Android Studio.</p>
    <p>Dependencies:</p>
    <ul>
      <li>Android SDK Platform-tools r23 or higher is required.</li>
      <li>Android SDK Tools 24.3.4 or higher is required.</li>
    </ul>
  </div>

</div>

<div class="toggle-content closed">
  <p><a href="#" onclick="return toggleContent(this)">
    <img src="{@docRoot}assets/images/styles/disclosure_down.png"
>>>>>>> 9577d31b
class="toggle-content-img" alt="" />Revision 1</a> <em>(August 2015)</em>
  </p>

  <div class="toggle-content-toggleme">

    <p>Initial release for Android 6.0 (API level 23). For more information, see the
    <a href="{@docRoot}preview/api-overview.html">M Preview API Overview</a>.</p>
    <p>Dependencies:</p>
    <ul>
      <li>Android SDK Platform-tools r23 or higher is required.</li>
      <li>Android SDK Tools 24.3.4 or higher is required.</li>
    </ul>
  </div>

</div>


<h2 id="5.1">Android 5.1</h2>

<div class="toggle-content closed">
  <p><a href="#" onclick="return toggleContent(this)">
<<<<<<< HEAD
    <img src="{@docRoot}assets/images/triangle-closed.png"
=======
    <img src="{@docRoot}assets/images/styles/disclosure_down.png"
>>>>>>> 9577d31b
class="toggle-content-img" alt="" />Revision 1</a> <em>(March 2015)</em>
  </p>

  <div class="toggle-content-toggleme">

    <p>Initial release for Android 5.1 (API level 22). For more information, see the
    <a href="{@docRoot}about/versions/android-5.1.html">Android 5.1 API Overview</a>.</p>
    <p>Dependencies:</p>
    <ul>
      <li>Android SDK Platform-tools r22 or higher is required.</li>
      <li>Android SDK Tools 23.0.5 or higher is required.</li>
    </ul>
  </div>

</div>


<h2 id="5.0">Android 5.0</h2>

<div class="toggle-content closed">
  <p><a href="#" onclick="return toggleContent(this)">
    <img src="{@docRoot}assets/images/styles/disclosure_down.png"
class="toggle-content-img" alt="" />Revision 2</a> <em>(December 2014)</em>
  </p>

  <div class="toggle-content-toggleme">

    <p>Updated layouts in the Support Library and fixed various issues.</p>
    <p>Dependencies:</p>
    <ul>
      <li>Android SDK Platform-tools r21 or higher is required.</li>
      <li>Android SDK Tools 23.0.5 or higher is required.</li>
    </ul>
  </div>

<div class="toggle-content closed">
  <p><a href="#" onclick="return toggleContent(this)">
    <img src="{@docRoot}assets/images/styles/disclosure_down.png"
class="toggle-content-img" alt="" />Revision 1</a> <em>(October 2014)</em>
  </p>

  <div class="toggle-content-toggleme">

    <p>Initial release for Android 5.0 (API level 21). For more information, see the
    <a href="{@docRoot}about/versions/android-5.0.html">Android 5.0 API Overview</a>.</p>
    <p>Dependencies:</p>
    <ul>
      <li>Android SDK Platform-tools r21 or higher is required.</li>
      <li>Android SDK Tools 23.0.5 or higher is required.</li>
    </ul>
  </div>

  <h3>Device Definitions</h3>

  <p>The platform includes the following new device definitions for use in creating
  Android Virtual Devices in the <a href="{@docRoot}tools/help/avd-manager.html">AVD Manager</a>:</p>

  <ul>
  <li>Nexus 6 (5.96", 1440 x 2560, Normal 560dpi screen) </li>
  <li>Nexus 9 (8.9", 2048 x 1536, X-Large xhdpi screen) </li>
  </ul>

</div>


<h2 id="4.4">Android 4.4W</h2>

<div class="toggle-content open">
  <p><a href="#" onclick="return toggleContent(this)">
    <img src="{@docRoot}assets/images/styles/disclosure_down.png"
class="toggle-content-img" alt="" />Revision 2</a> <em>(October 2014)</em>
  </p>

  <div class="toggle-content-toggleme">

    <p>Updated the rendering library.</p>

    <p>Dependencies:</p>
    <ul>
      <li>Android SDK Platform-tools r20 or higher is required.</li>
      <li>Android SDK Tools 23.0 or higher is required.</li>
    </ul>
  </div>

<div class="toggle-content closed">
  <p><a href="#" onclick="return toggleContent(this)">
    <img src="{@docRoot}assets/images/styles/disclosure_down.png"
class="toggle-content-img" alt="" />Revision 1</a> <em>(June 2014)</em>
  </p>

  <div class="toggle-content-toggleme">

    <p>Initial release for Android Wear.</p>
    <p>Dependencies:</p>
    <ul>
      <li>Android SDK Platform-tools r20 or higher is required.</li>
      <li>Android SDK Tools 23.0 or higher is required.</li>
    </ul>
  </div>

  <h3>Device Definitions</h3>

  <p>The platform includes the following device definitions for use in creating Android Virtual
  Devices in the <a href="{@docRoot}tools/help/avd-manager.html">AVD Manager</a>:</p>

  <ul>
    <li>Android Wear Round (320 x 320, hdpi)</li>
    <li>Android Wear Square (320 x 320, hdpi)</li>
  </ul>
</div>

<h2 id="4.4">Android 4.4</h2>

<div class="toggle-content closed">
  <p><a href="#" onclick="return toggleContent(this)">
    <img src="{@docRoot}assets/images/styles/disclosure_down.png"
class="toggle-content-img" alt="" />Revision 2</a> <em>(December 2013)</em>
  </p>

  <div class="toggle-content-toggleme">

    <p>Maintenance release. The system version is 4.4.2. For more information, see the
    <a href="{@docRoot}about/versions/android-4.4.html">Android 4.4 API Overview</a>.</p>
    <dl>
      <dt>Dependencies:</dt>
      <dd>Android SDK Platform-tools r19 or higher is required.</dd>
      <dd>Android SDK Tools 22.3 or higher is recommended.</dd>
    </dl>

  </div>
</div>

<div class="toggle-content closed">
  <p><a href="#" onclick="return toggleContent(this)">
    <img src="{@docRoot}assets/images/styles/disclosure_down.png"
class="toggle-content-img" alt="" />Revision 1</a> <em>(October 2013)</em>
  </p>

  <div class="toggle-content-toggleme">

    <p>Initial release. The system version is 4.4. For more information, see the
    <a href="{@docRoot}about/versions/android-4.4.html">Android 4.4 API Overview</a>.</p>
    <dl>
      <dt>Dependencies:</dt>
      <dd>Android SDK Platform-tools r19 or higher is required.</dd>
      <dd>Android SDK Tools 22.3 or higher is recommended.</dd>
    </dl>

  </div>
</div>



<h3 id="gsi-4.4">Google APIs System Image</h3>

<div class="toggle-content closed">
  <p><a href="#" onclick="return toggleContent(this)">
    <img src="{@docRoot}assets/images/styles/disclosure_down.png"
class="toggle-content-img" alt="" />Revision 4</a> <em>(March 2014)</em>
  </p>

  <div class="toggle-content-toggleme">

    <p>This release includes
    <a href="{@docRoot}google/play-services/index.html">Google Play services</a> version 4.3,
    allowing you to test your application in an emulator using the latest Google Play services.</p>

  </div>
</div>

<div class="toggle-content closed">
  <p><a href="#" onclick="return toggleContent(this)">
    <img src="{@docRoot}assets/images/styles/disclosure_down.png"
class="toggle-content-img" alt="" />Revision 3</a> <em>(February 2014)</em>
  </p>

  <div class="toggle-content-toggleme">

    <p>This release includes
    <a href="{@docRoot}google/play-services/index.html">Google Play services</a> version 4.2.42,
    allowing you to test your application in an emulator using the latest Google Play services.</p>

  </div>
</div>

<div class="toggle-content closed">
  <p><a href="#" onclick="return toggleContent(this)">
    <img src="{@docRoot}assets/images/styles/disclosure_down.png"
class="toggle-content-img" alt="" />Revision 2</a> <em>(December 2013)</em>
  </p>

  <div class="toggle-content-toggleme">

    <p>This release includes
    <a href="{@docRoot}google/play-services/index.html">Google Play services</a> version 4.0.33.</p>

  </div>
</div>

<div class="toggle-content closed">
  <p><a href="#" onclick="return toggleContent(this)">
    <img src="{@docRoot}assets/images/styles/disclosure_down.png"
class="toggle-content-img" alt="" />Revision 1</a> <em>(October 2013)</em>
  </p>

  <div class="toggle-content-toggleme">

    <p>Initial release. This release includes
    <a href="{@docRoot}google/play-services/index.html">Google Play services</a> version 4.0.30.
    </p>

  </div>
</div>



<h2 id="4.3">Android 4.3</h2>


<div class="toggle-content closed">

  <p><a href="#" onclick="return toggleContent(this)">
    <img src="{@docRoot}assets/images/styles/disclosure_down.png"
class="toggle-content-img" alt="" />Revision 2</a> <em>(August 2013)</em>
  </p>

  <div class="toggle-content-toggleme">

    <p>Maintenance update. The system version is 4.3.</p>
    <dl>
      <dt>Dependencies:</dt>
      <dd>Android SDK Platform-tools r18 or higher is required.</dd>
      <dd>Android SDK Tools 22.0.4 or higher is recommended.</dd>
    </dl>

  </div>
</div>

<div class="toggle-content closed">

  <p><a href="#" onclick="return toggleContent(this)">
    <img src="{@docRoot}assets/images/styles/disclosure_down.png"
class="toggle-content-img" alt="" />Revision 1</a> <em>(July 2013)</em>
  </p>

  <div class="toggle-content-toggleme">

    <p>Initial release. The system version is 4.3.</p>
    <dl>
      <dt>Dependencies:</dt>
      <dd>Android SDK Platform-tools r18 or higher is required.</dd>
      <dd>Android SDK Tools 22.0.4 or higher is recommended.</dd>
    </dl>

  </div>
</div>

<h3 id="gsi-4.3">Google APIs System Image</h3>

<div class="toggle-content closed">
  <p><a href="#" onclick="return toggleContent(this)">
    <img src="{@docRoot}assets/images/styles/disclosure_down.png"
class="toggle-content-img" alt="" />Revision 3</a> <em>(September 2013)</em>
  </p>

  <div class="toggle-content-toggleme">

    <p>Maintenance update. This release includes
    <a href="{@docRoot}google/play-services/index.html">Google Play services</a> version 3.2.65.
    </p>

  </div>
</div>

<div class="toggle-content closed">
  <p><a href="#" onclick="return toggleContent(this)">
    <img src="{@docRoot}assets/images/styles/disclosure_down.png"
class="toggle-content-img" alt="" />Revision 2</a> <em>(August 2013)</em>
  </p>

  <div class="toggle-content-toggleme">

    <p>Maintenance update. This release includes
    <a href="{@docRoot}google/play-services/index.html">Google Play services</a> version 3.2.25.
    </p>

  </div>
</div>

<div class="toggle-content closed">
  <p><a href="#" onclick="return toggleContent(this)">
    <img src="{@docRoot}assets/images/styles/disclosure_down.png"
class="toggle-content-img" alt="" />Revision 1</a> <em>(July 2013)</em>
  </p>

  <div class="toggle-content-toggleme">

    <p>Initial release. This release includes
    <a href="{@docRoot}google/play-services/index.html">Google Play services</a> version 3.1.58.</p>

  </div>
</div>




<h2 id="4.2">Android 4.2</h2>


<div class="toggle-content closed">

  <p><a href="#" onclick="return toggleContent(this)">
    <img src="{@docRoot}assets/images/styles/disclosure_down.png"
class="toggle-content-img" alt="" />Revision 2</a> <em>(February 2013)</em>
  </p>

  <div class="toggle-content-toggleme">

    <p>Maintenance update. The system version is 4.2.2.</p>
    <dl>
      <dt>Dependencies:</dt>
      <dd>SDK Tools r21 or higher is required.</dd>
    </dl>

  </div>
</div>

<div class="toggle-content closed">

  <p><a href="#" onclick="return toggleContent(this)">
    <img src="{@docRoot}assets/images/styles/disclosure_down.png"
class="toggle-content-img" alt="" />Revision 1</a> <em>(November 2012)</em>
  </p>

  <div class="toggle-content-toggleme">

    <p>Initial release. The system version is 4.2.</p>
    <dl>
      <dt>Dependencies:</dt>
      <dd>SDK Tools r20 or higher is required.</dd>
    </dl>

  </div>
</div>

<h3>Device Definitions</h3>

<p>The platform includes the following device definitions for use in creating Android Virtual
Devices in the <a href="{@docRoot}tools/help/avd-manager.html">AVD Manager</a>:</p>

<ul>
  <li>
    Nexus 7 (7.3", 800 x 1280, Large tvdpi screen)
  </li>
  <li>
    Galaxy Nexus (4.7", 720 x 1280, Normal xhdpi screen)
  </li>
  <li>
    Nexus S (4.0", 480 x 800, Normal hdpi screen)
  </li>
  <li>
    Nexus One (3.7", 480 x 720, Normal hdpi screen)
  </li>
  <li>
    10.1" WXGA Tablet (1280 x 800, X-Large mdpi screen)
  </li>
  <li>
    7.0" WSVGA Tablet (1024 x 600, Large mdpi screen)
  </li>
  <li>
    5.4" FWVGA (480 x 854, Large mdpi screen)
  </li>
  <li>
    5.1" WVGA (480 x 800, Large mdpi screen)
  </li>
  <li>
    4.7" WXGA (1280 x 720, Normal xhdpi screen)
  </li>
  <li>
    4.65" 720p (720 x 1280, Normal xhdpi screen)
  </li>
  <li>
    4.0" WVGA (480 x 800, Normal hdpi screen)
  </li>
  <li>
    3.7" WVGA (480 x 800, Normal hdpi screen)
  </li>
  <li>
    3.7" FWVGA slider (480 x 854, Normal hdpi screen)
  </li>
  <li>
    3.4" WQVGA (240 x 432, Normal ldpi screen)
  </li>
  <li>
    3.3" WQVGA (240 x 400, Normal ldpi screen)
  </li>
  <li>
    3.2" QVGA ADP2 (320 x 480, Normal mdpi screen)
  </li>
  <li>
    3.2" HVGA slider ADP1 (320 x 480, Normal mdpi screen)
  </li>
  <li>
    2.7" QVGA slider (240 x 320, Small ldpi screen)
  </li>
  <li>
    2.7" QVGA (240 x 320, Small ldpi screen)
  </li>
</ul>



<h2 id="4.1">Android 4.1</h2>


<div class="toggle-content closed">

  <p><a href="#" onclick="return toggleContent(this)">
    <img src="{@docRoot}assets/images/styles/disclosure_down.png"
class="toggle-content-img" alt="" />Revision 3</a> <em>(October 2012)</em>
  </p>

  <div class="toggle-content-toggleme">

    <p>Maintenance update. The system version is 4.1.2.</p>
    <dl>
      <dt>Dependencies:</dt>
      <dd>SDK Tools r20 or higher is required.</dd>
    </dl>

  </div>
</div>

<div class="toggle-content closed">

  <p><a href="#" onclick="return toggleContent(this)">
    <img src="{@docRoot}assets/images/styles/disclosure_down.png"
class="toggle-content-img" alt="" />Revision 2</a> <em>(July 2012)</em>
  </p>

  <div class="toggle-content-toggleme">

    <p>Maintenance update. The system version is 4.1.1.</p>
    <dl>
      <dt>Dependencies:</dt>
      <dd>SDK Tools r20 or higher is required.</dd>
    </dl>

  </div>
</div>

<div class="toggle-content closed" >

  <p><a href="#" onclick="return toggleContent(this)">
    <img src="{@docRoot}assets/images/styles/disclosure_down.png"
class="toggle-content-img" alt="" />Revision 1</a> <em>(June 2012)</em>
  </p>

  <div class="toggle-content-toggleme">

    <p>Initial release. The system version is 4.1.0.</p>
    <dl>
      <dt>Dependencies:</dt>
      <dd>SDK Tools r20 or higher is required.</dd>
    </dl>

  </div>
</div>

<h3>Emulator Skins</h3>

<p>The downloadable platform includes the following emulator skins:</p>

<ul>
  <li>
    QVGA (240x320, low density, small screen)
  </li>
  <li>
    WQVGA400 (240x400, low density, normal screen)
  </li>
  <li>
    WQVGA432 (240x432, low density, normal screen)
  </li>
  <li>
    HVGA (320x480, medium density, normal screen)
  </li>
  <li>
    WVGA800 (480x800, high density, normal screen)
  </li>
  <li>
    WVGA854 (480x854 high density, normal screen)
  </li>
  <li>
    WXGA720 (1280x720, extra-high density, normal screen)
  </li>
  <li>
    WSVGA (1024x600, medium density, large screen)
  </li>
  <li>
    WXGA800-7in (1280x800, high density, large screen) <span class="new">new</span>
  </li>
  <li>
    WXGA800 (1280x800, medium density, xlarge screen)
  </li>
</ul>

<p>To test your application on an emulator that represents the <a
href="http://play.google.com/nexus7">Nexus 7</a> tablet device, you can create an AVD with
the new WXGA800-7in skin. For best performance, make sure to enable <a
href="{@docRoot}tools/devices/emulator.html#accel-graphics">graphics acceleration</a> in the
emulator configuration.</p>














<h2 id="4.0.3">Android 4.0.3</h2>


<div class="toggle-content closed">

  <p><a href="#" onclick="return toggleContent(this)">
    <img src="{@docRoot}assets/images/styles/disclosure_down.png"
class="toggle-content-img" alt="" />Revision 3</a> <em>(March 2012)</em>
  </p>

  <div class="toggle-content-toggleme">

    <p>Maintenance update. The system version is 4.0.4.</p>
    <p class="note"><strong>Note:</strong> This system image includes support for emulator
hardware graphics acceleration when used with SDK Tools r17 or higher.
(<a href="{@docRoot}tools/devices/emulator.html#accel-graphics">more info</a>)</p>
    <dl>
      <dt>Dependencies:</dt>
      <dd>SDK Tools r17 or higher is required.</dd>
    </dl>

  </div>
</div>

<div class="toggle-content closed" >

  <p><a href="#" onclick="return toggleContent(this)">
    <img src="{@docRoot}assets/images/styles/disclosure_down.png"
class="toggle-content-img" alt="" />Revision 2</a> <em>(January 2012)</em>
  </p>

  <div class="toggle-content-toggleme">

    <p>Maintenance update. The system version is 4.0.3.</p>
    <dl>
      <dt>Dependencies:</dt>
      <dd>SDK Tools r14 or higher is required.</dd>
    </dl>

  </div>
</div>

<div class="toggle-content closed" >

  <p><a href="#" onclick="return toggleContent(this)">
    <img src="{@docRoot}assets/images/styles/disclosure_down.png"
class="toggle-content-img" alt="" />Revision 1</a> <em>(December 2011)</em>
  </p>

  <div class="toggle-content-toggleme">

    <p>Initial release. The system version is 4.0.3.</p>
    <dl>
      <dt>Dependencies:</dt>
      <dd>SDK Tools r14 or higher is required.</dd>
    </dl>

  </div>
</div>

<h3>Emulator Skins</h3>

<p>The downloadable platform includes the following emulator skins:</p>

<ul>
  <li>
    QVGA (240x320, low density, small screen)
  </li>
  <li>
    WQVGA400 (240x400, low density, normal screen)
  </li>
  <li>
    WQVGA432 (240x432, low density, normal screen)
  </li>
  <li>
    HVGA (320x480, medium density, normal screen)
  </li>
  <li>
    WVGA800 (480x800, high density, normal screen)
  </li>
  <li>
    WVGA854 (480x854 high density, normal screen)
  </li>
  <li>
    WXGA720 (1280x720, extra-high density, normal screen)
  </li>
  <li>
    WSVGA (1024x600, medium density, large screen)
  </li>
  <li>
    WXGA (1280x800, medium density, xlarge screen)
  </li>
</ul>
















<h2 id="4.0">Android 4.0</h2>


<div class="toggle-content closed">

  <p><a href="#" onclick="return toggleContent(this)">
    <img src="{@docRoot}assets/images/styles/disclosure_down.png"
class="toggle-content-img" alt="" />Android 4.0, Revision 2</a> <em>(December 2011)</em>
  </p>

  <div class="toggle-content-toggleme">
    <p>Maintenance update. The system version is 4.0.2.</p>
    <dl>
      <dt>Dependencies:</dt>
      <dd>SDK Tools r14 or higher is required.</dd>
    </dl>
  </div>
</div>

<div class="toggle-content closed">

  <p><a href="#" onclick="return toggleContent(this)">
    <img src="{@docRoot}assets/images/styles/disclosure_down.png"
class="toggle-content-img" alt="" />Android 4.0, Revision 1</a> <em>(October 2011)</em>
  </p>

  <div class="toggle-content-toggleme">
    <p>Initial release. The system version is 4.0.1.</p>
    <dl>
      <dt>Dependencies:</dt>
      <dd>SDK Tools r14 or higher is required.</dd>
    </dl>
  </div>
</div>


<h3>Emulator Skins</h3>

<p>The downloadable platform includes the following emulator skins:</p>

<ul>
  <li>
    QVGA (240x320, low density, small screen)
  </li>
  <li>
    WQVGA400 (240x400, low density, normal screen)
  </li>
  <li>
    WQVGA432 (240x432, low density, normal screen)
  </li>
  <li>
    HVGA (320x480, medium density, normal screen)
  </li>
  <li>
    WVGA800 (480x800, high density, normal screen)
  </li>
  <li>
    WVGA854 (480x854 high density, normal screen)
  </li>
  <li>
    WXGA720 (1280x720, extra-high density, normal screen) <span class="new">new</span>
  </li>
  <li>
    WSVGA (1024x600, medium density, large screen) <span class="new">new</span>
  </li>
  <li>
    WXGA (1280x800, medium density, xlarge screen)
  </li>
</ul>

<p>To test your application on an emulator that represents the latest Android device, you can create
an AVD with the new WXGA720 skin (it's an xhdpi, normal screen device). Note that the emulator
currently doesn't support the new on-screen navigation bar for devices without hardware navigation
buttons, so when using this skin, you must use keyboard keys <em>Home</em> for the Home button,
<em>ESC</em> for the Back button, and <em>F2</em> or <em>Page-up</em> for the Menu button.</p>

<p>However, due to performance issues in the emulator when running high-resolution screens such as
the one for the WXGA720 skin, we recommend that you primarily use the traditional WVGA800 skin
(hdpi, normal screen) to test your application.</p>













<h2 id="3.2">Android 3.2</h2>



<div class="toggle-content closed">

  <p><a href="#" onclick="return toggleContent(this)">
    <img src="{@docRoot}assets/images/styles/disclosure_down.png"
class="toggle-content-img" alt="" />Android 3.2, Revision 1</a> <em>(July 2011)</em>
  </p>

  <div class="toggle-content-toggleme">

<dl>
<dt>Initial release. SDK Tools r12 or higher is recommended.</dt>
</dl>

  </div>
</div>




<h3>Emulator Skins</h3>

<p>The downloadable platform includes the following emulator skin:</p>

<ul>
  <li>
    WXGA (1280x800, medium density, xlarge screen)
  </li>
</ul>

<p>For more information about how to develop an application that displays
and functions properly on all Android-powered devices, see <a
href="{@docRoot}guide/practices/screens_support.html">Supporting Multiple
Screens</a>.</p>


















<h2 id="3.1">Android 3.1</h2>


<div class="toggle-content closed">

<p><a href="#" onclick="return toggleContent(this)">
  <img src="{@docRoot}assets/images/styles/disclosure_down.png"
class="toggle-content-img" alt="" />Android 3.1, Revision 3</a> <em>(July 2011)</em>
</p>

<div class="toggle-content-toggleme">

<dl>
<dt>Dependencies:</dt>
<dd>
<p>Requires <a href="{@docRoot}tools/sdk/tools-notes.html">SDK Tools r12</a> or
higher.</p>
</dd>
<dt>Notes:</dt>
<dd>
<p>Improvements to the platform's rendering library to support the visual layout editor in the ADT
Eclipse plugin. This revision allows for more drawing features in ADT and fixes several
bugs in the previous rendering library. It also unlocks several editor features that were added in
ADT 12.</p>
</dd>
</dl>

</div>
</div>


<div class="toggle-content closed" >

<p><a href="#" onclick="return toggleContent(this)">
  <img src="{@docRoot}assets/images/styles/disclosure_down.png"
class="toggle-content-img" alt="" />Android 3.1, Revision 2</a> <em>(May 2011)</em>
</p>

<div class="toggle-content-toggleme">

<dl>
<dt>Dependencies:</dt>
<dd>
<p>Requires <a href="{@docRoot}tools/sdk/tools-notes.html">SDK Tools r11</a> or
higher.</p>
</dd>
<dt>Notes:</dt>
<dd>
<p>Fixes an issue with the visual layout editor rendering library that prevented Android 3.1 from
running in ADT.</p>
</dd>
</dl>

</div>
</div>


<div class="toggle-content closed">

<p><a href="#" onclick="return toggleContent(this)">
  <img src="{@docRoot}assets/images/styles/disclosure_down.png"
class="toggle-content-img" alt="" />Android 3.1, Revision 1</a> <em>(May 2011)</em>
</p>

<div class="toggle-content-toggleme">

<dl>
<dt>Dependencies:</dt>
<dd>
<p>Requires <a href="{@docRoot}tools/sdk/tools-notes.html">SDK Tools r11</a> or
higher.</p>
</dd>
</dl>

</div>
</div>


<h3>Emulator Skins</h3>

<p>The downloadable platform includes the following emulator skin:</p>

<ul>
  <li>
    WXGA (1280x800, medium density, xlarge screen)
  </li>
</ul>

<p>For more information about how to develop an application that displays
and functions properly on all Android-powered devices, see <a
href="{@docRoot}guide/practices/screens_support.html">Supporting Multiple
Screens</a>.</p>











<h2 id="3.0">Android 3.0</h2>


<div class="toggle-content closed" >

<p><a href="#" onclick="return toggleContent(this)">
  <img src="{@docRoot}assets/images/styles/disclosure_down.png"
class="toggle-content-img" alt="" />Android 3.0, Revision 2</a> <em>(July 2011)</em>
</p>

<div class="toggle-content-toggleme">

<dl>
<dt>Dependencies:</dt>
<dd>
<p>Requires <a href="{@docRoot}tools/sdk/tools-notes.html">SDK Tools r12</a> or
higher.</p>
</dd>
<dt>Notes:</dt>
<dd>
<p>Improvements to the platform's rendering library to support the visual layout editor in the ADT
Eclipse plugin. This revision allows for more drawing features in ADT and fixes several
bugs in the previous rendering library. It also unlocks several editor features that were added in
ADT 12.</p>
</dd>
</dl>

</div>
</div>

<div class="toggle-content closed">

<p><a href="#" onclick="return toggleContent(this)">
  <img src="{@docRoot}assets/images/styles/disclosure_down.png" class="toggle-content-img"
       alt="" />Android 3.0, Revision 1</a> <em>(February 2011)</em>
</p>

<div class="toggle-content-toggleme">

<dl>
<dt>Dependencies:</dt>
<dd>
<p>Requires <a href="{@docRoot}tools/sdk/tools-notes.html">SDK Tools r10</a> or higher.</p>
</dd>
</dl>

</div>
</div>



<h3>Emulator Skins</h3>

<p>The downloadable platform includes the following emulator skin:</p>

<ul>
  <li>
    WXGA (1280x800, medium density, xlarge screen)
  </li>
</ul>


















<h2 id="2.3.4">Android 2.3.4</h2>


<div class="toggle-content closed" >

<p><a href="#" onclick="return toggleContent(this)">
  <img src="{@docRoot}assets/images/styles/disclosure_down.png" class="toggle-content-img"
       alt="" />Android 2.3.4, Revision 1</a> <em>(May 2011)</em>
</p>

  <div class="toggle-content-toggleme">
    <dl>
      <dt>Dependencies:</dt>
      <dd>
        <p>Requires SDK Tools r11 or higher.</p>
      </dd>
    </dl>
  </div>
</div>


<h3>Emulator Skins</h3>

<p>The downloadable platform includes a set of emulator skins that you can use
for modeling your application in different screen sizes and resolutions. The
emulator skins are:</p>

<ul>
  <li>
    QVGA (240x320, low density, small screen)
  </li>
  <li>
    WQVGA400 (240x400, low density, normal screen)
  </li>
  <li>
    WQVGA432 (240x432, low density, normal screen)
  </li>
  <li>
    HVGA (320x480, medium density, normal screen)
  </li>
  <li>
    WVGA800 (480x800, high density, normal screen)
  </li>
  <li>
    WVGA854 (480x854 high density, normal screen)
  </li>
</ul>













<h2 id="2.3.3">Android 2.3.3</h2>


<div class="toggle-content closed" >

<p><a href="#" onclick="return toggleContent(this)">
  <img src="{@docRoot}assets/images/styles/disclosure_down.png"
class="toggle-content-img" alt="" />Android 2.3.3, Revision 2</a> <em>(July 2011)</em>
</p>

<div class="toggle-content-toggleme">

<dl>
<dt>Dependencies:</dt>
<dd>
<p>Requires <a href="{@docRoot}tools/sdk/tools-notes.html">SDK Tools r12</a> or
higher.</p>
</dd>
<dt>Notes:</dt>
<dd>
<p>Improvements to the platform's rendering library to support the visual layout editor in the ADT
Eclipse plugin. This revision allows for more drawing features in ADT and fixes several
bugs in the previous rendering library. It also unlocks several editor features that were added in
ADT 12.</p>
</dd>
</dl>

</div>
</div>

<div class="toggle-content closed" >

<p><a href="#" onclick="return toggleContent(this)">
  <img src="{@docRoot}assets/images/styles/disclosure_down.png"
class="toggle-content-img" alt="" />Android 2.3.3, Revision 1</a> <em>(February 2011)</em>
</p>

<div class="toggle-content-toggleme">
<dl>
<dt>Dependencies:</dt>
<dd>
<p>Requires SDK Tools r9 or higher.</p>
</dd>
</dl>

</div>
</div>


<h3>Emulator Skins</h3>

<p>The downloadable platform includes a set of emulator skins that you can use
for modeling your application in different screen sizes and resolutions. The
emulator skins are:</p>

<ul>
  <li>
    QVGA (240x320, low density, small screen)
  </li>
  <li>
    WQVGA400 (240x400, low density, normal screen)
  </li>
  <li>
    WQVGA432 (240x432, low density, normal screen)
  </li>
  <li>
    HVGA (320x480, medium density, normal screen)
  </li>
  <li>
    WVGA800 (480x800, high density, normal screen)
  </li>
  <li>
    WVGA854 (480x854 high density, normal screen)
  </li>
</ul>












<h2 id="2.3">Android 2.3</h2>


<div class="toggle-content closed" >

<p><a href="#" onclick="return toggleContent(this)">
  <img src="{@docRoot}assets/images/styles/disclosure_down.png" class="toggle-content-img"
       alt="" />Android 2.3, Revision 1</a> <em>(December 2010)</em>
</p>

  <div class="toggle-content-toggleme">
    <dl>
      <dt>Dependencies:</dt>
      <dd>
      <p>Requires SDK Tools r8 or higher.</p>
      </dd>
    </dl>
  </div>
</div>


<h3>Emulator Skins</h3>

<p>The downloadable platform includes a set of emulator skins that you can use
for modeling your application in different screen sizes and resolutions. The
emulator skins are:</p>

<ul>
  <li>
    QVGA (240x320, low density, small screen)
  </li>
  <li>
    WQVGA400 (240x400, low density, normal screen)
  </li>
  <li>
    WQVGA432 (240x432, low density, normal screen)
  </li>
  <li>
    HVGA (320x480, medium density, normal screen)
  </li>
  <li>
    WVGA800 (480x800, high density, normal screen)
  </li>
  <li>
    WVGA854 (480x854 high density, normal screen)
  </li>
</ul>









<h2 id="2.2">Android 2.2</h2>


<div class="toggle-content closed" >

<p><a href="#" onclick="return toggleContent(this)">
  <img src="{@docRoot}assets/images/styles/disclosure_down.png"
class="toggle-content-img" alt="" />Android {@sdkPlatformVersion}, Revision 3</a> <em>(July 2011)</em>
</p>

<div class="toggle-content-toggleme">

<dl>
<dt>Dependencies:</dt>
<dd>
<p>Requires <a href="{@docRoot}tools/sdk/tools-notes.html">SDK Tools r12</a> or
higher.</p>
</dd>
<dt>Notes:</dt>
<dd>
<p>Improvements to the platform's rendering library to support the visual layout editor in the ADT
Eclipse plugin. This revision allows for more drawing features in ADT and fixes several
bugs in the previous rendering library. It also unlocks several editor features that were added in
ADT 12.</p>
</dd>
</dl>

</div>
</div>

<div class="toggle-content closed" >

<p><a href="#" onclick="return toggleContent(this)">
  <img src="{@docRoot}assets/images/styles/disclosure_down.png"
class="toggle-content-img" alt="" />Android {@sdkPlatformVersion}, Revision 2</a> <em>(July 2010)</em>
</p>

<div class="toggle-content-toggleme">
<dt>Dependencies:</dt>
<dd>
<p>Requires SDK Tools r6 or higher.</p>
</dd>

<dt>System Image:</dt>
<dd>
<ul>
<li>Adds default Search Widget.</li>
<li>Includes proper provisioning for the platform's Backup Manager. For more information about how
to use the Backup Manager, see <a href="{@docRoot}guide/topics/data/backup.html">Data
Backup</a>.</li>
<li>Updates the Android 2.2 system image to FRF91.</li>
</ul>
</dd>

</dl>
 </div>
</div>

<div class="toggle-content closed">

<p><a href="#" onclick="return toggleContent(this)">
  <img src="{@docRoot}assets/images/styles/disclosure_down.png"
class="toggle-content-img" alt="" />Android {@sdkPlatformVersion}, Revision 1</a> <em>(May 2010)</em></p>

<div class="toggle-content-toggleme">
<dl>
<dt>Dependencies:</dt>
<dd>
<p>Requires SDK Tools r6 or higher.</p>
</dd>

<dt>Tools:</dt>
<dd>
<p>Adds support for building with Android library projects. See <a href="{@docRoot}tools/sdk/tools-notes.html">SDK
Tools, r6</a> for information.</p>
</dd>

</dl>
 </div>
</div>


<h3>Emulator Skins</h3>

<p>The downloadable platform includes a set of emulator skins that you can use
for modeling your application in different screen sizes and resolutions. The
emulator skins are:</p>

<ul>
  <li>
    QVGA (240x320, low density, small screen)
  </li>
  <li>
    WQVGA (240x400, low density, normal screen)
  </li>
  <li>
    FWQVGA (240x432, low density, normal screen)
  </li>
  <li>
    HVGA (320x480, medium density, normal screen)
  </li>
  <li>
    WVGA800 (480x800, high density, normal screen)
  </li>
  <li>
    WVGA854 (480x854 high density, normal screen)
  </li>
</ul><|MERGE_RESOLUTION|>--- conflicted
+++ resolved
@@ -58,9 +58,6 @@
 
 <div class="toggle-content opened">
   <p><a href="#" onclick="return toggleContent(this)">
-<<<<<<< HEAD
-    <img src="{@docRoot}assets/images/triangle-opened.png"
-=======
     <img src="{@docRoot}assets/images/styles/disclosure_up.png"
 class="toggle-content-img" alt="" />Revision 2</a> <em>(November 2015)</em>
   </p>
@@ -80,7 +77,6 @@
 <div class="toggle-content closed">
   <p><a href="#" onclick="return toggleContent(this)">
     <img src="{@docRoot}assets/images/styles/disclosure_down.png"
->>>>>>> 9577d31b
 class="toggle-content-img" alt="" />Revision 1</a> <em>(August 2015)</em>
   </p>
 
@@ -102,11 +98,7 @@
 
 <div class="toggle-content closed">
   <p><a href="#" onclick="return toggleContent(this)">
-<<<<<<< HEAD
-    <img src="{@docRoot}assets/images/triangle-closed.png"
-=======
-    <img src="{@docRoot}assets/images/styles/disclosure_down.png"
->>>>>>> 9577d31b
+    <img src="{@docRoot}assets/images/styles/disclosure_down.png"
 class="toggle-content-img" alt="" />Revision 1</a> <em>(March 2015)</em>
   </p>
 
