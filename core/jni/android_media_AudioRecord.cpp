/*
 * Copyright (C) 2008 The Android Open Source Project
 *
 * Licensed under the Apache License, Version 2.0 (the "License");
 * you may not use this file except in compliance with the License.
 * You may obtain a copy of the License at
 *
 *      http://www.apache.org/licenses/LICENSE-2.0
 *
 * Unless required by applicable law or agreed to in writing, software
 * distributed under the License is distributed on an "AS IS" BASIS,
 * WITHOUT WARRANTIES OR CONDITIONS OF ANY KIND, either express or implied.
 * See the License for the specific language governing permissions and
 * limitations under the License.
 */

//#define LOG_NDEBUG 0

#define LOG_TAG "AudioRecord-JNI"

#include <jni.h>
#include <JNIHelp.h>
#include <android_runtime/AndroidRuntime.h>

#include <utils/Log.h>
#include <media/AudioRecord.h>

#include "android_media_AudioFormat.h"

// ----------------------------------------------------------------------------

using namespace android;

// ----------------------------------------------------------------------------
static const char* const kClassPathName = "android/media/AudioRecord";

struct fields_t {
    // these fields provide access from C++ to the...
    jmethodID postNativeEventInJava; //... event post callback method
    jfieldID  nativeRecorderInJavaObj; // provides access to the C++ AudioRecord object
    jfieldID  nativeCallbackCookie;    // provides access to the AudioRecord callback data
};
static fields_t javaAudioRecordFields;

struct audiorecord_callback_cookie {
    jclass      audioRecord_class;
    jobject     audioRecord_ref;
    bool        busy;
    Condition   cond;
};

static Mutex sLock;
static SortedVector <audiorecord_callback_cookie *> sAudioRecordCallBackCookies;

// ----------------------------------------------------------------------------

#define AUDIORECORD_SUCCESS                         0
#define AUDIORECORD_ERROR                           -1
#define AUDIORECORD_ERROR_BAD_VALUE                 -2
#define AUDIORECORD_ERROR_INVALID_OPERATION         -3
#define AUDIORECORD_ERROR_SETUP_ZEROFRAMECOUNT      -16
#define AUDIORECORD_ERROR_SETUP_INVALIDCHANNELMASK -17
#define AUDIORECORD_ERROR_SETUP_INVALIDFORMAT       -18
#define AUDIORECORD_ERROR_SETUP_INVALIDSOURCE       -19
#define AUDIORECORD_ERROR_SETUP_NATIVEINITFAILED    -20

jint android_media_translateRecorderErrorCode(int code) {
    switch (code) {
    case NO_ERROR:
        return AUDIORECORD_SUCCESS;
    case BAD_VALUE:
        return AUDIORECORD_ERROR_BAD_VALUE;
    case INVALID_OPERATION:
        return AUDIORECORD_ERROR_INVALID_OPERATION;
    default:
        return AUDIORECORD_ERROR;
    }
}

// ----------------------------------------------------------------------------
static void recorderCallback(int event, void* user, void *info) {

    audiorecord_callback_cookie *callbackInfo = (audiorecord_callback_cookie *)user;
    {
        Mutex::Autolock l(sLock);
        if (sAudioRecordCallBackCookies.indexOf(callbackInfo) < 0) {
            return;
        }
        callbackInfo->busy = true;
    }

    switch (event) {
    case AudioRecord::EVENT_MARKER: {
        JNIEnv *env = AndroidRuntime::getJNIEnv();
        if (user != NULL && env != NULL) {
            env->CallStaticVoidMethod(
                callbackInfo->audioRecord_class,
                javaAudioRecordFields.postNativeEventInJava,
                callbackInfo->audioRecord_ref, event, 0,0, NULL);
            if (env->ExceptionCheck()) {
                env->ExceptionDescribe();
                env->ExceptionClear();
            }
        }
        } break;

    case AudioRecord::EVENT_NEW_POS: {
        JNIEnv *env = AndroidRuntime::getJNIEnv();
        if (user != NULL && env != NULL) {
            env->CallStaticVoidMethod(
                callbackInfo->audioRecord_class,
                javaAudioRecordFields.postNativeEventInJava,
                callbackInfo->audioRecord_ref, event, 0,0, NULL);
            if (env->ExceptionCheck()) {
                env->ExceptionDescribe();
                env->ExceptionClear();
            }
        }
        } break;
    }

    {
        Mutex::Autolock l(sLock);
        callbackInfo->busy = false;
        callbackInfo->cond.broadcast();
    }
}

// ----------------------------------------------------------------------------
static sp<AudioRecord> getAudioRecord(JNIEnv* env, jobject thiz)
{
    Mutex::Autolock l(sLock);
    AudioRecord* const ar =
            (AudioRecord*)env->GetLongField(thiz, javaAudioRecordFields.nativeRecorderInJavaObj);
    return sp<AudioRecord>(ar);
}

static sp<AudioRecord> setAudioRecord(JNIEnv* env, jobject thiz, const sp<AudioRecord>& ar)
{
    Mutex::Autolock l(sLock);
    sp<AudioRecord> old =
            (AudioRecord*)env->GetLongField(thiz, javaAudioRecordFields.nativeRecorderInJavaObj);
    if (ar.get()) {
        ar->incStrong((void*)setAudioRecord);
    }
    if (old != 0) {
        old->decStrong((void*)setAudioRecord);
    }
    env->SetLongField(thiz, javaAudioRecordFields.nativeRecorderInJavaObj, (jlong)ar.get());
    return old;
}

// ----------------------------------------------------------------------------
static jint
android_media_AudioRecord_setup(JNIEnv *env, jobject thiz, jobject weak_this,
        jint source, jint sampleRateInHertz, jint channelMask,
                // Java channel masks map directly to the native definition
        jint audioFormat, jint buffSizeInBytes, jintArray jSession)
{
    //ALOGV(">> Entering android_media_AudioRecord_setup");
    //ALOGV("sampleRate=%d, audioFormat=%d, channel mask=%x, buffSizeInBytes=%d",
    //     sampleRateInHertz, audioFormat, channelMask, buffSizeInBytes);

    if (!audio_is_input_channel(channelMask)) {
        ALOGE("Error creating AudioRecord: channel mask %#x is not valid.", channelMask);
        return (jint) AUDIORECORD_ERROR_SETUP_INVALIDCHANNELMASK;
    }
    uint32_t nbChannels = popcount(channelMask);

    // compare the format against the Java constants
<<<<<<< HEAD
    audio_format_t format = audioFormatToNative(audioFormat);
    if (format == AUDIO_FORMAT_INVALID) {
        ALOGE("Error creating AudioRecord: unsupported audio format %d.", audioFormat);
        return AUDIORECORD_ERROR_SETUP_INVALIDFORMAT;
=======
    if ((audioFormat != ENCODING_PCM_16BIT)
        && (audioFormat != ENCODING_PCM_8BIT)) {
        ALOGE("Error creating AudioRecord: unsupported audio format.");
        return (jint) AUDIORECORD_ERROR_SETUP_INVALIDFORMAT;
>>>>>>> 28c6ec02
    }

    size_t bytesPerSample = audio_bytes_per_sample(format);

    if (buffSizeInBytes == 0) {
         ALOGE("Error creating AudioRecord: frameCount is 0.");
        return (jint) AUDIORECORD_ERROR_SETUP_ZEROFRAMECOUNT;
    }
    size_t frameSize = nbChannels * bytesPerSample;
    size_t frameCount = buffSizeInBytes / frameSize;

    if ((uint32_t(source) >= AUDIO_SOURCE_CNT) && (uint32_t(source) != AUDIO_SOURCE_HOTWORD)) {
<<<<<<< HEAD
        ALOGE("Error creating AudioRecord: unknown source %d.", source);
        return AUDIORECORD_ERROR_SETUP_INVALIDSOURCE;
=======
        ALOGE("Error creating AudioRecord: unknown source.");
        return (jint) AUDIORECORD_ERROR_SETUP_INVALIDSOURCE;
>>>>>>> 28c6ec02
    }

    jclass clazz = env->GetObjectClass(thiz);
    if (clazz == NULL) {
        ALOGE("Can't find %s when setting up callback.", kClassPathName);
        return (jint) AUDIORECORD_ERROR_SETUP_NATIVEINITFAILED;
    }

    if (jSession == NULL) {
        ALOGE("Error creating AudioRecord: invalid session ID pointer");
        return (jint) AUDIORECORD_ERROR;
    }

    jint* nSession = (jint *) env->GetPrimitiveArrayCritical(jSession, NULL);
    if (nSession == NULL) {
        ALOGE("Error creating AudioRecord: Error retrieving session id pointer");
        return (jint) AUDIORECORD_ERROR;
    }
    int sessionId = nSession[0];
    env->ReleasePrimitiveArrayCritical(jSession, nSession, 0);
    nSession = NULL;

    // create an uninitialized AudioRecord object
    sp<AudioRecord> lpRecorder = new AudioRecord();

    // create the callback information:
    // this data will be passed with every AudioRecord callback
    audiorecord_callback_cookie *lpCallbackData = new audiorecord_callback_cookie;
    lpCallbackData->audioRecord_class = (jclass)env->NewGlobalRef(clazz);
    // we use a weak reference so the AudioRecord object can be garbage collected.
    lpCallbackData->audioRecord_ref = env->NewGlobalRef(weak_this);
    lpCallbackData->busy = false;

    lpRecorder->set((audio_source_t) source,
        sampleRateInHertz,
        format,        // word length, PCM
        channelMask,
        frameCount,
        recorderCallback,// callback_t
        lpCallbackData,// void* user
        0,             // notificationFrames,
        true,          // threadCanCallJava
        sessionId);

    const status_t status = lpRecorder->initCheck();
    if (status != NO_ERROR) {
        ALOGE("Error creating AudioRecord instance: initialization check failed with status %d.",
                status);
        goto native_init_failure;
    }

    nSession = (jint *) env->GetPrimitiveArrayCritical(jSession, NULL);
    if (nSession == NULL) {
        ALOGE("Error creating AudioRecord: Error retrieving session id pointer");
        goto native_init_failure;
    }
    // read the audio session ID back from AudioRecord in case a new session was created during set()
    nSession[0] = lpRecorder->getSessionId();
    env->ReleasePrimitiveArrayCritical(jSession, nSession, 0);
    nSession = NULL;

    {   // scope for the lock
        Mutex::Autolock l(sLock);
        sAudioRecordCallBackCookies.add(lpCallbackData);
    }
    // save our newly created C++ AudioRecord in the "nativeRecorderInJavaObj" field
    // of the Java object
    setAudioRecord(env, thiz, lpRecorder);

    // save our newly created callback information in the "nativeCallbackCookie" field
    // of the Java object (in mNativeCallbackCookie) so we can free the memory in finalize()
    env->SetLongField(thiz, javaAudioRecordFields.nativeCallbackCookie, (jlong)lpCallbackData);

    return (jint) AUDIORECORD_SUCCESS;

    // failure:
native_init_failure:
    env->DeleteGlobalRef(lpCallbackData->audioRecord_class);
    env->DeleteGlobalRef(lpCallbackData->audioRecord_ref);
    delete lpCallbackData;
    env->SetLongField(thiz, javaAudioRecordFields.nativeCallbackCookie, 0);

    return (jint) AUDIORECORD_ERROR_SETUP_NATIVEINITFAILED;
}



// ----------------------------------------------------------------------------
static jint
android_media_AudioRecord_start(JNIEnv *env, jobject thiz, jint event, jint triggerSession)
{
    sp<AudioRecord> lpRecorder = getAudioRecord(env, thiz);
    if (lpRecorder == NULL ) {
        jniThrowException(env, "java/lang/IllegalStateException", NULL);
        return (jint) AUDIORECORD_ERROR;
    }

    return (jint) android_media_translateRecorderErrorCode(
            lpRecorder->start((AudioSystem::sync_event_t)event, triggerSession));
}


// ----------------------------------------------------------------------------
static void
android_media_AudioRecord_stop(JNIEnv *env, jobject thiz)
{
    sp<AudioRecord> lpRecorder = getAudioRecord(env, thiz);
    if (lpRecorder == NULL ) {
        jniThrowException(env, "java/lang/IllegalStateException", NULL);
        return;
    }

    lpRecorder->stop();
    //ALOGV("Called lpRecorder->stop()");
}


// ----------------------------------------------------------------------------

#define CALLBACK_COND_WAIT_TIMEOUT_MS 1000
static void android_media_AudioRecord_release(JNIEnv *env,  jobject thiz) {
    sp<AudioRecord> lpRecorder = setAudioRecord(env, thiz, 0);
    if (lpRecorder == NULL) {
        return;
    }
    ALOGV("About to delete lpRecorder: %x\n", (int)lpRecorder.get());
    lpRecorder->stop();

    audiorecord_callback_cookie *lpCookie = (audiorecord_callback_cookie *)env->GetLongField(
        thiz, javaAudioRecordFields.nativeCallbackCookie);

    // reset the native resources in the Java object so any attempt to access
    // them after a call to release fails.
    env->SetLongField(thiz, javaAudioRecordFields.nativeCallbackCookie, 0);

    // delete the callback information
    if (lpCookie) {
        Mutex::Autolock l(sLock);
        ALOGV("deleting lpCookie: %x\n", (int)lpCookie);
        while (lpCookie->busy) {
            if (lpCookie->cond.waitRelative(sLock,
                                            milliseconds(CALLBACK_COND_WAIT_TIMEOUT_MS)) !=
                                                    NO_ERROR) {
                break;
            }
        }
        sAudioRecordCallBackCookies.remove(lpCookie);
        env->DeleteGlobalRef(lpCookie->audioRecord_class);
        env->DeleteGlobalRef(lpCookie->audioRecord_ref);
        delete lpCookie;
    }
}


// ----------------------------------------------------------------------------
static void android_media_AudioRecord_finalize(JNIEnv *env,  jobject thiz) {
    android_media_AudioRecord_release(env, thiz);
}


// ----------------------------------------------------------------------------
static jint android_media_AudioRecord_readInByteArray(JNIEnv *env,  jobject thiz,
                                                        jbyteArray javaAudioData,
                                                        jint offsetInBytes, jint sizeInBytes) {
    jbyte* recordBuff = NULL;
    // get the audio recorder from which we'll read new audio samples
    sp<AudioRecord> lpRecorder = getAudioRecord(env, thiz);
    if (lpRecorder == NULL) {
        ALOGE("Unable to retrieve AudioRecord object, can't record");
        return 0;
    }

    if (!javaAudioData) {
        ALOGE("Invalid Java array to store recorded audio, can't record");
        return 0;
    }

    // get the pointer to where we'll record the audio
    // NOTE: We may use GetPrimitiveArrayCritical() when the JNI implementation changes in such
    // a way that it becomes much more efficient. When doing so, we will have to prevent the
    // AudioSystem callback to be called while in critical section (in case of media server
    // process crash for instance)
    recordBuff = (jbyte *)env->GetByteArrayElements(javaAudioData, NULL);

    if (recordBuff == NULL) {
        ALOGE("Error retrieving destination for recorded audio data, can't record");
        return 0;
    }

    // read the new audio data from the native AudioRecord object
    ssize_t recorderBuffSize = lpRecorder->frameCount()*lpRecorder->frameSize();
    ssize_t readSize = lpRecorder->read(recordBuff + offsetInBytes,
                                        sizeInBytes > (jint)recorderBuffSize ?
                                            (jint)recorderBuffSize : sizeInBytes );
    env->ReleaseByteArrayElements(javaAudioData, recordBuff, 0);

    if (readSize < 0) {
        readSize = AUDIORECORD_ERROR_INVALID_OPERATION;
    }
    return (jint) readSize;
}

// ----------------------------------------------------------------------------
static jint android_media_AudioRecord_readInShortArray(JNIEnv *env,  jobject thiz,
                                                        jshortArray javaAudioData,
                                                        jint offsetInShorts, jint sizeInShorts) {

    jint read = android_media_AudioRecord_readInByteArray(env, thiz,
                                                        (jbyteArray) javaAudioData,
                                                        offsetInShorts*2, sizeInShorts*2);
    if (read > 0) {
        read /= 2;
    }
    return read;
}

// ----------------------------------------------------------------------------
static jint android_media_AudioRecord_readInDirectBuffer(JNIEnv *env,  jobject thiz,
                                                  jobject jBuffer, jint sizeInBytes) {
    // get the audio recorder from which we'll read new audio samples
    sp<AudioRecord> lpRecorder = getAudioRecord(env, thiz);
    if (lpRecorder==NULL)
        return 0;

    // direct buffer and direct access supported?
    long capacity = env->GetDirectBufferCapacity(jBuffer);
    if (capacity == -1) {
        // buffer direct access is not supported
        ALOGE("Buffer direct access is not supported, can't record");
        return 0;
    }
    //ALOGV("capacity = %ld", capacity);
    jbyte* nativeFromJavaBuf = (jbyte*) env->GetDirectBufferAddress(jBuffer);
    if (nativeFromJavaBuf==NULL) {
        ALOGE("Buffer direct access is not supported, can't record");
        return 0;
    }

    // read new data from the recorder
    ssize_t readSize = lpRecorder->read(nativeFromJavaBuf,
                                   capacity < sizeInBytes ? capacity : sizeInBytes);
    if (readSize < 0) {
        readSize = AUDIORECORD_ERROR_INVALID_OPERATION;
    }
    return (jint)readSize;
}


// ----------------------------------------------------------------------------
static jint android_media_AudioRecord_set_marker_pos(JNIEnv *env,  jobject thiz,
        jint markerPos) {

    sp<AudioRecord> lpRecorder = getAudioRecord(env, thiz);
    if (lpRecorder == NULL) {
        jniThrowException(env, "java/lang/IllegalStateException",
            "Unable to retrieve AudioRecord pointer for setMarkerPosition()");
        return AUDIORECORD_ERROR;
    }
    return android_media_translateRecorderErrorCode( lpRecorder->setMarkerPosition(markerPos) );
}


// ----------------------------------------------------------------------------
static jint android_media_AudioRecord_get_marker_pos(JNIEnv *env,  jobject thiz) {

    sp<AudioRecord> lpRecorder = getAudioRecord(env, thiz);
    uint32_t markerPos = 0;

    if (lpRecorder == NULL) {
        jniThrowException(env, "java/lang/IllegalStateException",
            "Unable to retrieve AudioRecord pointer for getMarkerPosition()");
        return AUDIORECORD_ERROR;
    }
    lpRecorder->getMarkerPosition(&markerPos);
    return (jint)markerPos;
}


// ----------------------------------------------------------------------------
static jint android_media_AudioRecord_set_pos_update_period(JNIEnv *env,  jobject thiz,
        jint period) {

    sp<AudioRecord> lpRecorder = getAudioRecord(env, thiz);

    if (lpRecorder == NULL) {
        jniThrowException(env, "java/lang/IllegalStateException",
            "Unable to retrieve AudioRecord pointer for setPositionUpdatePeriod()");
        return AUDIORECORD_ERROR;
    }
    return android_media_translateRecorderErrorCode( lpRecorder->setPositionUpdatePeriod(period) );
}


// ----------------------------------------------------------------------------
static jint android_media_AudioRecord_get_pos_update_period(JNIEnv *env,  jobject thiz) {

    sp<AudioRecord> lpRecorder = getAudioRecord(env, thiz);
    uint32_t period = 0;

    if (lpRecorder == NULL) {
        jniThrowException(env, "java/lang/IllegalStateException",
            "Unable to retrieve AudioRecord pointer for getPositionUpdatePeriod()");
        return AUDIORECORD_ERROR;
    }
    lpRecorder->getPositionUpdatePeriod(&period);
    return (jint)period;
}


// ----------------------------------------------------------------------------
// returns the minimum required size for the successful creation of an AudioRecord instance.
// returns 0 if the parameter combination is not supported.
// return -1 if there was an error querying the buffer size.
static jint android_media_AudioRecord_get_min_buff_size(JNIEnv *env,  jobject thiz,
    jint sampleRateInHertz, jint nbChannels, jint audioFormat) {

    ALOGV(">> android_media_AudioRecord_get_min_buff_size(%d, %d, %d)",
          sampleRateInHertz, nbChannels, audioFormat);

    size_t frameCount = 0;
    audio_format_t format = audioFormatToNative(audioFormat);
    status_t result = AudioRecord::getMinFrameCount(&frameCount,
            sampleRateInHertz,
            format,
            audio_channel_in_mask_from_count(nbChannels));

    if (result == BAD_VALUE) {
        return 0;
    }
    if (result != NO_ERROR) {
        return -1;
    }
    return frameCount * nbChannels * audio_bytes_per_sample(format);
}


// ----------------------------------------------------------------------------
// ----------------------------------------------------------------------------
static JNINativeMethod gMethods[] = {
    // name,               signature,  funcPtr
    {"native_start",         "(II)I",    (void *)android_media_AudioRecord_start},
    {"native_stop",          "()V",    (void *)android_media_AudioRecord_stop},
    {"native_setup",         "(Ljava/lang/Object;IIIII[I)I",
                                       (void *)android_media_AudioRecord_setup},
    {"native_finalize",      "()V",    (void *)android_media_AudioRecord_finalize},
    {"native_release",       "()V",    (void *)android_media_AudioRecord_release},
    {"native_read_in_byte_array",
                             "([BII)I", (void *)android_media_AudioRecord_readInByteArray},
    {"native_read_in_short_array",
                             "([SII)I", (void *)android_media_AudioRecord_readInShortArray},
    {"native_read_in_direct_buffer","(Ljava/lang/Object;I)I",
                                       (void *)android_media_AudioRecord_readInDirectBuffer},
    {"native_set_marker_pos","(I)I",   (void *)android_media_AudioRecord_set_marker_pos},
    {"native_get_marker_pos","()I",    (void *)android_media_AudioRecord_get_marker_pos},
    {"native_set_pos_update_period",
                             "(I)I",   (void *)android_media_AudioRecord_set_pos_update_period},
    {"native_get_pos_update_period",
                             "()I",    (void *)android_media_AudioRecord_get_pos_update_period},
    {"native_get_min_buff_size",
                             "(III)I",   (void *)android_media_AudioRecord_get_min_buff_size},
};

// field names found in android/media/AudioRecord.java
#define JAVA_POSTEVENT_CALLBACK_NAME  "postEventFromNative"
#define JAVA_NATIVERECORDERINJAVAOBJ_FIELD_NAME  "mNativeRecorderInJavaObj"
#define JAVA_NATIVECALLBACKINFO_FIELD_NAME       "mNativeCallbackCookie"

// ----------------------------------------------------------------------------
int register_android_media_AudioRecord(JNIEnv *env)
{
    javaAudioRecordFields.postNativeEventInJava = NULL;
    javaAudioRecordFields.nativeRecorderInJavaObj = NULL;
    javaAudioRecordFields.nativeCallbackCookie = NULL;


    // Get the AudioRecord class
    jclass audioRecordClass = env->FindClass(kClassPathName);
    if (audioRecordClass == NULL) {
        ALOGE("Can't find %s", kClassPathName);
        return -1;
    }
    // Get the postEvent method
    javaAudioRecordFields.postNativeEventInJava = env->GetStaticMethodID(
            audioRecordClass,
            JAVA_POSTEVENT_CALLBACK_NAME, "(Ljava/lang/Object;IIILjava/lang/Object;)V");
    if (javaAudioRecordFields.postNativeEventInJava == NULL) {
        ALOGE("Can't find AudioRecord.%s", JAVA_POSTEVENT_CALLBACK_NAME);
        return -1;
    }

    // Get the variables
    //    mNativeRecorderInJavaObj
    javaAudioRecordFields.nativeRecorderInJavaObj =
        env->GetFieldID(audioRecordClass,
                        JAVA_NATIVERECORDERINJAVAOBJ_FIELD_NAME, "J");
    if (javaAudioRecordFields.nativeRecorderInJavaObj == NULL) {
        ALOGE("Can't find AudioRecord.%s", JAVA_NATIVERECORDERINJAVAOBJ_FIELD_NAME);
        return -1;
    }
    //     mNativeCallbackCookie
    javaAudioRecordFields.nativeCallbackCookie = env->GetFieldID(
            audioRecordClass,
            JAVA_NATIVECALLBACKINFO_FIELD_NAME, "J");
    if (javaAudioRecordFields.nativeCallbackCookie == NULL) {
        ALOGE("Can't find AudioRecord.%s", JAVA_NATIVECALLBACKINFO_FIELD_NAME);
        return -1;
    }

    return AndroidRuntime::registerNativeMethods(env,
            kClassPathName, gMethods, NELEM(gMethods));
}

// ----------------------------------------------------------------------------<|MERGE_RESOLUTION|>--- conflicted
+++ resolved
@@ -168,17 +168,10 @@
     uint32_t nbChannels = popcount(channelMask);
 
     // compare the format against the Java constants
-<<<<<<< HEAD
     audio_format_t format = audioFormatToNative(audioFormat);
     if (format == AUDIO_FORMAT_INVALID) {
         ALOGE("Error creating AudioRecord: unsupported audio format %d.", audioFormat);
-        return AUDIORECORD_ERROR_SETUP_INVALIDFORMAT;
-=======
-    if ((audioFormat != ENCODING_PCM_16BIT)
-        && (audioFormat != ENCODING_PCM_8BIT)) {
-        ALOGE("Error creating AudioRecord: unsupported audio format.");
         return (jint) AUDIORECORD_ERROR_SETUP_INVALIDFORMAT;
->>>>>>> 28c6ec02
     }
 
     size_t bytesPerSample = audio_bytes_per_sample(format);
@@ -191,13 +184,8 @@
     size_t frameCount = buffSizeInBytes / frameSize;
 
     if ((uint32_t(source) >= AUDIO_SOURCE_CNT) && (uint32_t(source) != AUDIO_SOURCE_HOTWORD)) {
-<<<<<<< HEAD
         ALOGE("Error creating AudioRecord: unknown source %d.", source);
-        return AUDIORECORD_ERROR_SETUP_INVALIDSOURCE;
-=======
-        ALOGE("Error creating AudioRecord: unknown source.");
         return (jint) AUDIORECORD_ERROR_SETUP_INVALIDSOURCE;
->>>>>>> 28c6ec02
     }
 
     jclass clazz = env->GetObjectClass(thiz);
