/*
 * Copyright (C) 2014 The Android Open Source Project
 *
 * Licensed under the Apache License, Version 2.0 (the "License");
 * you may not use this file except in compliance with the License.
 * You may obtain a copy of the License at
 *
 *      http://www.apache.org/licenses/LICENSE-2.0
 *
 * Unless required by applicable law or agreed to in writing, software
 * distributed under the License is distributed on an "AS IS" BASIS,
 * WITHOUT WARRANTIES OR CONDITIONS OF ANY KIND, either express or implied.
 * See the License for the specific language governing permissions and
 * limitations under the License
 */

package android.app.job;

import static android.util.TimeUtils.formatDuration;

import android.annotation.NonNull;
import android.annotation.Nullable;
import android.content.ComponentName;
import android.net.Uri;
import android.os.Bundle;
import android.os.Parcel;
import android.os.Parcelable;
import android.os.PersistableBundle;
import android.util.Log;

import java.util.ArrayList;

/**
 * Container of data passed to the {@link android.app.job.JobScheduler} fully encapsulating the
 * parameters required to schedule work against the calling application. These are constructed
 * using the {@link JobInfo.Builder}.
 * You must specify at least one sort of constraint on the JobInfo object that you are creating.
 * The goal here is to provide the scheduler with high-level semantics about the work you want to
 * accomplish. Doing otherwise with throw an exception in your app.
 */
public class JobInfo implements Parcelable {
    private static String TAG = "JobInfo";
    /** Default. */
    public static final int NETWORK_TYPE_NONE = 0;
    /** This job requires network connectivity. */
    public static final int NETWORK_TYPE_ANY = 1;
    /** This job requires network connectivity that is unmetered. */
    public static final int NETWORK_TYPE_UNMETERED = 2;
    /** This job requires network connectivity that is not roaming. */
    public static final int NETWORK_TYPE_NOT_ROAMING = 3;

    /**
     * Amount of backoff a job has initially by default, in milliseconds.
     */
    public static final long DEFAULT_INITIAL_BACKOFF_MILLIS = 30000L;  // 30 seconds.

    /**
     * Maximum backoff we allow for a job, in milliseconds.
     */
    public static final long MAX_BACKOFF_DELAY_MILLIS = 5 * 60 * 60 * 1000;  // 5 hours.

    /**
     * Linearly back-off a failed job. See
     * {@link android.app.job.JobInfo.Builder#setBackoffCriteria(long, int)}
     * retry_time(current_time, num_failures) =
     *     current_time + initial_backoff_millis * num_failures, num_failures >= 1
     */
    public static final int BACKOFF_POLICY_LINEAR = 0;

    /**
     * Exponentially back-off a failed job. See
     * {@link android.app.job.JobInfo.Builder#setBackoffCriteria(long, int)}
     *
     * retry_time(current_time, num_failures) =
     *     current_time + initial_backoff_millis * 2 ^ (num_failures - 1), num_failures >= 1
     */
    public static final int BACKOFF_POLICY_EXPONENTIAL = 1;

    /* Minimum interval for a periodic job, in milliseconds. */
    private static final long MIN_PERIOD_MILLIS = 15 * 60 * 1000L;   // 15 minutes

    /* Minimum flex for a periodic job, in milliseconds. */
    private static final long MIN_FLEX_MILLIS = 5 * 60 * 1000L; // 5 minutes

    /**
     * Query the minimum interval allowed for periodic scheduled jobs.  Attempting
     * to declare a smaller period that this when scheduling a job will result in a
     * job that is still periodic, but will run with this effective period.
     *
     * @return The minimum available interval for scheduling periodic jobs, in milliseconds.
     */
    public static final long getMinPeriodMillis() {
        return MIN_PERIOD_MILLIS;
    }

    /**
     * Query the minimum flex time allowed for periodic scheduled jobs.  Attempting
     * to declare a shorter flex time than this when scheduling such a job will
     * result in this amount as the effective flex time for the job.
     *
     * @return The minimum available flex time for scheduling periodic jobs, in milliseconds.
     */
    public static final long getMinFlexMillis() {
        return MIN_FLEX_MILLIS;
    }

    /**
     * Default type of backoff.
     * @hide
     */
    public static final int DEFAULT_BACKOFF_POLICY = BACKOFF_POLICY_EXPONENTIAL;

    /**
     * Default of {@link #getPriority}.
     * @hide
     */
    public static final int PRIORITY_DEFAULT = 0;

    /**
     * Value of {@link #getPriority} for expedited syncs.
     * @hide
     */
    public static final int PRIORITY_SYNC_EXPEDITED = 10;

    /**
     * Value of {@link #getPriority} for first time initialization syncs.
     * @hide
     */
    public static final int PRIORITY_SYNC_INITIALIZATION = 20;

    /**
     * Value of {@link #getPriority} for a foreground app (overrides the supplied
     * JobInfo priority if it is smaller).
     * @hide
     */
    public static final int PRIORITY_FOREGROUND_APP = 30;

    /**
     * Value of {@link #getPriority} for the current top app (overrides the supplied
     * JobInfo priority if it is smaller).
     * @hide
     */
    public static final int PRIORITY_TOP_APP = 40;

    /**
     * Adjustment of {@link #getPriority} if the app has often (50% or more of the time)
     * been running jobs.
     * @hide
     */
    public static final int PRIORITY_ADJ_OFTEN_RUNNING = -40;

    /**
     * Adjustment of {@link #getPriority} if the app has always (90% or more of the time)
     * been running jobs.
     * @hide
     */
    public static final int PRIORITY_ADJ_ALWAYS_RUNNING = -80;

    /**
     * Indicates that the implementation of this job will be using
     * {@link JobService#startForeground(int, android.app.Notification)} to run
     * in the foreground.
     * <p>
     * When set, the internal scheduling of this job will ignore any background
     * network restrictions for the requesting app. Note that this flag alone
     * doesn't actually place your {@link JobService} in the foreground; you
     * still need to post the notification yourself.
     *
     * @hide
     */
    public static final int FLAG_WILL_BE_FOREGROUND = 1 << 0;

    private final int jobId;
    private final PersistableBundle extras;
    private final Bundle transientExtras;
    private final ComponentName service;
    private final boolean requireCharging;
    private final boolean requireDeviceIdle;
    private final TriggerContentUri[] triggerContentUris;
    private final long triggerContentUpdateDelay;
    private final long triggerContentMaxDelay;
    private final boolean hasEarlyConstraint;
    private final boolean hasLateConstraint;
    private final int networkType;
    private final long minLatencyMillis;
    private final long maxExecutionDelayMillis;
    private final boolean isPeriodic;
    private final boolean isPersisted;
    private final long intervalMillis;
    private final long flexMillis;
    private final long initialBackoffMillis;
    private final int backoffPolicy;
    private final int priority;
    private final int flags;

    /**
     * Unique job id associated with this application (uid).  This is the same job ID
     * you supplied in the {@link Builder} constructor.
     */
    public int getId() {
        return jobId;
    }

    /**
     * Bundle of extras which are returned to your application at execution time.
     */
    public PersistableBundle getExtras() {
        return extras;
    }

    /**
     * Bundle of transient extras which are returned to your application at execution time,
     * but not persisted by the system.
     */
    public Bundle getTransientExtras() {
        return transientExtras;
    }

    /**
     * Name of the service endpoint that will be called back into by the JobScheduler.
     */
    public ComponentName getService() {
        return service;
    }

    /** @hide */
    public int getPriority() {
        return priority;
    }

    /** @hide */
    public int getFlags() {
        return flags;
    }

    /**
     * Whether this job needs the device to be plugged in.
     */
    public boolean isRequireCharging() {
        return requireCharging;
    }

    /**
     * Whether this job needs the device to be in an Idle maintenance window.
     */
    public boolean isRequireDeviceIdle() {
        return requireDeviceIdle;
    }

    /**
     * Which content: URIs must change for the job to be scheduled.  Returns null
     * if there are none required.
     */
    @Nullable
    public TriggerContentUri[] getTriggerContentUris() {
        return triggerContentUris;
    }

    /**
     * When triggering on content URI changes, this is the delay from when a change
     * is detected until the job is scheduled.
     */
    public long getTriggerContentUpdateDelay() {
        return triggerContentUpdateDelay;
    }

    /**
     * When triggering on content URI changes, this is the maximum delay we will
     * use before scheduling the job.
     */
    public long getTriggerContentMaxDelay() {
        return triggerContentMaxDelay;
    }

    /**
     * One of {@link android.app.job.JobInfo#NETWORK_TYPE_ANY},
     * {@link android.app.job.JobInfo#NETWORK_TYPE_NONE},
     * {@link android.app.job.JobInfo#NETWORK_TYPE_UNMETERED}, or
     * {@link android.app.job.JobInfo#NETWORK_TYPE_NOT_ROAMING}.
     */
    public int getNetworkType() {
        return networkType;
    }

    /**
     * Set for a job that does not recur periodically, to specify a delay after which the job
     * will be eligible for execution. This value is not set if the job recurs periodically.
     */
    public long getMinLatencyMillis() {
        return minLatencyMillis;
    }

    /**
     * See {@link Builder#setOverrideDeadline(long)}. This value is not set if the job recurs
     * periodically.
     */
    public long getMaxExecutionDelayMillis() {
        return maxExecutionDelayMillis;
    }

    /**
     * Track whether this job will repeat with a given period.
     */
    public boolean isPeriodic() {
        return isPeriodic;
    }

    /**
     * @return Whether or not this job should be persisted across device reboots.
     */
    public boolean isPersisted() {
        return isPersisted;
    }

    /**
     * Set to the interval between occurrences of this job. This value is <b>not</b> set if the
     * job does not recur periodically.
     */
    public long getIntervalMillis() {
        return intervalMillis >= getMinPeriodMillis() ? intervalMillis : getMinPeriodMillis();
    }

    /**
     * Flex time for this job. Only valid if this is a periodic job.  The job can
     * execute at any time in a window of flex length at the end of the period.
     */
    public long getFlexMillis() {
        long interval = getIntervalMillis();
        long percentClamp = 5 * interval / 100;
        long clampedFlex = Math.max(flexMillis, Math.max(percentClamp, getMinFlexMillis()));
        return clampedFlex <= interval ? clampedFlex : interval;
    }

    /**
     * The amount of time the JobScheduler will wait before rescheduling a failed job. This value
     * will be increased depending on the backoff policy specified at job creation time. Defaults
     * to 5 seconds.
     */
    public long getInitialBackoffMillis() {
        return initialBackoffMillis;
    }

    /**
     * One of either {@link android.app.job.JobInfo#BACKOFF_POLICY_EXPONENTIAL}, or
     * {@link android.app.job.JobInfo#BACKOFF_POLICY_LINEAR}, depending on which criteria you set
     * when creating this job.
     */
    public int getBackoffPolicy() {
        return backoffPolicy;
    }

    /**
     * User can specify an early constraint of 0L, which is valid, so we keep track of whether the
     * function was called at all.
     * @hide
     */
    public boolean hasEarlyConstraint() {
        return hasEarlyConstraint;
    }

    /**
     * User can specify a late constraint of 0L, which is valid, so we keep track of whether the
     * function was called at all.
     * @hide
     */
    public boolean hasLateConstraint() {
        return hasLateConstraint;
    }

    private JobInfo(Parcel in) {
        jobId = in.readInt();
        extras = in.readPersistableBundle();
        transientExtras = in.readBundle();
        service = in.readParcelable(null);
        requireCharging = in.readInt() == 1;
        requireDeviceIdle = in.readInt() == 1;
        triggerContentUris = in.createTypedArray(TriggerContentUri.CREATOR);
        triggerContentUpdateDelay = in.readLong();
        triggerContentMaxDelay = in.readLong();
        networkType = in.readInt();
        minLatencyMillis = in.readLong();
        maxExecutionDelayMillis = in.readLong();
        isPeriodic = in.readInt() == 1;
        isPersisted = in.readInt() == 1;
        intervalMillis = in.readLong();
        flexMillis = in.readLong();
        initialBackoffMillis = in.readLong();
        backoffPolicy = in.readInt();
        hasEarlyConstraint = in.readInt() == 1;
        hasLateConstraint = in.readInt() == 1;
        priority = in.readInt();
        flags = in.readInt();
    }

    private JobInfo(JobInfo.Builder b) {
        jobId = b.mJobId;
        extras = b.mExtras.deepcopy();
        transientExtras = b.mTransientExtras.deepcopy();
        service = b.mJobService;
        requireCharging = b.mRequiresCharging;
        requireDeviceIdle = b.mRequiresDeviceIdle;
        triggerContentUris = b.mTriggerContentUris != null
                ? b.mTriggerContentUris.toArray(new TriggerContentUri[b.mTriggerContentUris.size()])
                : null;
        triggerContentUpdateDelay = b.mTriggerContentUpdateDelay;
        triggerContentMaxDelay = b.mTriggerContentMaxDelay;
        networkType = b.mNetworkType;
        minLatencyMillis = b.mMinLatencyMillis;
        maxExecutionDelayMillis = b.mMaxExecutionDelayMillis;
        isPeriodic = b.mIsPeriodic;
        isPersisted = b.mIsPersisted;
        intervalMillis = b.mIntervalMillis;
        flexMillis = b.mFlexMillis;
        initialBackoffMillis = b.mInitialBackoffMillis;
        backoffPolicy = b.mBackoffPolicy;
        hasEarlyConstraint = b.mHasEarlyConstraint;
        hasLateConstraint = b.mHasLateConstraint;
        priority = b.mPriority;
        flags = b.mFlags;
    }

    @Override
    public int describeContents() {
        return 0;
    }

    @Override
    public void writeToParcel(Parcel out, int flags) {
        out.writeInt(jobId);
        out.writePersistableBundle(extras);
        out.writeBundle(transientExtras);
        out.writeParcelable(service, flags);
        out.writeInt(requireCharging ? 1 : 0);
        out.writeInt(requireDeviceIdle ? 1 : 0);
        out.writeTypedArray(triggerContentUris, flags);
        out.writeLong(triggerContentUpdateDelay);
        out.writeLong(triggerContentMaxDelay);
        out.writeInt(networkType);
        out.writeLong(minLatencyMillis);
        out.writeLong(maxExecutionDelayMillis);
        out.writeInt(isPeriodic ? 1 : 0);
        out.writeInt(isPersisted ? 1 : 0);
        out.writeLong(intervalMillis);
        out.writeLong(flexMillis);
        out.writeLong(initialBackoffMillis);
        out.writeInt(backoffPolicy);
        out.writeInt(hasEarlyConstraint ? 1 : 0);
        out.writeInt(hasLateConstraint ? 1 : 0);
        out.writeInt(priority);
        out.writeInt(this.flags);
    }

    public static final Creator<JobInfo> CREATOR = new Creator<JobInfo>() {
        @Override
        public JobInfo createFromParcel(Parcel in) {
            return new JobInfo(in);
        }

        @Override
        public JobInfo[] newArray(int size) {
            return new JobInfo[size];
        }
    };

    @Override
    public String toString() {
        return "(job:" + jobId + "/" + service.flattenToShortString() + ")";
    }

    /**
     * Information about a content URI modification that a job would like to
     * trigger on.
     */
    public static final class TriggerContentUri implements Parcelable {
        private final Uri mUri;
        private final int mFlags;

        /**
         * Flag for trigger: also trigger if any descendants of the given URI change.
         * Corresponds to the <var>notifyForDescendants</var> of
         * {@link android.content.ContentResolver#registerContentObserver}.
         */
        public static final int FLAG_NOTIFY_FOR_DESCENDANTS = 1<<0;

        /**
         * Create a new trigger description.
         * @param uri The URI to observe.  Must be non-null.
         * @param flags Optional flags for the observer, either 0 or
         * {@link #FLAG_NOTIFY_FOR_DESCENDANTS}.
         */
        public TriggerContentUri(@NonNull Uri uri, int flags) {
            mUri = uri;
            mFlags = flags;
        }

        /**
         * Return the Uri this trigger was created for.
         */
        public Uri getUri() {
            return mUri;
        }

        /**
         * Return the flags supplied for the trigger.
         */
        public int getFlags() {
            return mFlags;
        }

        private TriggerContentUri(Parcel in) {
            mUri = Uri.CREATOR.createFromParcel(in);
            mFlags = in.readInt();
        }

        @Override
        public int describeContents() {
            return 0;
        }

        @Override
        public void writeToParcel(Parcel out, int flags) {
            mUri.writeToParcel(out, flags);
            out.writeInt(mFlags);
        }

        public static final Creator<TriggerContentUri> CREATOR = new Creator<TriggerContentUri>() {
            @Override
            public TriggerContentUri createFromParcel(Parcel in) {
                return new TriggerContentUri(in);
            }

            @Override
            public TriggerContentUri[] newArray(int size) {
                return new TriggerContentUri[size];
            }
        };
    }

    /** Builder class for constructing {@link JobInfo} objects. */
    public static final class Builder {
        private final int mJobId;
        private final ComponentName mJobService;
        private PersistableBundle mExtras = PersistableBundle.EMPTY;
<<<<<<< HEAD
        private Bundle mTransientExtras = Bundle.EMPTY;
        private ComponentName mJobService;
=======
>>>>>>> e174476b
        private int mPriority = PRIORITY_DEFAULT;
        private int mFlags;
        // Requirements.
        private boolean mRequiresCharging;
        private boolean mRequiresDeviceIdle;
        private int mNetworkType;
        private ArrayList<TriggerContentUri> mTriggerContentUris;
        private long mTriggerContentUpdateDelay = -1;
        private long mTriggerContentMaxDelay = -1;
        private boolean mIsPersisted;
        // One-off parameters.
        private long mMinLatencyMillis;
        private long mMaxExecutionDelayMillis;
        // Periodic parameters.
        private boolean mIsPeriodic;
        private boolean mHasEarlyConstraint;
        private boolean mHasLateConstraint;
        private long mIntervalMillis;
        private long mFlexMillis;
        // Back-off parameters.
        private long mInitialBackoffMillis = DEFAULT_INITIAL_BACKOFF_MILLIS;
        private int mBackoffPolicy = DEFAULT_BACKOFF_POLICY;
        /** Easy way to track whether the client has tried to set a back-off policy. */
        private boolean mBackoffPolicySet = false;

        /**
         * Initialize a new Builder to construct a {@link JobInfo}.
         *
         * @param jobId Application-provided id for this job. Subsequent calls to cancel, or
         * jobs created with the same jobId, will update the pre-existing job with
         * the same id.  This ID must be unique across all clients of the same uid
         * (not just the same package).  You will want to make sure this is a stable
         * id across app updates, so probably not based on a resource ID.
         * @param jobService The endpoint that you implement that will receive the callback from the
         * JobScheduler.
         */
        public Builder(int jobId, ComponentName jobService) {
            mJobService = jobService;
            mJobId = jobId;
        }

        /** @hide */
        public Builder setPriority(int priority) {
            mPriority = priority;
            return this;
        }

        /** @hide */
        public Builder setFlags(int flags) {
            mFlags = flags;
            return this;
        }

        /**
         * Set optional extras. This is persisted, so we only allow primitive types.
         * @param extras Bundle containing extras you want the scheduler to hold on to for you.
         */
        public Builder setExtras(PersistableBundle extras) {
            mExtras = extras;
            return this;
        }

        /**
         * Set optional transient extras. This is incompatible with jobs that are also
         * persisted with {@link #setPersisted(boolean)}; mixing the two is not allowed.
         * @param extras Bundle containing extras you want the scheduler to hold on to for you.
         */
        public Builder setTransientExtras(Bundle extras) {
            mTransientExtras = extras;
            return this;
        }

        /**
         * Set some description of the kind of network type your job needs to have.
         * Not calling this function means the network is not necessary, as the default is
         * {@link #NETWORK_TYPE_NONE}.
         * Bear in mind that calling this function defines network as a strict requirement for your
         * job. If the network requested is not available your job will never run. See
         * {@link #setOverrideDeadline(long)} to change this behaviour.
         */
        public Builder setRequiredNetworkType(int networkType) {
            mNetworkType = networkType;
            return this;
        }

        /**
         * Specify that to run this job, the device needs to be plugged in. This defaults to
         * false.
         * @param requiresCharging Whether or not the device is plugged in.
         */
        public Builder setRequiresCharging(boolean requiresCharging) {
            mRequiresCharging = requiresCharging;
            return this;
        }

        /**
         * Specify that to run, the job needs the device to be in idle mode. This defaults to
         * false.
         * <p>Idle mode is a loose definition provided by the system, which means that the device
         * is not in use, and has not been in use for some time. As such, it is a good time to
         * perform resource heavy jobs. Bear in mind that battery usage will still be attributed
         * to your application, and surfaced to the user in battery stats.</p>
         * @param requiresDeviceIdle Whether or not the device need be within an idle maintenance
         *                           window.
         */
        public Builder setRequiresDeviceIdle(boolean requiresDeviceIdle) {
            mRequiresDeviceIdle = requiresDeviceIdle;
            return this;
        }

        /**
         * Add a new content: URI that will be monitored with a
         * {@link android.database.ContentObserver}, and will cause the job to execute if changed.
         * If you have any trigger content URIs associated with a job, it will not execute until
         * there has been a change report for one or more of them.
         * <p>Note that trigger URIs can not be used in combination with
         * {@link #setPeriodic(long)} or {@link #setPersisted(boolean)}.  To continually monitor
         * for content changes, you need to schedule a new JobInfo observing the same URIs
         * before you finish execution of the JobService handling the most recent changes.</p>
         * <p>Because because setting this property is not compatible with periodic or
         * persisted jobs, doing so will throw an {@link java.lang.IllegalArgumentException} when
         * {@link android.app.job.JobInfo.Builder#build()} is called.</p>
         * @param uri The content: URI to monitor.
         */
        public Builder addTriggerContentUri(@NonNull TriggerContentUri uri) {
            if (mTriggerContentUris == null) {
                mTriggerContentUris = new ArrayList<>();
            }
            mTriggerContentUris.add(uri);
            return this;
        }

        /**
         * Set the delay (in milliseconds) from when a content change is detected until
         * the job is scheduled.  If there are more changes during that time, the delay
         * will be reset to start at the time of the most recent change.
         * @param durationMs Delay after most recent content change, in milliseconds.
         */
        public Builder setTriggerContentUpdateDelay(long durationMs) {
            mTriggerContentUpdateDelay = durationMs;
            return this;
        }

        /**
         * Set the maximum total delay (in milliseconds) that is allowed from the first
         * time a content change is detected until the job is scheduled.
         * @param durationMs Delay after initial content change, in milliseconds.
         */
        public Builder setTriggerContentMaxDelay(long durationMs) {
            mTriggerContentMaxDelay = durationMs;
            return this;
        }

        /**
         * Specify that this job should recur with the provided interval, not more than once per
         * period. You have no control over when within this interval this job will be executed,
         * only the guarantee that it will be executed at most once within this interval.
         * Setting this function on the builder with {@link #setMinimumLatency(long)} or
         * {@link #setOverrideDeadline(long)} will result in an error.
         * @param intervalMillis Millisecond interval for which this job will repeat.
         */
        public Builder setPeriodic(long intervalMillis) {
            return setPeriodic(intervalMillis, intervalMillis);
        }

        /**
         * Specify that this job should recur with the provided interval and flex. The job can
         * execute at any time in a window of flex length at the end of the period.
         * @param intervalMillis Millisecond interval for which this job will repeat. A minimum
         *                       value of {@link #getMinPeriodMillis()} is enforced.
         * @param flexMillis Millisecond flex for this job. Flex is clamped to be at least
         *                   {@link #getMinFlexMillis()} or 5 percent of the period, whichever is
         *                   higher.
         */
        public Builder setPeriodic(long intervalMillis, long flexMillis) {
            mIsPeriodic = true;
            mIntervalMillis = intervalMillis;
            mFlexMillis = flexMillis;
            mHasEarlyConstraint = mHasLateConstraint = true;
            return this;
        }

        /**
         * Specify that this job should be delayed by the provided amount of time.
         * Because it doesn't make sense setting this property on a periodic job, doing so will
         * throw an {@link java.lang.IllegalArgumentException} when
         * {@link android.app.job.JobInfo.Builder#build()} is called.
         * @param minLatencyMillis Milliseconds before which this job will not be considered for
         *                         execution.
         */
        public Builder setMinimumLatency(long minLatencyMillis) {
            mMinLatencyMillis = minLatencyMillis;
            mHasEarlyConstraint = true;
            return this;
        }

        /**
         * Set deadline which is the maximum scheduling latency. The job will be run by this
         * deadline even if other requirements are not met. Because it doesn't make sense setting
         * this property on a periodic job, doing so will throw an
         * {@link java.lang.IllegalArgumentException} when
         * {@link android.app.job.JobInfo.Builder#build()} is called.
         */
        public Builder setOverrideDeadline(long maxExecutionDelayMillis) {
            mMaxExecutionDelayMillis = maxExecutionDelayMillis;
            mHasLateConstraint = true;
            return this;
        }

        /**
         * Set up the back-off/retry policy.
         * This defaults to some respectable values: {30 seconds, Exponential}. We cap back-off at
         * 5hrs.
         * Note that trying to set a backoff criteria for a job with
         * {@link #setRequiresDeviceIdle(boolean)} will throw an exception when you call build().
         * This is because back-off typically does not make sense for these types of jobs. See
         * {@link android.app.job.JobService#jobFinished(android.app.job.JobParameters, boolean)}
         * for more description of the return value for the case of a job executing while in idle
         * mode.
         * @param initialBackoffMillis Millisecond time interval to wait initially when job has
         *                             failed.
         * @param backoffPolicy is one of {@link #BACKOFF_POLICY_LINEAR} or
         * {@link #BACKOFF_POLICY_EXPONENTIAL}
         */
        public Builder setBackoffCriteria(long initialBackoffMillis, int backoffPolicy) {
            mBackoffPolicySet = true;
            mInitialBackoffMillis = initialBackoffMillis;
            mBackoffPolicy = backoffPolicy;
            return this;
        }

        /**
         * Set whether or not to persist this job across device reboots. This will only have an
         * effect if your application holds the permission
         * {@link android.Manifest.permission#RECEIVE_BOOT_COMPLETED}. Otherwise an exception will
         * be thrown.
         * @param isPersisted True to indicate that the job will be written to disk and loaded at
         *                    boot.
         */
        public Builder setPersisted(boolean isPersisted) {
            mIsPersisted = isPersisted;
            return this;
        }

        /**
         * @return The job object to hand to the JobScheduler. This object is immutable.
         */
        public JobInfo build() {
            // Allow jobs with no constraints - What am I, a database?
            if (!mHasEarlyConstraint && !mHasLateConstraint && !mRequiresCharging &&
                    !mRequiresDeviceIdle && mNetworkType == NETWORK_TYPE_NONE &&
                    mTriggerContentUris == null) {
                throw new IllegalArgumentException("You're trying to build a job with no " +
                        "constraints, this is not allowed.");
            }
            // Check that a deadline was not set on a periodic job.
            if (mIsPeriodic && (mMaxExecutionDelayMillis != 0L)) {
                throw new IllegalArgumentException("Can't call setOverrideDeadline() on a " +
                        "periodic job.");
            }
            if (mIsPeriodic && (mMinLatencyMillis != 0L)) {
                throw new IllegalArgumentException("Can't call setMinimumLatency() on a " +
                        "periodic job");
            }
            if (mIsPeriodic && (mTriggerContentUris != null)) {
                throw new IllegalArgumentException("Can't call addTriggerContentUri() on a " +
                        "periodic job");
            }
            if (mIsPersisted && (mTriggerContentUris != null)) {
                throw new IllegalArgumentException("Can't call addTriggerContentUri() on a " +
                        "persisted job");
            }
            if (mIsPersisted && !mTransientExtras.isEmpty()) {
                throw new IllegalArgumentException("Can't call setTransientExtras() on a " +
                        "persisted job");
            }
            if (mBackoffPolicySet && mRequiresDeviceIdle) {
                throw new IllegalArgumentException("An idle mode job will not respect any" +
                        " back-off policy, so calling setBackoffCriteria with" +
                        " setRequiresDeviceIdle is an error.");
            }
            JobInfo job = new JobInfo(this);
            if (job.isPeriodic()) {
                if (job.intervalMillis != job.getIntervalMillis()) {
                    StringBuilder builder = new StringBuilder();
                    builder.append("Specified interval for ")
                            .append(String.valueOf(mJobId))
                            .append(" is ");
                    formatDuration(mIntervalMillis, builder);
                    builder.append(". Clamped to ");
                    formatDuration(job.getIntervalMillis(), builder);
                    Log.w(TAG, builder.toString());
                }
                if (job.flexMillis != job.getFlexMillis()) {
                    StringBuilder builder = new StringBuilder();
                    builder.append("Specified flex for ")
                            .append(String.valueOf(mJobId))
                            .append(" is ");
                    formatDuration(mFlexMillis, builder);
                    builder.append(". Clamped to ");
                    formatDuration(job.getFlexMillis(), builder);
                    Log.w(TAG, builder.toString());
                }
            }
            return job;
        }
    }

}<|MERGE_RESOLUTION|>--- conflicted
+++ resolved
@@ -541,11 +541,7 @@
         private final int mJobId;
         private final ComponentName mJobService;
         private PersistableBundle mExtras = PersistableBundle.EMPTY;
-<<<<<<< HEAD
         private Bundle mTransientExtras = Bundle.EMPTY;
-        private ComponentName mJobService;
-=======
->>>>>>> e174476b
         private int mPriority = PRIORITY_DEFAULT;
         private int mFlags;
         // Requirements.
