<?xml version="1.0" encoding="utf-8"?>
<!--
/* //device/apps/common/assets/res/any/dimens.xml
**
** Copyright 2006, The Android Open Source Project
**
** Licensed under the Apache License, Version 2.0 (the "License");
** you may not use this file except in compliance with the License.
** You may obtain a copy of the License at
**
**     http://www.apache.org/licenses/LICENSE-2.0
**
** Unless required by applicable law or agreed to in writing, software
** distributed under the License is distributed on an "AS IS" BASIS,
** WITHOUT WARRANTIES OR CONDITIONS OF ANY KIND, either express or implied.
** See the License for the specific language governing permissions and
** limitations under the License.
*/
-->
<resources>
    <!-- The width that is used when creating thumbnails of applications. -->
    <dimen name="thumbnail_width">256dp</dimen>
    <!-- The height that is used when creating thumbnails of applications. -->
    <dimen name="thumbnail_height">256dp</dimen>
    <!-- The standard size (both width and height) of an application icon that
         will be displayed in the app launcher and elsewhere. -->
    <dimen name="app_icon_size">48dip</dimen>
    <!-- The maximum number of action buttons that should be permitted within
         an action bar/action mode. This will be used to determine how many
         showAsAction="ifRoom" items can fit. "always" items can override this. -->
    <integer name="max_action_buttons">2</integer>
    <dimen name="toast_y_offset">64dip</dimen>
    <!-- Height of the status bar -->
    <dimen name="status_bar_height">25dip</dimen>
    <!-- Height of the bottom navigation / system bar. -->
    <dimen name="navigation_bar_height">48dp</dimen>
    <!-- Height of the bottom navigation bar in portrait; often the same as @dimen/navigation_bar_height -->
    <dimen name="navigation_bar_height_landscape">48dp</dimen>
    <!-- Width of the navigation bar when it is placed vertically on the screen -->
    <dimen name="navigation_bar_width">42dp</dimen>
    <!-- Height of notification icons in the status bar -->
    <dimen name="status_bar_icon_size">24dip</dimen>
    <!-- Size of the giant number (unread count) in the notifications -->
    <dimen name="status_bar_content_number_size">48sp</dimen>
    <!-- Height of the system bar (combined status & navigation); used by
         SystemUI internally, not respected by the window manager. -->
    <dimen name="system_bar_height">@dimen/navigation_bar_height</dimen>
    <!-- Height of notification icons in the system bar -->
    <dimen name="system_bar_icon_size">32dip</dimen>
    <!-- Margin at the edge of the screen to ignore touch events for in the windowshade. -->
    <dimen name="status_bar_edge_ignore">5dp</dimen>

    <!-- Min width for a tablet device -->
    <dimen name="min_xlarge_screen_width">800dp</dimen>

    <!-- Default height of a key in the password keyboard for alpha (used by keyguard) -->
    <dimen name="password_keyboard_key_height_alpha">56dip</dimen>
    <!-- Default height of a key in the password keyboard for numeric (used by keyguard) -->
    <dimen name="password_keyboard_key_height_numeric">56dip</dimen>
    <!-- Default correction for the space key in the password keyboard  (used by keyguard) -->
    <dimen name="password_keyboard_spacebar_vertical_correction">4dip</dimen>
    <!-- Default horizontal gap between keys in the password keyboard (used by keyguard) -->
    <dimen name="password_keyboard_horizontalGap">3dip</dimen>
    <!-- Default vertical gap between keys in the password keyboard (used by keyguard) -->
    <dimen name="password_keyboard_verticalGap">9dip</dimen>

    <!-- Size of lockscreen outerring on unsecure unlock LockScreen -->
    <dimen name="keyguard_lockscreen_outerring_diameter">270dp</dimen>

    <!-- Preference activity side margins -->
    <dimen name="preference_screen_side_margin">0dp</dimen>
    <!-- Preference activity side margins negative-->
    <dimen name="preference_screen_side_margin_negative">0dp</dimen>
    <!-- Preference activity top margin -->
    <dimen name="preference_screen_top_margin">0dp</dimen>
    <!-- Preference activity bottom margin -->
    <dimen name="preference_screen_bottom_margin">0dp</dimen>
    <!-- Preference widget area width (to the left of the text) -->
    <dimen name="preference_widget_width">48dp</dimen>
    <!-- Preference fragment padding, bottom -->
    <dimen name="preference_fragment_padding_bottom">0dp</dimen>
    <!-- Preference fragment padding, sides -->
    <dimen name="preference_fragment_padding_side">16dp</dimen>
    <!-- Weight of the left pane in a multi-pane preference layout. -->
    <integer name="preferences_left_pane_weight">4</integer>
    <!-- Weight of the right pane in a multi-pane preference layout. So the split is 40:60 -->
    <integer name="preferences_right_pane_weight">6</integer>
    <!-- Padding to the left of the preference panel breadcrumb -->
    <dimen name="preference_breadcrumb_paddingLeft">0dp</dimen>
    <!-- Padding to the right of the preference panel breadcrumb -->
    <dimen name="preference_breadcrumb_paddingRight">0dp</dimen>
    <!-- Minimum space to allocate to the left of a preference item for an icon.
        This helps in aligning titles when some items have icons and some don't. When space is
        at a premium, we don't pre-allocate any space. -->
    <dimen name="preference_icon_minWidth">0dp</dimen>
    <!-- The platform's desired minimum size for a dialog's width when it
         is along the major axis (that is the screen is landscape).  This may
         be either a fraction or a dimension. -->
    <item type="dimen" name="dialog_min_width_major">65%</item>

    <!-- The platform's desired fixed width for a dialog along the major axis
         (the screen is in landscape). This may be either a fraction or a dimension.-->
    <item type="dimen" name="dialog_fixed_width_major">320dp</item>
    <!-- The platform's desired fixed width for a dialog along the minor axis
         (the screen is in portrait). This may be either a fraction or a dimension.-->
    <item type="dimen" name="dialog_fixed_width_minor">320dp</item>
    <!-- The platform's desired fixed height for a dialog along the major axis
         (the screen is in portrait). This may be either a fraction or a dimension.-->
    <item type="dimen" name="dialog_fixed_height_major">80%</item>
    <!-- The platform's desired fixed height for a dialog along the minor axis
         (the screen is in landscape). This may be either a fraction or a dimension.-->
    <item type="dimen" name="dialog_fixed_height_minor">100%</item>

    <!-- Preference activity, vertical padding for the header list -->
    <dimen name="preference_screen_header_vertical_padding">0dp</dimen>

    <dimen name="preference_screen_header_padding_side">16dip</dimen>
    <integer name="preference_screen_header_scrollbarStyle">0x02000000</integer> <!-- outsideOverlay -->

    <integer name="preference_fragment_scrollbarStyle">0x02000000</integer> <!-- outsideOverlay -->

    <dimen name="preference_item_padding_side">8dip</dimen>
    <dimen name="preference_item_padding_inner">8dip</dimen>
    <dimen name="preference_child_padding_side">16dip</dimen>

    <!-- The platform's desired minimum size for a dialog's width when it
         is along the minor axis (that is the screen is portrait).  This may
         be either a fraction or a dimension. -->
    <item type="dimen" name="dialog_min_width_minor">95%</item>

    <!-- The width of the big icons in notifications. -->
    <dimen name="notification_large_icon_width">64dp</dimen>
    <!-- The width of the big icons in notifications. -->
    <dimen name="notification_large_icon_height">64dp</dimen>

    <!-- Minimum width of the search view text entry area. -->
    <dimen name="search_view_text_min_width">160dip</dimen>

    <!-- Preferred width of the search view. -->
    <dimen name="search_view_preferred_width">320dip</dimen>

    <!-- Dialog padding for round display -->
    <dimen name="alert_dialog_round_padding">27dip</dimen>
    <!-- Dialog title height -->
    <dimen name="alert_dialog_title_height">64dip</dimen>
    <!-- Dialog button bar height -->
    <dimen name="alert_dialog_button_bar_height">48dip</dimen>
    <!-- Leanback dialog vertical margin -->
    <dimen name="leanback_alert_dialog_vertical_margin">27dip</dimen>
    <!-- Leanback dialog horizontal margin -->
    <dimen name="leanback_alert_dialog_horizontal_margin">54dip</dimen>

    <!-- Default height of an action bar. -->
    <dimen name="action_bar_default_height">48dip</dimen>
    <!-- Vertical padding around action bar icons. -->
    <dimen name="action_bar_icon_vertical_padding">8dip</dimen>
    <!-- Text size for action bar titles -->
    <dimen name="action_bar_title_text_size">18dp</dimen>
    <!-- Text size for action bar subtitles -->
    <dimen name="action_bar_subtitle_text_size">14dp</dimen>
    <!-- Top margin for action bar subtitles -->
    <dimen name="action_bar_subtitle_top_margin">-3dp</dimen>
    <!-- Bottom margin for action bar subtitles -->
    <dimen name="action_bar_subtitle_bottom_margin">5dip</dimen>

    <!-- Size of clock font in LockScreen on Unsecure unlock screen. -->
    <dimen name="keyguard_lockscreen_clock_font_size">80dip</dimen>

    <!-- Size of status line font on Unsecure unlock LockScreen. -->
    <dimen name="keyguard_lockscreen_status_line_font_size">14dip</dimen>

    <!-- Size of right margin on Unsecure unlock LockScreen -->
    <dimen name="keyguard_lockscreen_status_line_font_right_margin">42dip</dimen>

    <!-- Size of top margin on Clock font to edge on unlock LockScreen -->
    <dimen name="keyguard_lockscreen_status_line_clockfont_top_margin">22dip</dimen>

    <!-- Size of top margin on Clock font to edge on unlock LockScreen -->
    <dimen name="keyguard_lockscreen_status_line_clockfont_bottom_margin">12dip</dimen>

    <!-- Padding on left margin of PIN text entry field to center it when del button is showing -->
    <dimen name="keyguard_lockscreen_pin_margin_left">40dip</dimen>

    <!-- Height of FaceUnlock view in keyguard -->
    <dimen name="face_unlock_height">330dip</dimen>

    <!-- Minimum popup width for selecting an activity in ActivityChooserDialog/ActivityChooserView. -->
    <dimen name="activity_chooser_popup_min_width">200dip</dimen>

    <!-- The default gap between components in a layout. -->
    <dimen name="default_gap">8dip</dimen>

    <!-- Text padding for dropdown items -->
    <dimen name="dropdownitem_text_padding_left">8dip</dimen>

    <!-- Text padding for dropdown items -->
    <dimen name="dropdownitem_text_padding_right">8dip</dimen>

    <!-- Width of the icon in a dropdown list -->
    <dimen name="dropdownitem_icon_width">32dip</dimen>

    <!-- Default width for a textview error popup -->
    <dimen name="textview_error_popup_default_width">240dip</dimen>

    <!-- Default padding to apply to AppWidgetHostViews containing widgets targeting API level 14 and up. -->
    <dimen name="default_app_widget_padding_left">8dp</dimen>
    <dimen name="default_app_widget_padding_top">8dp</dimen>
    <dimen name="default_app_widget_padding_right">8dp</dimen>
    <dimen name="default_app_widget_padding_bottom">8dp</dimen>

    <!-- Minimum width for an action button in the menu area of an action bar -->
    <dimen name="action_button_min_width">56dip</dimen>

    <!-- Maximum height for a stacked tab bar as part of an action bar -->
    <dimen name="action_bar_stacked_max_height">48dp</dimen>

    <!-- Maximum width for a stacked action bar tab. This prevents
         action bar tabs from becoming too wide on a wide screen when only
         a few are present. -->
    <dimen name="action_bar_stacked_tab_max_width">180dp</dimen>

    <!-- Size of notification text (see TextAppearance.StatusBar.EventContent) -->
    <dimen name="notification_text_size">13dp</dimen>
    <!-- Size of notification text titles (see TextAppearance.StatusBar.EventContent.Title) -->
    <dimen name="notification_title_text_size">16dp</dimen>
    <!-- Size of smaller notification text (see TextAppearance.StatusBar.EventContent.Line2, Info, Time) -->
    <dimen name="notification_subtext_size">12dp</dimen>

    <!-- Keyguard dimensions -->
    <!-- TEMP -->
    <dimen name="kg_security_panel_height">600dp</dimen>

    <!-- Height of security view in keyguard. -->
    <dimen name="kg_security_view_height">480dp</dimen>

    <!-- Width of widget view in keyguard. -->
    <dimen name="kg_widget_view_width">0dp</dimen>

    <!-- Height of widget view in keyguard. -->
    <dimen name="kg_widget_view_height">0dp</dimen>

    <!-- Size of the clock font in keyguard's status view -->
    <dimen name="kg_status_clock_font_size">75dp</dimen>

    <!-- Size of the date font in keyguard's status view  -->
    <dimen name="kg_status_date_font_size">15dp</dimen>

    <!-- Size of the generic status lines keyguard's status view  -->
    <dimen name="kg_status_line_font_size">13dp</dimen>

    <!-- Size of margin on the right of keyguard's status view -->
    <dimen name="kg_status_line_font_right_margin">16dp</dimen>

    <!-- Top margin for the clock view -->
    <dimen name="kg_clock_top_margin">-16dp</dimen>

    <!-- Horizontal gap between keys in PIN and SIM PIN numeric keyboards in keyguard -->
    <dimen name="kg_key_horizontal_gap">0dp</dimen>

    <!-- Horizontal gap between keys in PIN and SIM PIN numeric keyboards in keyguard -->
    <dimen name="kg_key_vertical_gap">0dp</dimen>

    <!-- Horizontal gap between keys in PIN and SIM PIN numeric keyboards in keyguard -->
    <dimen name="kg_pin_key_height">60dp</dimen>

    <!-- Space reserved at the bottom of secure views (pin/pattern/password/SIM pin/SIM puk) -->
    <dimen name="kg_secure_padding_height">46dp</dimen>

    <!-- The height of the runway lights strip -->
    <dimen name="kg_runway_lights_height">7dp</dimen>

    <!-- The height of the runway lights strip -->
    <dimen name="kg_runway_lights_vertical_padding">2dp</dimen>

    <!-- Horizontal padding for the widget pager -->
    <dimen name="kg_widget_pager_horizontal_padding">16dp</dimen>

    <!-- Top padding for the widget pager -->
    <dimen name="kg_widget_pager_top_padding">0dp</dimen>

    <!-- Bottom padding for the widget pager -->
    <dimen name="kg_widget_pager_bottom_padding">64dp</dimen>

    <!-- Top margin for the runway lights. We add a negative margin in large
        devices to account for the widget pager padding -->
    <dimen name="kg_runway_lights_top_margin">0dp</dimen>

    <!-- Touch slop for the global toggle accessibility gesture -->
    <dimen name="accessibility_touch_slop">80dip</dimen>

    <!-- Width of the sliding KeyguardSecurityContainer (includes 2x keyguard_security_view_margin) -->
    <dimen name="keyguard_security_width">320dp</dimen>

    <!-- Height of the sliding KeyguardSecurityContainer (includes 2x keyguard_security_view_margin) -->
    <dimen name="keyguard_security_height">400dp</dimen>

    <!-- Margin around the various security views -->
    <dimen name="keyguard_security_view_margin">8dp</dimen>

    <!-- Margin around the various security views -->
    <dimen name="keyguard_muliuser_selector_margin">8dp</dimen>

    <!-- Stroke width of the frame for the circular avatars. -->
    <dimen name="keyguard_avatar_frame_stroke_width">2dp</dimen>

    <!-- Shadow radius under the frame for the circular avatars. -->
    <dimen name="keyguard_avatar_frame_shadow_radius">1dp</dimen>

    <!-- Size of the avator on hte multiuser lockscreen. -->
    <dimen name="keyguard_avatar_size">66dp</dimen>

    <!-- Size of the text under the avator on the multiuser lockscreen. -->
    <dimen name="keyguard_avatar_name_size">10sp</dimen>

    <!-- Size of the region along the edge of the screen that will accept
         swipes to scroll the widget area. -->
    <dimen name="kg_edge_swipe_region_size">24dp</dimen>

    <!-- If the height if keyguard drops below this threshold (most likely
    due to the appearance of the IME), then drop the multiuser selector. -->
    <dimen name="kg_squashed_layout_threshold">600dp</dimen>

    <!-- The height of widgets which do not support vertical resizing. This is only
    used on tablets; on phones, this size is determined by the space left by the
    security mode. -->
    <dimen name="kg_small_widget_height">160dp</dimen>

    <!-- Rounded corner radius for video subtitles. -->
    <dimen name="subtitle_corner_radius">2dp</dimen>

    <!-- Shadow radius for video subtitles. -->
    <dimen name="subtitle_shadow_radius">2dp</dimen>

    <!-- Shadow offset for video subtitles. -->
    <dimen name="subtitle_shadow_offset">2dp</dimen>

    <!-- Outline width for video subtitles. -->
    <dimen name="subtitle_outline_width">2dp</dimen>

    <!-- New TimePicker dimensions. -->
    <item name="timepicker_circle_radius_multiplier" format="float" type="string">0.82</item>
    <item name="timepicker_circle_radius_multiplier_24HourMode" format="float" type="string">0.85</item>
    <item name="timepicker_selection_radius_multiplier" format="float" type="string">0.16</item>
    <item name="timepicker_ampm_circle_radius_multiplier" format="float" type="string">0.19</item>
    <item name="timepicker_numbers_radius_multiplier_normal" format="float" type="string">0.81</item>
    <item name="timepicker_numbers_radius_multiplier_inner" format="float" type="string">0.60</item>
    <item name="timepicker_numbers_radius_multiplier_outer" format="float" type="string">0.83</item>
    <item name="timepicker_text_size_multiplier_normal" format="float" type="string">0.17</item>
    <item name="timepicker_text_size_multiplier_inner" format="float" type="string">0.14</item>
    <item name="timepicker_text_size_multiplier_outer" format="float" type="string">0.11</item>
    <item name="timepicker_transition_mid_radius_multiplier" format="float" type="string">0.95</item>
    <item name="timepicker_transition_end_radius_multiplier" format="float" type="string">1.3</item>

    <dimen name="timepicker_time_label_size">60sp</dimen>
    <dimen name="timepicker_extra_time_label_margin">-30dp</dimen>
    <dimen name="timepicker_ampm_label_size">16sp</dimen>
    <dimen name="timepicker_done_label_size">14sp</dimen>
    <dimen name="timepicker_ampm_left_padding">6dip</dimen>
    <dimen name="timepicker_separator_padding">4dip</dimen>
    <dimen name="timepicker_header_height">96dip</dimen>
    <dimen name="timepicker_minimum_margin_sides">48dip</dimen>
    <dimen name="timepicker_minimum_margin_top_bottom">24dip</dimen>
    <dimen name="timepicker_radial_picker_dimen">270dip</dimen>

    <dimen name="datepicker_done_label_size">14sp</dimen>
    <dimen name="datepicker_day_number_size">16sp</dimen>
    <dimen name="datepicker_month_label_size">16sp</dimen>
    <dimen name="datepicker_month_day_label_text_size">10sp</dimen>
    <dimen name="datepicker_day_number_select_circle_radius">16dp</dimen>
    <dimen name="datepicker_month_list_item_header_height">50dp</dimen>
    <dimen name="datepicker_view_animator_height">270dp</dimen>
    <dimen name="datepicker_year_picker_padding_top">8dp</dimen>
    <dimen name="datepicker_year_label_height">64dp</dimen>
    <dimen name="datepicker_year_label_text_size">22dp</dimen>
    <dimen name="datepicker_component_width">270dp</dimen>
    <dimen name="datepicker_selected_calendar_layout_height">155dp</dimen>
    <dimen name="datepicker_selected_date_day_size">75dp</dimen>
    <dimen name="datepicker_selected_date_month_size">30dp</dimen>
    <dimen name="datepicker_selected_date_year_size">30dp</dimen>
    <dimen name="datepicker_header_height">30dp</dimen>
    <dimen name="datepicker_header_text_size">14dp</dimen>

    <!-- width of ImmersiveModeConfirmation (-1 for match_parent) -->
    <dimen name="immersive_mode_cling_width">-1px</dimen>

<<<<<<< HEAD
    <dimen name="resolver_max_width">480dp</dimen>
=======
     <!-- Size of the offset applied to the position of the circular mask. This is only
     used on circular displays. In the case where there is no "chin", this will default
     to 0 -->
     <dimen name="circular_display_mask_offset">0px</dimen>
>>>>>>> bc3699b1
</resources><|MERGE_RESOLUTION|>--- conflicted
+++ resolved
@@ -383,12 +383,10 @@
     <!-- width of ImmersiveModeConfirmation (-1 for match_parent) -->
     <dimen name="immersive_mode_cling_width">-1px</dimen>
 
-<<<<<<< HEAD
     <dimen name="resolver_max_width">480dp</dimen>
-=======
+
      <!-- Size of the offset applied to the position of the circular mask. This is only
      used on circular displays. In the case where there is no "chin", this will default
      to 0 -->
      <dimen name="circular_display_mask_offset">0px</dimen>
->>>>>>> bc3699b1
 </resources>