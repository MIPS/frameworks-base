--- conflicted
+++ resolved
@@ -2555,7 +2555,6 @@
     <string-array translatable="false" name="config_defaultPinnerServiceFiles">
     </string-array>
 
-<<<<<<< HEAD
     <!-- True if camera app should be pinned via Pinner Service -->
     <bool name="config_pinnerCameraApp">false</bool>
 
@@ -2582,6 +2581,13 @@
          Note: Also update appropriate overlay files. -->
     <string-array translatable="false" name="config_defaultFirstUserRestrictions">
     </string-array>
+
+    <!-- Specifies whether the permissions needed by a legacy app should be
+         reviewed before any of its components can run. A legacy app is one
+         with targetSdkVersion < 23, i.e apps using the old permission model.
+         If review is not required, permissions are reviewed before the app
+         is installed. -->
+    <bool name="config_permissionReviewRequired">false</bool>
 
     <!-- Default value for android:focusableInTouchMode for some framework scrolling containers.
          ListView/GridView are notably absent since this is their default anyway.
@@ -2599,13 +2605,5 @@
         <!-- Verizon requires any SMS that starts with //VZWVVM to be treated as a VVM SMS-->
         <item>310004,310010,310012,310013,310590,310890,310910,311110,311270,311271,311272,311273,311274,311275,311276,311277,311278,311279,311280,311281,311282,311283,311284,311285,311286,311287,311288,311289,311390,311480,311481,311482,311483,311484,311485,311486,311487,311488,311489;^//VZWVVM.*</item>
     </string-array>
-=======
-    <!-- Specifies whether the permissions needed by a legacy app should be
-         reviewed before any of its components can run. A legacy app is one
-         with targetSdkVersion < 23, i.e apps using the old permission model.
-         If review is not required, permissions are reviewed before the app
-         is installed. -->
-    <bool name="config_permissionReviewRequired">false</bool>
-
->>>>>>> f2877806
+
 </resources>