/*
 * Copyright (C) 2014 The Android Open Source Project
 *
 * Licensed under the Apache License, Version 2.0 (the "License");
 * you may not use this file except in compliance with the License.
 * You may obtain a copy of the License at
 *
 *      http://www.apache.org/licenses/LICENSE-2.0
 *
 * Unless required by applicable law or agreed to in writing, software
 * distributed under the License is distributed on an "AS IS" BASIS,
 * WITHOUT WARRANTIES OR CONDITIONS OF ANY KIND, either express or implied.
 * See the License for the specific language governing permissions and
 * limitations under the License.
 */

package android.telecom;

import android.content.Context;
import android.content.pm.PackageManager;
import android.content.res.Resources.NotFoundException;
import android.graphics.drawable.Drawable;
import android.net.Uri;
import android.os.Parcel;
import android.os.Parcelable;
import android.text.TextUtils;

import java.lang.String;
import java.util.ArrayList;
import java.util.Collections;
import java.util.List;
import java.util.MissingResourceException;

/**
 * Represents a distinct method to place or receive a phone call. Apps which can place calls and
 * want those calls to be integrated into the dialer and in-call UI should build an instance of
 * this class and register it with the system using {@link TelecomManager#registerPhoneAccount}.
 * <p>
 * {@link TelecomManager} uses registered {@link PhoneAccount}s to present the user with
 * alternative options when placing a phone call. When building a {@link PhoneAccount}, the app
 * should supply a valid {@link PhoneAccountHandle} that references the {@link ConnectionService}
 * implementation Telecom will use to interact with the app.
 */
public class PhoneAccount implements Parcelable {

    /**
     * Flag indicating that this {@code PhoneAccount} can act as a connection manager for
     * other connections. The {@link ConnectionService} associated with this {@code PhoneAccount}
     * will be allowed to manage phone calls including using its own proprietary phone-call
     * implementation (like VoIP calling) to make calls instead of the telephony stack.
     * <p>
     * When a user opts to place a call using the SIM-based telephony stack, the
     * {@link ConnectionService} associated with this {@code PhoneAccount} will be attempted first
     * if the user has explicitly selected it to be used as the default connection manager.
     * <p>
     * See {@link #getCapabilities}
     */
    public static final int CAPABILITY_CONNECTION_MANAGER = 0x1;

    /**
     * Flag indicating that this {@code PhoneAccount} can make phone calls in place of
     * traditional SIM-based telephony calls. This account will be treated as a distinct method
     * for placing calls alongside the traditional SIM-based telephony stack. This flag is
     * distinct from {@link #CAPABILITY_CONNECTION_MANAGER} in that it is not allowed to manage
     * or place calls from the built-in telephony stack.
     * <p>
     * See {@link #getCapabilities}
     * <p>
     * {@hide}
     */
    public static final int CAPABILITY_CALL_PROVIDER = 0x2;

    /**
     * Flag indicating that this {@code PhoneAccount} represents a built-in PSTN SIM
     * subscription.
     * <p>
     * Only the Android framework can register a {@code PhoneAccount} having this capability.
     * <p>
     * See {@link #getCapabilities}
     */
    public static final int CAPABILITY_SIM_SUBSCRIPTION = 0x4;

    /**
     * Flag indicating that this {@code PhoneAccount} is capable of placing video calls.
     * <p>
     * See {@link #getCapabilities}
     * @hide
     */
    public static final int CAPABILITY_VIDEO_CALLING = 0x8;

    /**
     * Flag indicating that this {@code PhoneAccount} is capable of placing emergency calls.
     * By default all PSTN {@code PhoneAccount}s are capable of placing emergency calls.
     * <p>
     * See {@link #getCapabilities}
     */
    public static final int CAPABILITY_PLACE_EMERGENCY_CALLS = 0x10;

    /**
     * URI scheme for telephone number URIs.
     */
    public static final String SCHEME_TEL = "tel";

    /**
     * URI scheme for voicemail URIs.
     */
    public static final String SCHEME_VOICEMAIL = "voicemail";

    /**
     * URI scheme for SIP URIs.
     */
    public static final String SCHEME_SIP = "sip";

    /**
     * Indicating no color is set.
     */
    public static final int NO_COLOR = -1;

    private final PhoneAccountHandle mAccountHandle;
    private final Uri mAddress;
    private final Uri mSubscriptionAddress;
    private final int mCapabilities;
    private final int mIconResId;
    private final int mColor;
    private final CharSequence mLabel;
    private final CharSequence mShortDescription;
    private final List<String> mSupportedUriSchemes;

    /**
     * Helper class for creating a {@link PhoneAccount}.
     */
    public static class Builder {
        private PhoneAccountHandle mAccountHandle;
        private Uri mAddress;
        private Uri mSubscriptionAddress;
        private int mCapabilities;
        private int mIconResId;
        private int mColor = NO_COLOR;
        private CharSequence mLabel;
        private CharSequence mShortDescription;
        private List<String> mSupportedUriSchemes = new ArrayList<String>();

        /**
         * Creates a builder with the specified {@link PhoneAccountHandle} and label.
         */
        public Builder(PhoneAccountHandle accountHandle, CharSequence label) {
            this.mAccountHandle = accountHandle;
            this.mLabel = label;
        }

        /**
         * Creates an instance of the {@link PhoneAccount.Builder} from an existing
         * {@link PhoneAccount}.
         *
         * @param phoneAccount The {@link PhoneAccount} used to initialize the builder.
         */
        public Builder(PhoneAccount phoneAccount) {
            mAccountHandle = phoneAccount.getAccountHandle();
            mAddress = phoneAccount.getAddress();
            mSubscriptionAddress = phoneAccount.getSubscriptionAddress();
            mCapabilities = phoneAccount.getCapabilities();
            mIconResId = phoneAccount.getIconResId();
            mColor = phoneAccount.getColor();
            mLabel = phoneAccount.getLabel();
            mShortDescription = phoneAccount.getShortDescription();
            mSupportedUriSchemes.addAll(phoneAccount.getSupportedUriSchemes());
        }

        /**
         * Sets the address. See {@link PhoneAccount#getAddress}.
         *
         * @param value The address of the phone account.
         * @return The builder.
         */
        public Builder setAddress(Uri value) {
            this.mAddress = value;
            return this;
        }

        /**
         * Sets the subscription address. See {@link PhoneAccount#getSubscriptionAddress}.
         *
         * @param value The subscription address.
         * @return The builder.
         */
        public Builder setSubscriptionAddress(Uri value) {
            this.mSubscriptionAddress = value;
            return this;
        }

        /**
         * Sets the capabilities. See {@link PhoneAccount#getCapabilities}.
         *
         * @param value The capabilities to set.
         * @return The builder.
         */
        public Builder setCapabilities(int value) {
            this.mCapabilities = value;
            return this;
        }

        /**
         * Sets the icon resource ID. See {@link PhoneAccount#getIconResId}.
         *
         * @param value The resource ID of the icon.
         * @return The builder.
         */
        public Builder setIconResId(int value) {
            this.mIconResId = value;
            return this;
        }

<<<<<<< HEAD
        public Builder setColor(int value) {
            this.mColor = value;
            return this;
        }

=======
        /**
         * Sets the short description. See {@link PhoneAccount#getShortDescription}.
         *
         * @param value The short description.
         * @return The builder.
         */
>>>>>>> 32c65a54
        public Builder setShortDescription(CharSequence value) {
            this.mShortDescription = value;
            return this;
        }

        /**
         * Specifies an additional URI scheme supported by the {@link PhoneAccount}.
         *
         * @param uriScheme The URI scheme.
         * @return The builder.
         * @hide
         */
        public Builder addSupportedUriScheme(String uriScheme) {
            if (!TextUtils.isEmpty(uriScheme) && !mSupportedUriSchemes.contains(uriScheme)) {
                this.mSupportedUriSchemes.add(uriScheme);
            }
            return this;
        }

        /**
         * Specifies the URI schemes supported by the {@link PhoneAccount}.
         *
         * @param uriSchemes The URI schemes.
         * @return The builder.
         */
        public Builder setSupportedUriSchemes(List<String> uriSchemes) {
            mSupportedUriSchemes.clear();

            if (uriSchemes != null && !uriSchemes.isEmpty()) {
                for (String uriScheme : uriSchemes) {
                    addSupportedUriScheme(uriScheme);
                }
            }
            return this;
        }

        /**
         * Creates an instance of a {@link PhoneAccount} based on the current builder settings.
         *
         * @return The {@link PhoneAccount}.
         */
        public PhoneAccount build() {
            // If no supported URI schemes were defined, assume "tel" is supported.
            if (mSupportedUriSchemes.isEmpty()) {
                addSupportedUriScheme(SCHEME_TEL);
            }

            return new PhoneAccount(
                    mAccountHandle,
                    mAddress,
                    mSubscriptionAddress,
                    mCapabilities,
                    mIconResId,
                    mColor,
                    mLabel,
                    mShortDescription,
                    mSupportedUriSchemes);
        }
    }

    private PhoneAccount(
            PhoneAccountHandle account,
            Uri address,
            Uri subscriptionAddress,
            int capabilities,
            int iconResId,
            int color,
            CharSequence label,
            CharSequence shortDescription,
            List<String> supportedUriSchemes) {
        mAccountHandle = account;
        mAddress = address;
        mSubscriptionAddress = subscriptionAddress;
        mCapabilities = capabilities;
        mIconResId = iconResId;
        mColor = color;
        mLabel = label;
        mShortDescription = shortDescription;
        mSupportedUriSchemes = Collections.unmodifiableList(supportedUriSchemes);
    }

    public static Builder builder(
            PhoneAccountHandle accountHandle,
            CharSequence label) {
        return new Builder(accountHandle, label);
    }

    /**
     * Returns a builder initialized with the current {@link PhoneAccount} instance.
     *
     * @return The builder.
     * @hide
     */
    public Builder toBuilder() { return new Builder(this); }

    /**
     * The unique identifier of this {@code PhoneAccount}.
     *
     * @return A {@code PhoneAccountHandle}.
     */
    public PhoneAccountHandle getAccountHandle() {
        return mAccountHandle;
    }

    /**
     * The address (e.g., a phone number) associated with this {@code PhoneAccount}. This
     * represents the destination from which outgoing calls using this {@code PhoneAccount}
     * will appear to come, if applicable, and the destination to which incoming calls using this
     * {@code PhoneAccount} may be addressed.
     *
     * @return A address expressed as a {@code Uri}, for example, a phone number.
     */
    public Uri getAddress() {
        return mAddress;
    }

    /**
     * The raw callback number used for this {@code PhoneAccount}, as distinct from
     * {@link #getAddress()}. For the majority of {@code PhoneAccount}s this should be registered
     * as {@code null}.  It is used by the system for SIM-based {@code PhoneAccount} registration
     * where {@link android.telephony.TelephonyManager#setLine1NumberForDisplay(String, String)}
     * has been used to alter the callback number.
     * <p>
     *
     * @return The subscription number, suitable for display to the user.
     */
    public Uri getSubscriptionAddress() {
        return mSubscriptionAddress;
    }

    /**
     * The capabilities of this {@code PhoneAccount}.
     *
     * @return A bit field of flags describing this {@code PhoneAccount}'s capabilities.
     */
    public int getCapabilities() {
        return mCapabilities;
    }

    /**
     * Determines if this {@code PhoneAccount} has a capabilities specified by the passed in
     * bit mask.
     *
     * @param capability The capabilities to check.
     * @return {@code True} if the phone account has the capability.
     */
    public boolean hasCapabilities(int capability) {
        return (mCapabilities & capability) == capability;
    }

    /**
     * A short label describing a {@code PhoneAccount}.
     *
     * @return A label for this {@code PhoneAccount}.
     */
    public CharSequence getLabel() {
        return mLabel;
    }

    /**
     * A short paragraph describing this {@code PhoneAccount}.
     *
     * @return A description for this {@code PhoneAccount}.
     */
    public CharSequence getShortDescription() {
        return mShortDescription;
    }

    /**
     * The URI schemes supported by this {@code PhoneAccount}.
     *
     * @return The URI schemes.
     */
    public List<String> getSupportedUriSchemes() {
        return mSupportedUriSchemes;
    }

    /**
     * Determines if the {@link PhoneAccount} supports calls to/from addresses with a specified URI
     * scheme.
     *
     * @param uriScheme The URI scheme to check.
     * @return {@code True} if the {@code PhoneAccount} supports calls to/from addresses with the
     * specified URI scheme.
     */
    public boolean supportsUriScheme(String uriScheme) {
        if (mSupportedUriSchemes == null || uriScheme == null) {
            return false;
        }

        for (String scheme : mSupportedUriSchemes) {
            if (scheme != null && scheme.equals(uriScheme)) {
                return true;
            }
        }
        return false;
    }

    /**
     * The icon resource ID for the icon of this {@code PhoneAccount}. Telecom will search for the
     * icon using the package name specified in the {@link PhoneAccountHandle}.
     *
     * @return A resource ID.
     */
    public int getIconResId() {
        return mIconResId;
    }

    /**
     * A highlight color to use in displaying information about this {@code PhoneAccount}.
     *
     * @return A hexadecimal color value.
     */
    public int getColor() {
        return mColor;
    }

    /**
     * An icon to represent this {@code PhoneAccount} in a user interface.
     *
     * @return An icon for this {@code PhoneAccount}.
     */
    public Drawable getIcon(Context context) {
        return getIcon(context, mIconResId);
    }

    private Drawable getIcon(Context context, int resId) {
        if (resId == 0) {
            return null;
        }

        Context packageContext;
        try {
            packageContext = context.createPackageContext(
                    mAccountHandle.getComponentName().getPackageName(), 0);
        } catch (PackageManager.NameNotFoundException e) {
            Log.w(this, "Cannot find package %s",
                    mAccountHandle.getComponentName().getPackageName());
            return null;
        }
        try {
            return packageContext.getDrawable(resId);
        } catch (NotFoundException|MissingResourceException e) {
            Log.e(this, e, "Cannot find icon %d in package %s",
                    resId, mAccountHandle.getComponentName().getPackageName());
            return null;
        }
    }

    //
    // Parcelable implementation
    //

    @Override
    public int describeContents() {
        return 0;
    }

    @Override
    public void writeToParcel(Parcel out, int flags) {
        out.writeParcelable(mAccountHandle, 0);
        out.writeParcelable(mAddress, 0);
        out.writeParcelable(mSubscriptionAddress, 0);
        out.writeInt(mCapabilities);
        out.writeInt(mIconResId);
        out.writeInt(mColor);
        out.writeCharSequence(mLabel);
        out.writeCharSequence(mShortDescription);
        out.writeList(mSupportedUriSchemes);
    }

    public static final Creator<PhoneAccount> CREATOR
            = new Creator<PhoneAccount>() {
        @Override
        public PhoneAccount createFromParcel(Parcel in) {
            return new PhoneAccount(in);
        }

        @Override
        public PhoneAccount[] newArray(int size) {
            return new PhoneAccount[size];
        }
    };

    private PhoneAccount(Parcel in) {
        ClassLoader classLoader = PhoneAccount.class.getClassLoader();

        mAccountHandle = in.readParcelable(getClass().getClassLoader());
        mAddress = in.readParcelable(getClass().getClassLoader());
        mSubscriptionAddress = in.readParcelable(getClass().getClassLoader());
        mCapabilities = in.readInt();
        mIconResId = in.readInt();
        mColor = in.readInt();
        mLabel = in.readCharSequence();
        mShortDescription = in.readCharSequence();

        List<String> supportedUriSchemes = new ArrayList<>();
        in.readList(supportedUriSchemes, classLoader);
        mSupportedUriSchemes = Collections.unmodifiableList(supportedUriSchemes);
    }

    @Override
    public String toString() {
        StringBuilder sb = new StringBuilder().append("[PhoneAccount: ")
                .append(mAccountHandle)
                .append(" Capabilities: ")
                .append(mCapabilities)
                .append(" Schemes: ");
        for (String scheme : mSupportedUriSchemes) {
            sb.append(scheme)
                    .append(" ");
        }
        sb.append("]");
        return sb.toString();
    }
}<|MERGE_RESOLUTION|>--- conflicted
+++ resolved
@@ -210,20 +210,17 @@
             return this;
         }
 
-<<<<<<< HEAD
         public Builder setColor(int value) {
             this.mColor = value;
             return this;
         }
 
-=======
         /**
          * Sets the short description. See {@link PhoneAccount#getShortDescription}.
          *
          * @param value The short description.
          * @return The builder.
          */
->>>>>>> 32c65a54
         public Builder setShortDescription(CharSequence value) {
             this.mShortDescription = value;
             return this;
