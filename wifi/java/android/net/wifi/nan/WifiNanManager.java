/*
 * Copyright (C) 2016 The Android Open Source Project
 *
 * Licensed under the Apache License, Version 2.0 (the "License");
 * you may not use this file except in compliance with the License.
 * You may obtain a copy of the License at
 *
 *      http://www.apache.org/licenses/LICENSE-2.0
 *
 * Unless required by applicable law or agreed to in writing, software
 * distributed under the License is distributed on an "AS IS" BASIS,
 * WITHOUT WARRANTIES OR CONDITIONS OF ANY KIND, either express or implied.
 * See the License for the specific language governing permissions and
 * limitations under the License.
 */

package android.net.wifi.nan;

import android.os.Binder;
import android.os.Bundle;
import android.os.Handler;
import android.os.IBinder;
import android.os.Looper;
import android.os.Message;
import android.os.RemoteException;
import android.util.Log;

import com.android.internal.annotations.GuardedBy;

import java.lang.ref.WeakReference;

/**
 * This class provides the primary API for managing Wi-Fi NAN operation:
 * including discovery and data-links. Get an instance of this class by calling
 * {@link android.content.Context#getSystemService(String)
 * Context.getSystemService(Context.WIFI_NAN_SERVICE)}.
 * <p>
 * The class provides access to:
 * <ul>
 * <li>Configure a NAN connection and register for events.
 * <li>Create publish and subscribe sessions.
 * <li>Create NAN network specifier to be used to create a NAN network.
 * </ul>
 *
 * @hide PROPOSED_NAN_API
 */
public class WifiNanManager {
    private static final String TAG = "WifiNanManager";
    private static final boolean DBG = false;
    private static final boolean VDBG = false; // STOPSHIP if true

    private final IWifiNanManager mService;

    /*
     * State transitions:
     * UNCONNECTED -- (connect()) --> CONNECTING -- (onConnectSuccess()) --> CONNECTED
     * UNCONNECTED -- (connect()) --> CONNECTING -- (onConnectFail()) --> UNCONNECTED
     * CONNECTED||CONNECTING -- (disconnect()) --> UNCONNECTED
     * CONNECTED||CONNECTING -- onNanDown() --> UNCONNECTED
     */
    private static final int STATE_UNCONNECTED = 0;
    private static final int STATE_CONNECTING = 1;
    private static final int STATE_CONNECTED = 2;

    private Object mLock = new Object(); // lock access to the following vars

    @GuardedBy("mLock")
    private int mState = STATE_UNCONNECTED;

    @GuardedBy("mLock")
    private IBinder mBinder;

    @GuardedBy("mLock")
    private int mClientId;

    @GuardedBy("mLock")
    private Looper mLooper;

    /**
     * {@hide}
     */
    public WifiNanManager(IWifiNanManager service) {
        mService = service;
    }

    /**
     * Connect to the Wi-Fi NAN service - enabling the application to execute
     * {@link WifiNanManager} APIs.
     *
     * @param looper The Looper on which to execute all callbacks related to the
     *            connection - including all sessions opened as part of this
     *            connection.
     * @param callback A callback extended from {@link WifiNanEventCallback}.
     */
    public void connect(Looper looper, WifiNanEventCallback callback) {
        connect(looper, callback, null);
    }

    /**
     * Connect to the Wi-Fi NAN service - enabling the application to execute
     * {@link WifiNanManager} APIs. Allows requesting a specific configuration
     * using {@link ConfigRequest} structure. Limited to privileged access.
     *
     * @param looper The Looper on which to execute all callbacks related to the
     *            connection - including all sessions opened as part of this
     *            connection.
     * @param callback A callback extended from {@link WifiNanEventCallback}.
     * @param configRequest The requested NAN configuration.
     */
    public void connect(Looper looper, WifiNanEventCallback callback, ConfigRequest configRequest) {
        if (VDBG) {
            Log.v(TAG, "connect(): looper=" + looper + ", callback=" + callback + ", configRequest="
                    + configRequest);
        }

        synchronized (mLock) {
            if (mState != STATE_UNCONNECTED) {
                Log.e(TAG, "connect(): Calling connect() when state != UNCONNECTED!");
                return;
            }

<<<<<<< HEAD
        try {
            mClientId = mService.connect(mBinder, new WifiNanEventCallbackProxy(mLooper, callback));
        } catch (RemoteException e) {
            throw e.rethrowFromSystemServer();
=======
            mLooper = looper;
            mBinder = new Binder();
            mState = STATE_CONNECTING;

            try {
                mClientId = mService.connect(mBinder,
                        new WifiNanEventCallbackProxy(this, looper, callback), configRequest);
            } catch (RemoteException e) {
                mLooper = null;
                mBinder = null;
                mState = STATE_UNCONNECTED;
                e.rethrowAsRuntimeException();
            }
>>>>>>> 65f4b145
        }
    }

    /**
     * Disconnect from the Wi-Fi NAN service and destroy all outstanding
     * operations - i.e. all publish and subscribes are terminated, any
     * outstanding data-link is shut-down, and all requested NAN configurations
     * are cancelled.
     * <p>
     * An application may then re-connect using
     * {@link WifiNanManager#connect(Looper, WifiNanEventCallback)} .
     */
    public void disconnect() {
        if (VDBG) Log.v(TAG, "disconnect()");

        IBinder binder;
        int clientId;
        synchronized (mLock) {
            if (mState == STATE_UNCONNECTED) {
                Log.e(TAG, "disconnect(): called while UNCONNECTED - ignored");
                return;
            }

            binder = mBinder;
            clientId = mClientId;

            mState = STATE_UNCONNECTED;
            mBinder = null;
            mLooper = null;
            mClientId = 0;
        }

        try {
            mService.disconnect(clientId, binder);
        } catch (RemoteException e) {
<<<<<<< HEAD
            throw e.rethrowFromSystemServer();
=======
            e.rethrowAsRuntimeException();
>>>>>>> 65f4b145
        }
    }

    @Override
    protected void finalize() throws Throwable {
        if (mState != STATE_UNCONNECTED) {
            disconnect();
        }
    }

    /**
<<<<<<< HEAD
     * Requests a NAN configuration, specified by {@link ConfigRequest}. Note
     * that NAN is a shared resource and the device can only be a member of a
     * single cluster. Thus the service may merge configuration requests from
     * multiple applications and configure NAN differently from individual
     * requests.
     * <p>
     * The {@link WifiNanEventCallback#onConfigCompleted(ConfigRequest)} will be
     * called when configuration is completed (if a callback is registered for
     * this specific event).
     *
     * @param configRequest The requested NAN configuration.
     */
    public void requestConfig(ConfigRequest configRequest) {
        if (VDBG) Log.v(TAG, "requestConfig(): configRequest=" + configRequest);

        if (mClientId == -1) {
            Log.e(TAG, "requestConfig(): called without an initial connect()!");
            throw new IllegalStateException("Calling requestConfig() without a connect() first!");
        }

        try {
            mService.requestConfig(mClientId, configRequest);
        } catch (RemoteException e) {
            throw e.rethrowFromSystemServer();
        }
    }

    /**
=======
>>>>>>> 65f4b145
     * Request a NAN publish session. The actual publish session is provided by
     * the
     * {@link WifiNanSessionCallback#onPublishStarted(WifiNanPublishSession)}
     * callback. Other results of the publish session operation will result in
     * callbacks to the indicated callback: {@link WifiNanSessionCallback
     * NanSessionCallback.on*}.
     *
     * @param publishConfig The {@link PublishConfig} specifying the
     *            configuration of the publish session.
     * @param callback The {@link WifiNanSessionCallback} derived objects to be
     *            used for the event callbacks specified by {@code events}.
     */
    public void publish(PublishConfig publishConfig, WifiNanSessionCallback callback) {
        if (VDBG) Log.v(TAG, "publish(): config=" + publishConfig);

        int clientId;
        Looper looper;
        synchronized (mLock) {
            if (mState != STATE_CONNECTED) {
                Log.e(TAG, "publish(): called when not CONNECTED!");
                return;
            }

            clientId = mClientId;
            looper = mLooper;
        }
        try {
            mService.publish(clientId, publishConfig,
                    new WifiNanSessionCallbackProxy(this, looper, true, callback));
        } catch (RemoteException e) {
<<<<<<< HEAD
            throw e.rethrowFromSystemServer();
=======
            e.rethrowAsRuntimeException();
>>>>>>> 65f4b145
        }
    }

    /**
     * {@hide}
     */
    public void updatePublish(int sessionId, PublishConfig publishConfig) {
        if (VDBG) Log.v(TAG, "updatePublish(): config=" + publishConfig);

        int clientId;
        synchronized (mLock) {
            if (mState != STATE_CONNECTED) {
                Log.e(TAG, "updatePublish(): called when not CONNECTED)!");
                return;
            }

            clientId = mClientId;
        }
        try {
            mService.updatePublish(clientId, sessionId, publishConfig);
        } catch (RemoteException e) {
<<<<<<< HEAD
            throw e.rethrowFromSystemServer();
=======
            e.rethrowAsRuntimeException();
>>>>>>> 65f4b145
        }
    }

    /**
     * Request a NAN subscribe session. The actual subscribe session is provided
     * by the
     * {@link WifiNanSessionCallback#onSubscribeStarted(WifiNanSubscribeSession)}
     * callback. Other results of the subscribe session operation will result in
     * callbacks to the indicated callback: {@link WifiNanSessionCallback
     * NanSessionCallback.on*}
     *
     * @param subscribeConfig The {@link SubscribeConfig} specifying the
     *            configuration of the subscribe session.
     * @param callback The {@link WifiNanSessionCallback} derived objects to be
     *            used for the event callbacks specified by {@code events}.
     */
    public void subscribe(SubscribeConfig subscribeConfig, WifiNanSessionCallback callback) {
        if (VDBG) {
            Log.v(TAG, "subscribe(): config=" + subscribeConfig);
        }

        int clientId;
        Looper looper;
        synchronized (mLock) {
            if (mState != STATE_CONNECTED) {
                Log.e(TAG, "subscribe(): called when not CONNECTED!");
                return;
            }

            clientId = mClientId;
            looper = mLooper;
        }

        try {
            mService.subscribe(clientId, subscribeConfig,
                    new WifiNanSessionCallbackProxy(this, looper, false, callback));
        } catch (RemoteException e) {
<<<<<<< HEAD
            throw e.rethrowFromSystemServer();
=======
            e.rethrowAsRuntimeException();
>>>>>>> 65f4b145
        }
    }

    /**
     * {@hide}
     */
    public void updateSubscribe(int sessionId, SubscribeConfig subscribeConfig) {
        if (VDBG) {
            Log.v(TAG, "subscribe(): config=" + subscribeConfig);
        }

        int clientId;
        synchronized (mLock) {
            if (mState != STATE_CONNECTED) {
                Log.e(TAG, "updateSubscribe(): called when not CONNECTED!");
                return;
            }

            clientId = mClientId;
        }

        try {
            mService.updateSubscribe(clientId, sessionId, subscribeConfig);
        } catch (RemoteException e) {
<<<<<<< HEAD
            throw e.rethrowFromSystemServer();
=======
            e.rethrowAsRuntimeException();
>>>>>>> 65f4b145
        }
    }

    /**
     * {@hide}
     */
    public void terminateSession(int sessionId) {
        if (DBG) Log.d(TAG, "Terminate NAN session #" + sessionId);

        int clientId;
        synchronized (mLock) {
            if (mState != STATE_CONNECTED) {
                Log.e(TAG, "terminateSession(): called when not CONNECTED!");
                return;
            }

            clientId = mClientId;
        }

        try {
            mService.terminateSession(clientId, sessionId);
        } catch (RemoteException e) {
<<<<<<< HEAD
            throw e.rethrowFromSystemServer();
=======
            e.rethrowAsRuntimeException();
>>>>>>> 65f4b145
        }
    }

    /**
     * {@hide}
     */
    public void sendMessage(int sessionId, int peerId, byte[] message, int messageLength,
            int messageId) {
        if (VDBG) {
            Log.v(TAG, "sendMessage(): sessionId=" + sessionId + ", peerId=" + peerId
                    + ", messageLength=" + messageLength + ", messageId=" + messageId);
        }

        int clientId;
        synchronized (mLock) {
            if (mState != STATE_CONNECTED) {
                Log.e(TAG, "sendMessage(): called when not CONNECTED!");
                return;
            }

            clientId = mClientId;
        }

        try {
            mService.sendMessage(clientId, sessionId, peerId, message, messageLength, messageId);
        } catch (RemoteException e) {
<<<<<<< HEAD
            throw e.rethrowFromSystemServer();
=======
            e.rethrowAsRuntimeException();
>>>>>>> 65f4b145
        }
    }

    private static class WifiNanEventCallbackProxy extends IWifiNanEventCallback.Stub {
        private static final int CALLBACK_CONNECT_SUCCESS = 0;
        private static final int CALLBACK_CONNECT_FAIL = 1;
        private static final int CALLBACK_NAN_DOWN = 2;
        private static final int CALLBACK_IDENTITY_CHANGED = 3;

        private final Handler mHandler;

        /**
         * Constructs a {@link WifiNanEventCallback} using the specified looper.
         * I.e. all callbacks will delivered on the thread of the specified looper.
         *
         * @param looper The looper on which to execute the callbacks.
         */
        WifiNanEventCallbackProxy(WifiNanManager mgr, Looper looper,
                final WifiNanEventCallback originalCallback) {
            final WeakReference<WifiNanManager> nanManager = new WeakReference<WifiNanManager>(mgr);

            if (VDBG) Log.v(TAG, "WifiNanEventCallbackProxy ctor: looper=" + looper);
            mHandler = new Handler(looper) {
                @Override
                public void handleMessage(Message msg) {
                    if (DBG) {
                        Log.d(TAG, "WifiNanEventCallbackProxy: What=" + msg.what + ", msg=" + msg);
                    }

                    WifiNanManager mgr = nanManager.get();
                    if (mgr == null) {
                        Log.w(TAG, "WifiNanEventCallbackProxy: handleMessage post GC");
                        return;
                    }

                    switch (msg.what) {
                        case CALLBACK_CONNECT_SUCCESS:
                            synchronized (mgr.mLock) {
                                if (mgr.mState != STATE_CONNECTING) {
                                    Log.w(TAG, "onConnectSuccess indication received but not in "
                                            + "CONNECTING state. Ignoring.");
                                    return;
                                }
                                mgr.mState = STATE_CONNECTED;
                            }
                            originalCallback.onConnectSuccess();
                            break;
                        case CALLBACK_CONNECT_FAIL:
                            synchronized (mgr.mLock) {
                                if (mgr.mState != STATE_CONNECTING) {
                                    Log.w(TAG, "onConnectFail indication received but not in "
                                            + "CONNECTING state. Ignoring.");
                                    return;
                                }

                                mgr.mState = STATE_UNCONNECTED;
                                mgr.mBinder = null;
                                mgr.mLooper = null;
                                mgr.mClientId = 0;
                            }
                            nanManager.clear();
                            originalCallback.onConnectFail(msg.arg1);
                            break;
                        case CALLBACK_NAN_DOWN:
                            synchronized (mgr.mLock) {
                                mgr.mState = STATE_UNCONNECTED;
                                mgr.mBinder = null;
                                mgr.mLooper = null;
                                mgr.mClientId = 0;
                            }
                            nanManager.clear();
                            originalCallback.onNanDown(msg.arg1);
                            break;
                        case CALLBACK_IDENTITY_CHANGED:
                            originalCallback.onIdentityChanged();
                            break;
                    }
                }
            };
        }

        @Override
        public void onConnectSuccess() {
            if (VDBG) Log.v(TAG, "onConnectSuccess");

            Message msg = mHandler.obtainMessage(CALLBACK_CONNECT_SUCCESS);
            mHandler.sendMessage(msg);
        }

        @Override
        public void onConnectFail(int reason) {
            if (VDBG) Log.v(TAG, "onConfigFailed: reason=" + reason);

            Message msg = mHandler.obtainMessage(CALLBACK_CONNECT_FAIL);
            msg.arg1 = reason;
            mHandler.sendMessage(msg);
        }

        @Override
        public void onNanDown(int reason) {
            if (VDBG) Log.v(TAG, "onNanDown: reason=" + reason);

            Message msg = mHandler.obtainMessage(CALLBACK_NAN_DOWN);
            msg.arg1 = reason;
            mHandler.sendMessage(msg);
        }

        @Override
        public void onIdentityChanged() {
            if (VDBG) Log.v(TAG, "onIdentityChanged");

            Message msg = mHandler.obtainMessage(CALLBACK_IDENTITY_CHANGED);
            mHandler.sendMessage(msg);
        }
    }

    private static class WifiNanSessionCallbackProxy extends IWifiNanSessionCallback.Stub {
        private static final int CALLBACK_SESSION_STARTED = 0;
        private static final int CALLBACK_SESSION_CONFIG_SUCCESS = 1;
        private static final int CALLBACK_SESSION_CONFIG_FAIL = 2;
        private static final int CALLBACK_SESSION_TERMINATED = 3;
        private static final int CALLBACK_MATCH = 4;
        private static final int CALLBACK_MESSAGE_SEND_SUCCESS = 5;
        private static final int CALLBACK_MESSAGE_SEND_FAIL = 6;
        private static final int CALLBACK_MESSAGE_RECEIVED = 7;

        private static final String MESSAGE_BUNDLE_KEY_PEER_ID = "peer_id";
        private static final String MESSAGE_BUNDLE_KEY_MESSAGE = "message";
        private static final String MESSAGE_BUNDLE_KEY_MESSAGE2 = "message2";

        private final WeakReference<WifiNanManager> mNanManager;
        private final boolean mIsPublish;
        private final WifiNanSessionCallback mOriginalCallback;

        private final Handler mHandler;
        private WifiNanSession mSession;

        WifiNanSessionCallbackProxy(WifiNanManager mgr, Looper looper, boolean isPublish,
                WifiNanSessionCallback originalCallback) {
            mNanManager = new WeakReference<>(mgr);
            mIsPublish = isPublish;
            mOriginalCallback = originalCallback;

            if (VDBG) Log.v(TAG, "WifiNanSessionCallbackProxy ctor: isPublish=" + isPublish);

            mHandler = new Handler(looper) {
                @Override
                public void handleMessage(Message msg) {
                    if (DBG) Log.d(TAG, "What=" + msg.what + ", msg=" + msg);

                    if (mNanManager.get() == null) {
                        Log.w(TAG, "WifiNanSessionCallbackProxy: handleMessage post GC");
                        return;
                    }

                    switch (msg.what) {
                        case CALLBACK_SESSION_STARTED:
                            onProxySessionStarted(msg.arg1);
                            break;
                        case CALLBACK_SESSION_CONFIG_SUCCESS:
                            mOriginalCallback.onSessionConfigSuccess();
                            break;
                        case CALLBACK_SESSION_CONFIG_FAIL:
                            mOriginalCallback.onSessionConfigFail(msg.arg1);
                            if (mSession == null) {
                                /*
                                 * creation failed (as opposed to update
                                 * failing)
                                 */
                                mNanManager.clear();
                            }
                            break;
                        case CALLBACK_SESSION_TERMINATED:
                            onProxySessionTerminated(msg.arg1);
                            break;
                        case CALLBACK_MATCH:
                            mOriginalCallback.onMatch(
                                    msg.getData().getInt(MESSAGE_BUNDLE_KEY_PEER_ID),
                                    msg.getData().getByteArray(MESSAGE_BUNDLE_KEY_MESSAGE),
                                    msg.arg1,
                                    msg.getData().getByteArray(MESSAGE_BUNDLE_KEY_MESSAGE2),
                                    msg.arg2);
                            break;
                        case CALLBACK_MESSAGE_SEND_SUCCESS:
                            mOriginalCallback.onMessageSendSuccess(msg.arg1);
                            break;
                        case CALLBACK_MESSAGE_SEND_FAIL:
                            mOriginalCallback.onMessageSendFail(msg.arg1, msg.arg2);
                            break;
                        case CALLBACK_MESSAGE_RECEIVED:
                            mOriginalCallback.onMessageReceived(msg.arg2,
                                    msg.getData().getByteArray(MESSAGE_BUNDLE_KEY_MESSAGE),
                                    msg.arg1);
                            break;
                    }
                }
            };
        }

        @Override
        public void onSessionStarted(int sessionId) {
            if (VDBG) Log.v(TAG, "onSessionStarted: sessionId=" + sessionId);

            Message msg = mHandler.obtainMessage(CALLBACK_SESSION_STARTED);
            msg.arg1 = sessionId;
            mHandler.sendMessage(msg);
        }

        @Override
        public void onSessionConfigSuccess() {
            if (VDBG) Log.v(TAG, "onSessionConfigSuccess");

            Message msg = mHandler.obtainMessage(CALLBACK_SESSION_CONFIG_SUCCESS);
            mHandler.sendMessage(msg);
        }

        @Override
        public void onSessionConfigFail(int reason) {
            if (VDBG) Log.v(TAG, "onSessionConfigFail: reason=" + reason);

            Message msg = mHandler.obtainMessage(CALLBACK_SESSION_CONFIG_FAIL);
            msg.arg1 = reason;
            mHandler.sendMessage(msg);
        }

        @Override
        public void onSessionTerminated(int reason) {
            if (VDBG) Log.v(TAG, "onSessionTerminated: reason=" + reason);

            Message msg = mHandler.obtainMessage(CALLBACK_SESSION_TERMINATED);
            msg.arg1 = reason;
            mHandler.sendMessage(msg);
        }

        @Override
        public void onMatch(int peerId, byte[] serviceSpecificInfo,
                int serviceSpecificInfoLength, byte[] matchFilter, int matchFilterLength) {
            if (VDBG) Log.v(TAG, "onMatch: peerId=" + peerId);

            Bundle data = new Bundle();
            data.putInt(MESSAGE_BUNDLE_KEY_PEER_ID, peerId);
            data.putByteArray(MESSAGE_BUNDLE_KEY_MESSAGE, serviceSpecificInfo);
            data.putByteArray(MESSAGE_BUNDLE_KEY_MESSAGE2, matchFilter);

            Message msg = mHandler.obtainMessage(CALLBACK_MATCH);
            msg.arg1 = serviceSpecificInfoLength;
            msg.arg2 = matchFilterLength;
            msg.setData(data);
            mHandler.sendMessage(msg);
        }

        @Override
        public void onMessageSendSuccess(int messageId) {
            if (VDBG) Log.v(TAG, "onMessageSendSuccess");

            Message msg = mHandler.obtainMessage(CALLBACK_MESSAGE_SEND_SUCCESS);
            msg.arg1 = messageId;
            mHandler.sendMessage(msg);
        }

        @Override
        public void onMessageSendFail(int messageId, int reason) {
            if (VDBG) Log.v(TAG, "onMessageSendFail: reason=" + reason);

            Message msg = mHandler.obtainMessage(CALLBACK_MESSAGE_SEND_FAIL);
            msg.arg1 = messageId;
            msg.arg2 = reason;
            mHandler.sendMessage(msg);
        }

        @Override
        public void onMessageReceived(int peerId, byte[] message, int messageLength) {
            if (VDBG) {
                Log.v(TAG, "onMessageReceived: peerId='" + peerId + "', messageLength="
                        + messageLength);
            }

            Bundle data = new Bundle();
            data.putByteArray(MESSAGE_BUNDLE_KEY_MESSAGE, message);

            Message msg = mHandler.obtainMessage(CALLBACK_MESSAGE_RECEIVED);
            msg.arg1 = messageLength;
            msg.arg2 = peerId;
            msg.setData(data);
            mHandler.sendMessage(msg);
        }

        /*
         * Proxied methods
         */
        public void onProxySessionStarted(int sessionId) {
            if (VDBG) Log.v(TAG, "Proxy: onSessionStarted: sessionId=" + sessionId);
            if (mSession != null) {
                Log.e(TAG,
                        "onSessionStarted: sessionId=" + sessionId + ": session already created!?");
                throw new IllegalStateException(
                        "onSessionStarted: sessionId=" + sessionId + ": session already created!?");
            }

            WifiNanManager mgr = mNanManager.get();
            if (mgr == null) {
                Log.w(TAG, "onProxySessionStarted: mgr GC'd");
                return;
            }

            if (mIsPublish) {
                WifiNanPublishSession session = new WifiNanPublishSession(mgr, sessionId);
                mSession = session;
                mOriginalCallback.onPublishStarted(session);
            } else {
                WifiNanSubscribeSession session = new WifiNanSubscribeSession(mgr, sessionId);
                mSession = session;
                mOriginalCallback.onSubscribeStarted(session);
            }
        }

        public void onProxySessionTerminated(int reason) {
            if (VDBG) Log.v(TAG, "Proxy: onSessionTerminated: reason=" + reason);
            if (mSession != null) {
                mSession.setTerminated();
                mSession = null;
            } else {
                Log.w(TAG, "Proxy: onSessionTerminated called but mSession is null!?");
            }
            mNanManager.clear();
            mOriginalCallback.onSessionTerminated(reason);
        }
    }
}<|MERGE_RESOLUTION|>--- conflicted
+++ resolved
@@ -119,12 +119,6 @@
                 return;
             }
 
-<<<<<<< HEAD
-        try {
-            mClientId = mService.connect(mBinder, new WifiNanEventCallbackProxy(mLooper, callback));
-        } catch (RemoteException e) {
-            throw e.rethrowFromSystemServer();
-=======
             mLooper = looper;
             mBinder = new Binder();
             mState = STATE_CONNECTING;
@@ -136,9 +130,8 @@
                 mLooper = null;
                 mBinder = null;
                 mState = STATE_UNCONNECTED;
-                e.rethrowAsRuntimeException();
-            }
->>>>>>> 65f4b145
+                e.rethrowFromSystemServer();
+            }
         }
     }
 
@@ -174,11 +167,7 @@
         try {
             mService.disconnect(clientId, binder);
         } catch (RemoteException e) {
-<<<<<<< HEAD
-            throw e.rethrowFromSystemServer();
-=======
-            e.rethrowAsRuntimeException();
->>>>>>> 65f4b145
+            e.rethrowFromSystemServer();
         }
     }
 
@@ -190,37 +179,6 @@
     }
 
     /**
-<<<<<<< HEAD
-     * Requests a NAN configuration, specified by {@link ConfigRequest}. Note
-     * that NAN is a shared resource and the device can only be a member of a
-     * single cluster. Thus the service may merge configuration requests from
-     * multiple applications and configure NAN differently from individual
-     * requests.
-     * <p>
-     * The {@link WifiNanEventCallback#onConfigCompleted(ConfigRequest)} will be
-     * called when configuration is completed (if a callback is registered for
-     * this specific event).
-     *
-     * @param configRequest The requested NAN configuration.
-     */
-    public void requestConfig(ConfigRequest configRequest) {
-        if (VDBG) Log.v(TAG, "requestConfig(): configRequest=" + configRequest);
-
-        if (mClientId == -1) {
-            Log.e(TAG, "requestConfig(): called without an initial connect()!");
-            throw new IllegalStateException("Calling requestConfig() without a connect() first!");
-        }
-
-        try {
-            mService.requestConfig(mClientId, configRequest);
-        } catch (RemoteException e) {
-            throw e.rethrowFromSystemServer();
-        }
-    }
-
-    /**
-=======
->>>>>>> 65f4b145
      * Request a NAN publish session. The actual publish session is provided by
      * the
      * {@link WifiNanSessionCallback#onPublishStarted(WifiNanPublishSession)}
@@ -251,11 +209,7 @@
             mService.publish(clientId, publishConfig,
                     new WifiNanSessionCallbackProxy(this, looper, true, callback));
         } catch (RemoteException e) {
-<<<<<<< HEAD
-            throw e.rethrowFromSystemServer();
-=======
-            e.rethrowAsRuntimeException();
->>>>>>> 65f4b145
+            e.rethrowFromSystemServer();
         }
     }
 
@@ -277,11 +231,7 @@
         try {
             mService.updatePublish(clientId, sessionId, publishConfig);
         } catch (RemoteException e) {
-<<<<<<< HEAD
-            throw e.rethrowFromSystemServer();
-=======
-            e.rethrowAsRuntimeException();
->>>>>>> 65f4b145
+            e.rethrowFromSystemServer();
         }
     }
 
@@ -319,11 +269,7 @@
             mService.subscribe(clientId, subscribeConfig,
                     new WifiNanSessionCallbackProxy(this, looper, false, callback));
         } catch (RemoteException e) {
-<<<<<<< HEAD
-            throw e.rethrowFromSystemServer();
-=======
-            e.rethrowAsRuntimeException();
->>>>>>> 65f4b145
+            e.rethrowFromSystemServer();
         }
     }
 
@@ -348,11 +294,7 @@
         try {
             mService.updateSubscribe(clientId, sessionId, subscribeConfig);
         } catch (RemoteException e) {
-<<<<<<< HEAD
-            throw e.rethrowFromSystemServer();
-=======
-            e.rethrowAsRuntimeException();
->>>>>>> 65f4b145
+            e.rethrowFromSystemServer();
         }
     }
 
@@ -375,11 +317,7 @@
         try {
             mService.terminateSession(clientId, sessionId);
         } catch (RemoteException e) {
-<<<<<<< HEAD
-            throw e.rethrowFromSystemServer();
-=======
-            e.rethrowAsRuntimeException();
->>>>>>> 65f4b145
+            e.rethrowFromSystemServer();
         }
     }
 
@@ -406,11 +344,7 @@
         try {
             mService.sendMessage(clientId, sessionId, peerId, message, messageLength, messageId);
         } catch (RemoteException e) {
-<<<<<<< HEAD
-            throw e.rethrowFromSystemServer();
-=======
-            e.rethrowAsRuntimeException();
->>>>>>> 65f4b145
+            e.rethrowFromSystemServer();
         }
     }
 
