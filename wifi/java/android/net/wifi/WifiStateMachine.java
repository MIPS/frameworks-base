--- conflicted
+++ resolved
@@ -90,6 +90,7 @@
 import java.net.Inet6Address;
 import java.util.ArrayList;
 import java.util.List;
+import java.util.Locale;
 import java.util.concurrent.atomic.AtomicInteger;
 import java.util.concurrent.atomic.AtomicBoolean;
 import java.util.Iterator;
@@ -241,40 +242,24 @@
         }
 
         @Override
-<<<<<<< HEAD
         public void addressUpdated(LinkAddress address, String iface, int flags, int scope) {
-=======
-        public void addressUpdated(String address, String iface, int flags, int scope) {
->>>>>>> bac61807
             if (mWifiStateMachine.mInterfaceName.equals(iface)) {
                 if (DBG) {
                     log("addressUpdated: " + address + " on " + iface +
                         " flags " + flags + " scope " + scope);
                 }
-<<<<<<< HEAD
                 mWifiStateMachine.sendMessage(CMD_IP_ADDRESS_UPDATED, address);
-=======
-                mWifiStateMachine.sendMessage(CMD_IP_ADDRESS_UPDATED, new LinkAddress(address));
->>>>>>> bac61807
-            }
-        }
-
-        @Override
-<<<<<<< HEAD
+            }
+        }
+
+        @Override
         public void addressRemoved(LinkAddress address, String iface, int flags, int scope) {
-=======
-        public void addressRemoved(String address, String iface, int flags, int scope) {
->>>>>>> bac61807
             if (mWifiStateMachine.mInterfaceName.equals(iface)) {
                 if (DBG) {
                     log("addressRemoved: " + address + " on " + iface +
                         " flags " + flags + " scope " + scope);
                 }
-<<<<<<< HEAD
                 mWifiStateMachine.sendMessage(CMD_IP_ADDRESS_REMOVED, address);
-=======
-                mWifiStateMachine.sendMessage(CMD_IP_ADDRESS_REMOVED, new LinkAddress(address));
->>>>>>> bac61807
             }
         }
     }
@@ -432,12 +417,8 @@
 
     /* change the batch scan settings.
      * arg1 = responsible UID
-<<<<<<< HEAD
-     * obj = the new settings
-=======
      * arg2 = csph (channel scans per hour)
      * obj = bundle with the new settings and the optional worksource
->>>>>>> bac61807
      */
     public static final int CMD_SET_BATCHED_SCAN          = BASE + 135;
     public static final int CMD_START_NEXT_BATCHED_SCAN   = BASE + 136;
@@ -649,8 +630,6 @@
 
     private BatchedScanSettings mBatchedScanSettings = null;
 
-<<<<<<< HEAD
-=======
     /**
      * Track the worksource/cost of the current settings and track what's been noted
      * to the battery stats, so we can mark the end of the previous when changing.
@@ -660,7 +639,6 @@
     private WorkSource mNotedBatchedScanWorkSource = null;
     private int mNotedBatchedScanCsph = 0;
 
->>>>>>> bac61807
 
     public WifiStateMachine(Context context, String wlanInterface) {
         super("WifiStateMachine");
@@ -869,14 +847,19 @@
      */
     public void startScan(int callingUid, WorkSource workSource) {
         sendMessage(CMD_START_SCAN, callingUid, 0, workSource);
-<<<<<<< HEAD
     }
 
     /**
      * start or stop batched scanning using the given settings
      */
-    public void setBatchedScanSettings(BatchedScanSettings settings, int callingUid) {
-        sendMessage(CMD_SET_BATCHED_SCAN, callingUid, 0, settings);
+    private static final String BATCHED_SETTING = "batched_settings";
+    private static final String BATCHED_WORKSOURCE = "batched_worksource";
+    public void setBatchedScanSettings(BatchedScanSettings settings, int callingUid, int csph,
+            WorkSource workSource) {
+        Bundle bundle = new Bundle();
+        bundle.putParcelable(BATCHED_SETTING, settings);
+        bundle.putParcelable(BATCHED_WORKSOURCE, workSource);
+        sendMessage(CMD_SET_BATCHED_SCAN, callingUid, csph, bundle);
     }
 
     public List<BatchedScanResult> syncGetBatchedScanResultsList() {
@@ -895,6 +878,8 @@
     }
 
     private void startBatchedScan() {
+        if (mBatchedScanSettings == null) return;
+
         if (mDhcpActive) {
             if (DBG) log("not starting Batched Scans due to DHCP");
             return;
@@ -906,10 +891,10 @@
         mAlarmManager.cancel(mBatchedScanIntervalIntent);
 
         String scansExpected = mWifiNative.setBatchedScanSettings(mBatchedScanSettings);
-
         try {
             mExpectedBatchedScans = Integer.parseInt(scansExpected);
             setNextBatchedAlarm(mExpectedBatchedScans);
+            if (mExpectedBatchedScans > 0) noteBatchedScanStart();
         } catch (NumberFormatException e) {
             stopBatchedScan();
             loge("Exception parsing WifiNative.setBatchedScanSettings response " + e);
@@ -952,25 +937,31 @@
     }
 
     // return true if new/different
-    private boolean recordBatchedScanSettings(BatchedScanSettings settings) {
-        if (DBG) log("set batched scan to " + settings);
+    private boolean recordBatchedScanSettings(int responsibleUid, int csph, Bundle bundle) {
+        BatchedScanSettings settings = bundle.getParcelable(BATCHED_SETTING);
+        WorkSource responsibleWorkSource = bundle.getParcelable(BATCHED_WORKSOURCE);
+
+        if (DBG) {
+            log("set batched scan to " + settings + " for uid=" + responsibleUid +
+                    ", worksource=" + responsibleWorkSource);
+        }
         if (settings != null) {
-            // TODO - noteBatchedScanStart(message.arg1);
             if (settings.equals(mBatchedScanSettings)) return false;
         } else {
             if (mBatchedScanSettings == null) return false;
-            // TODO - noteBatchedScanStop(message.arg1);
         }
         mBatchedScanSettings = settings;
+        if (responsibleWorkSource == null) responsibleWorkSource = new WorkSource(responsibleUid);
+        mBatchedScanWorkSource = responsibleWorkSource;
+        mBatchedScanCsph = csph;
         return true;
     }
 
     private void stopBatchedScan() {
         mAlarmManager.cancel(mBatchedScanIntervalIntent);
-        if (mBatchedScanSettings != null) {
-            retrieveBatchedScanData();
-            mWifiNative.setBatchedScanSettings(null);
-        }
+        retrieveBatchedScanData();
+        mWifiNative.setBatchedScanSettings(null);
+        noteBatchedScanStop();
     }
 
     private void setNextBatchedAlarm(int scansExpected) {
@@ -1174,326 +1165,6 @@
         }
     }
 
-=======
-    }
-
-    /**
-     * start or stop batched scanning using the given settings
-     */
-    private static final String BATCHED_SETTING = "batched_settings";
-    private static final String BATCHED_WORKSOURCE = "batched_worksource";
-    public void setBatchedScanSettings(BatchedScanSettings settings, int callingUid, int csph,
-            WorkSource workSource) {
-        Bundle bundle = new Bundle();
-        bundle.putParcelable(BATCHED_SETTING, settings);
-        bundle.putParcelable(BATCHED_WORKSOURCE, workSource);
-        sendMessage(CMD_SET_BATCHED_SCAN, callingUid, csph, bundle);
-    }
-
-    public List<BatchedScanResult> syncGetBatchedScanResultsList() {
-        synchronized (mBatchedScanResults) {
-            List<BatchedScanResult> batchedScanList =
-                    new ArrayList<BatchedScanResult>(mBatchedScanResults.size());
-            for(BatchedScanResult result: mBatchedScanResults) {
-                batchedScanList.add(new BatchedScanResult(result));
-            }
-            return batchedScanList;
-        }
-    }
-
-    public void requestBatchedScanPoll() {
-        sendMessage(CMD_POLL_BATCHED_SCAN);
-    }
-
-    private void startBatchedScan() {
-        if (mBatchedScanSettings == null) return;
-
-        if (mDhcpActive) {
-            if (DBG) log("not starting Batched Scans due to DHCP");
-            return;
-        }
-
-        // first grab any existing data
-        retrieveBatchedScanData();
-
-        mAlarmManager.cancel(mBatchedScanIntervalIntent);
-
-        String scansExpected = mWifiNative.setBatchedScanSettings(mBatchedScanSettings);
-        try {
-            mExpectedBatchedScans = Integer.parseInt(scansExpected);
-            setNextBatchedAlarm(mExpectedBatchedScans);
-            if (mExpectedBatchedScans > 0) noteBatchedScanStart();
-        } catch (NumberFormatException e) {
-            stopBatchedScan();
-            loge("Exception parsing WifiNative.setBatchedScanSettings response " + e);
-        }
-    }
-
-    // called from BroadcastListener
-    private void startNextBatchedScanAsync() {
-        sendMessage(CMD_START_NEXT_BATCHED_SCAN);
-    }
-
-    private void startNextBatchedScan() {
-        // first grab any existing data
-        retrieveBatchedScanData();
-
-        setNextBatchedAlarm(mExpectedBatchedScans);
-    }
-
-    private void handleBatchedScanPollRequest() {
-        if (DBG) {
-            log("handleBatchedScanPoll Request - mBatchedScanMinPollTime=" +
-                    mBatchedScanMinPollTime + " , mBatchedScanSettings=" +
-                    mBatchedScanSettings);
-        }
-        // if there is no appropriate PollTime that's because we either aren't
-        // batching or we've already set a time for a poll request
-        if (mBatchedScanMinPollTime == 0) return;
-        if (mBatchedScanSettings == null) return;
-
-        long now = System.currentTimeMillis();
-
-        if (now > mBatchedScanMinPollTime) {
-            // do the poll and reset our timers
-            startNextBatchedScan();
-        } else {
-            mAlarmManager.setExact(AlarmManager.RTC_WAKEUP, mBatchedScanMinPollTime,
-                    mBatchedScanIntervalIntent);
-            mBatchedScanMinPollTime = 0;
-        }
-    }
-
-    // return true if new/different
-    private boolean recordBatchedScanSettings(int responsibleUid, int csph, Bundle bundle) {
-        BatchedScanSettings settings = bundle.getParcelable(BATCHED_SETTING);
-        WorkSource responsibleWorkSource = bundle.getParcelable(BATCHED_WORKSOURCE);
-
-        if (DBG) {
-            log("set batched scan to " + settings + " for uid=" + responsibleUid +
-                    ", worksource=" + responsibleWorkSource);
-        }
-        if (settings != null) {
-            if (settings.equals(mBatchedScanSettings)) return false;
-        } else {
-            if (mBatchedScanSettings == null) return false;
-        }
-        mBatchedScanSettings = settings;
-        if (responsibleWorkSource == null) responsibleWorkSource = new WorkSource(responsibleUid);
-        mBatchedScanWorkSource = responsibleWorkSource;
-        mBatchedScanCsph = csph;
-        return true;
-    }
-
-    private void stopBatchedScan() {
-        mAlarmManager.cancel(mBatchedScanIntervalIntent);
-        retrieveBatchedScanData();
-        mWifiNative.setBatchedScanSettings(null);
-        noteBatchedScanStop();
-    }
-
-    private void setNextBatchedAlarm(int scansExpected) {
-
-        if (mBatchedScanSettings == null || scansExpected < 1) return;
-
-        mBatchedScanMinPollTime = System.currentTimeMillis() +
-                mBatchedScanSettings.scanIntervalSec * 1000;
-
-        if (mBatchedScanSettings.maxScansPerBatch < scansExpected) {
-            scansExpected = mBatchedScanSettings.maxScansPerBatch;
-        }
-
-        int secToFull = mBatchedScanSettings.scanIntervalSec;
-        secToFull *= scansExpected;
-
-        int debugPeriod = SystemProperties.getInt("wifi.batchedScan.pollPeriod", 0);
-        if (debugPeriod > 0) secToFull = debugPeriod;
-
-        // set the alarm to do the next poll.  We set it a little short as we'd rather
-        // wake up wearly than miss a scan due to buffer overflow
-        mAlarmManager.setExact(AlarmManager.RTC_WAKEUP, System.currentTimeMillis()
-                + ((secToFull - (mBatchedScanSettings.scanIntervalSec / 2)) * 1000),
-                mBatchedScanIntervalIntent);
-    }
-
-    /**
-     * Start reading new scan data
-     * Data comes in as:
-     * "scancount=5\n"
-     * "nextcount=5\n"
-     *   "apcount=3\n"
-     *   "trunc\n" (optional)
-     *     "bssid=...\n"
-     *     "ssid=...\n"
-     *     "freq=...\n" (in Mhz)
-     *     "level=...\n"
-     *     "dist=...\n" (in cm)
-     *     "distsd=...\n" (standard deviation, in cm)
-     *     "===="
-     *     "bssid=...\n"
-     *     etc
-     *     "===="
-     *     "bssid=...\n"
-     *     etc
-     *     "%%%%"
-     *   "apcount=2\n"
-     *     "bssid=...\n"
-     *     etc
-     *     "%%%%
-     *   etc
-     *   "----"
-     */
-    private final static boolean DEBUG_PARSE = false;
-    private void retrieveBatchedScanData() {
-        String rawData = mWifiNative.getBatchedScanResults();
-        if (DEBUG_PARSE) log("rawData = " + rawData);
-        mBatchedScanMinPollTime = 0;
-        if (rawData == null || rawData.equalsIgnoreCase("OK")) {
-            loge("Unexpected BatchedScanResults :" + rawData);
-            return;
-        }
-
-        int scanCount = 0;
-        final String END_OF_BATCHES = "----";
-        final String SCANCOUNT = "scancount=";
-        final String TRUNCATED = "trunc";
-        final String AGE = "age=";
-        final String DIST = "dist=";
-        final String DISTSD = "distSd=";
-
-        String splitData[] = rawData.split("\n");
-        int n = 0;
-        if (splitData[n].startsWith(SCANCOUNT)) {
-            try {
-                scanCount = Integer.parseInt(splitData[n++].substring(SCANCOUNT.length()));
-            } catch (NumberFormatException e) {
-                loge("scancount parseInt Exception from " + splitData[n]);
-            }
-        } else log("scancount not found");
-        if (scanCount == 0) {
-            loge("scanCount==0 - aborting");
-            return;
-        }
-
-        final Intent intent = new Intent(WifiManager.BATCHED_SCAN_RESULTS_AVAILABLE_ACTION);
-        intent.addFlags(Intent.FLAG_RECEIVER_REGISTERED_ONLY_BEFORE_BOOT);
-
-        synchronized (mBatchedScanResults) {
-            mBatchedScanResults.clear();
-            BatchedScanResult batchedScanResult = new BatchedScanResult();
-
-            String bssid = null;
-            WifiSsid wifiSsid = null;
-            int level = 0;
-            int freq = 0;
-            int dist, distSd;
-            long tsf = 0;
-            dist = distSd = ScanResult.UNSPECIFIED;
-            final long now = SystemClock.elapsedRealtime();
-            final int bssidStrLen = BSSID_STR.length();
-
-            while (true) {
-                while (n < splitData.length) {
-                    if (DEBUG_PARSE) logd("parsing " + splitData[n]);
-                    if (splitData[n].equals(END_OF_BATCHES)) {
-                        if (n+1 != splitData.length) {
-                            loge("didn't consume " + (splitData.length-n));
-                        }
-                        if (mBatchedScanResults.size() > 0) {
-                            mContext.sendBroadcastAsUser(intent, UserHandle.ALL);
-                        }
-                        logd("retrieveBatchedScanResults X");
-                        return;
-                    }
-                    if ((splitData[n].equals(END_STR)) || splitData[n].equals(DELIMITER_STR)) {
-                        if (bssid != null) {
-                            batchedScanResult.scanResults.add(new ScanResult(
-                                    wifiSsid, bssid, "", level, freq, tsf, dist, distSd));
-                            wifiSsid = null;
-                            bssid = null;
-                            level = 0;
-                            freq = 0;
-                            tsf = 0;
-                            dist = distSd = ScanResult.UNSPECIFIED;
-                        }
-                        if (splitData[n].equals(END_STR)) {
-                            if (batchedScanResult.scanResults.size() != 0) {
-                                mBatchedScanResults.add(batchedScanResult);
-                                batchedScanResult = new BatchedScanResult();
-                            } else {
-                                logd("Found empty batch");
-                            }
-                        }
-                    } else if (splitData[n].equals(TRUNCATED)) {
-                        batchedScanResult.truncated = true;
-                    } else if (splitData[n].startsWith(BSSID_STR)) {
-                        bssid = new String(splitData[n].getBytes(), bssidStrLen,
-                                splitData[n].length() - bssidStrLen);
-                    } else if (splitData[n].startsWith(FREQ_STR)) {
-                        try {
-                            freq = Integer.parseInt(splitData[n].substring(FREQ_STR.length()));
-                        } catch (NumberFormatException e) {
-                            loge("Invalid freqency: " + splitData[n]);
-                            freq = 0;
-                        }
-                    } else if (splitData[n].startsWith(AGE)) {
-                        try {
-                            tsf = now - Long.parseLong(splitData[n].substring(AGE.length()));
-                            tsf *= 1000; // convert mS -> uS
-                        } catch (NumberFormatException e) {
-                            loge("Invalid timestamp: " + splitData[n]);
-                            tsf = 0;
-                        }
-                    } else if (splitData[n].startsWith(SSID_STR)) {
-                        wifiSsid = WifiSsid.createFromAsciiEncoded(
-                                splitData[n].substring(SSID_STR.length()));
-                    } else if (splitData[n].startsWith(LEVEL_STR)) {
-                        try {
-                            level = Integer.parseInt(splitData[n].substring(LEVEL_STR.length()));
-                            if (level > 0) level -= 256;
-                        } catch (NumberFormatException e) {
-                            loge("Invalid level: " + splitData[n]);
-                            level = 0;
-                        }
-                    } else if (splitData[n].startsWith(DIST)) {
-                        try {
-                            dist = Integer.parseInt(splitData[n].substring(DIST.length()));
-                        } catch (NumberFormatException e) {
-                            loge("Invalid distance: " + splitData[n]);
-                            dist = ScanResult.UNSPECIFIED;
-                        }
-                    } else if (splitData[n].startsWith(DISTSD)) {
-                        try {
-                            distSd = Integer.parseInt(splitData[n].substring(DISTSD.length()));
-                        } catch (NumberFormatException e) {
-                            loge("Invalid distanceSd: " + splitData[n]);
-                            distSd = ScanResult.UNSPECIFIED;
-                        }
-                    } else {
-                        loge("Unable to parse batched scan result line: " + splitData[n]);
-                    }
-                    n++;
-                }
-                rawData = mWifiNative.getBatchedScanResults();
-                if (DEBUG_PARSE) log("reading more data:\n" + rawData);
-                if (rawData == null) {
-                    loge("Unexpected null BatchedScanResults");
-                    return;
-                }
-                splitData = rawData.split("\n");
-                if (splitData.length == 0 || splitData[0].equals("ok")) {
-                    loge("batch scan results just ended!");
-                    if (mBatchedScanResults.size() > 0) {
-                        mContext.sendStickyBroadcastAsUser(intent, UserHandle.ALL);
-                    }
-                    return;
-                }
-                n = 0;
-            }
-        }
-    }
-
->>>>>>> bac61807
     // If workSource is not null, blame is given to it, otherwise blame is given to callingUid.
     private void noteScanStart(int callingUid, WorkSource workSource) {
         if (mScanWorkSource == null && (callingUid != UNKNOWN_SCAN_SOURCE || workSource != null)) {
@@ -2702,13 +2373,7 @@
 
         mDhcpActive = false;
 
-<<<<<<< HEAD
-        if (mBatchedScanSettings != null) {
-            startBatchedScan();
-        }
-=======
         startBatchedScan();
->>>>>>> bac61807
     }
 
     private void handleSuccessfulIpConfiguration(DhcpResults dhcpResults) {
@@ -2846,11 +2511,7 @@
                     }
                     break;
                 case CMD_SET_BATCHED_SCAN:
-<<<<<<< HEAD
-                    recordBatchedScanSettings((BatchedScanSettings)message.obj);
-=======
                     recordBatchedScanSettings(message.arg1, message.arg2, (Bundle)message.obj);
->>>>>>> bac61807
                     break;
                 case CMD_POLL_BATCHED_SCAN:
                     handleBatchedScanPollRequest();
@@ -3363,13 +3024,7 @@
 
             mDhcpActive = false;
 
-<<<<<<< HEAD
-            if (mBatchedScanSettings != null) {
-                startBatchedScan();
-            }
-=======
             startBatchedScan();
->>>>>>> bac61807
 
             if (mOperationalMode != CONNECT_MODE) {
                 mWifiNative.disconnect();
@@ -3428,23 +3083,14 @@
                     startScanNative(WifiNative.SCAN_WITH_CONNECTION_SETUP);
                     break;
                 case CMD_SET_BATCHED_SCAN:
-<<<<<<< HEAD
-                    recordBatchedScanSettings((BatchedScanSettings)message.obj);
-                    startBatchedScan();
-=======
                     if (recordBatchedScanSettings(message.arg1, message.arg2,
                             (Bundle)message.obj)) {
                         startBatchedScan();
                     }
->>>>>>> bac61807
                     break;
                 case CMD_SET_COUNTRY_CODE:
                     String country = (String) message.obj;
                     if (DBG) log("set country code " + country);
-<<<<<<< HEAD
-                    if (!mWifiNative.setCountryCode(country)) {
-                        loge("Failed to set country code " + country);
-=======
                     if (country != null) {
                         country = country.toUpperCase(Locale.ROOT);
                         if (mLastSetCountryCode == null
@@ -3455,7 +3101,6 @@
                                 loge("Failed to set country code " + country);
                             }
                         }
->>>>>>> bac61807
                     }
                     break;
                 case CMD_SET_FREQUENCY_BAND:
@@ -3579,13 +3224,7 @@
             updateBatteryWorkSource(null);
             mScanResults = new ArrayList<ScanResult>();
 
-<<<<<<< HEAD
-            if (mBatchedScanSettings != null) {
-                stopBatchedScan();
-            }
-=======
             stopBatchedScan();
->>>>>>> bac61807
 
             final Intent intent = new Intent(WifiManager.WIFI_SCAN_AVAILABLE);
             intent.addFlags(Intent.FLAG_RECEIVER_REGISTERED_ONLY_BEFORE_BOOT);
