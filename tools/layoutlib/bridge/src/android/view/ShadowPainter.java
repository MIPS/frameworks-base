/*
 * Copyright (C) 2014 The Android Open Source Project
 *
 * Licensed under the Apache License, Version 2.0 (the "License");
 * you may not use this file except in compliance with the License.
 * You may obtain a copy of the License at
 *
 *      http://www.apache.org/licenses/LICENSE-2.0
 *
 * Unless required by applicable law or agreed to in writing, software
 * distributed under the License is distributed on an "AS IS" BASIS,
 * WITHOUT WARRANTIES OR CONDITIONS OF ANY KIND, either express or implied.
 * See the License for the specific language governing permissions and
 * limitations under the License.
 */

package android.view;

import android.annotation.NonNull;

import java.awt.Graphics2D;
import java.awt.Image;
import java.awt.image.BufferedImage;
import java.awt.image.DataBufferInt;
import java.io.IOException;
import java.io.InputStream;

import javax.imageio.ImageIO;

public class ShadowPainter {

    /**
     * Adds a drop shadow to a semi-transparent image (of an arbitrary shape) and returns it as a
     * new image. This method attempts to mimic the same visual characteristics as the rectangular
     * shadow painting methods in this class, {@link #createRectangularDropShadow(java.awt.image.BufferedImage)}
     * and {@link #createSmallRectangularDropShadow(java.awt.image.BufferedImage)}.
     * <p/>
     * If shadowSize is less or equals to 1, no shadow will be painted and the source image will be
     * returned instead.
     *
     * @param source the source image
     * @param shadowSize the size of the shadow, normally {@link #SHADOW_SIZE or {@link
     * #SMALL_SHADOW_SIZE}}
     *
     * @return an image with the shadow painted in or the source image if shadowSize <= 1
     */
    @NonNull
    public static BufferedImage createDropShadow(BufferedImage source, int shadowSize) {
        shadowSize /= 2; // make shadow size have the same meaning as in the other shadow paint methods in this class

        return createDropShadow(source, shadowSize, 0.7f, 0);
    }

    /**
     * Creates a drop shadow of a given image and returns a new image which shows the input image on
     * top of its drop shadow.
     * <p/>
     * <b>NOTE: If the shape is rectangular and opaque, consider using {@link
     * #drawRectangleShadow(Graphics2D, int, int, int, int)} instead.</b>
     *
     * @param source the source image to be shadowed
     * @param shadowSize the size of the shadow in pixels
     * @param shadowOpacity the opacity of the shadow, with 0=transparent and 1=opaque
     * @param shadowRgb the RGB int to use for the shadow color
     *
     * @return a new image with the source image on top of its shadow when shadowSize > 0 or the
     * source image otherwise
     */
    @SuppressWarnings({"SuspiciousNameCombination", "UnnecessaryLocalVariable"})  // Imported code
    public static BufferedImage createDropShadow(BufferedImage source, int shadowSize,
            float shadowOpacity, int shadowRgb) {
<<<<<<< HEAD
        if (shadowSize == 0) {
=======
        if (shadowSize <= 0) {
>>>>>>> 5a53816b
            return source;
        }

        // This code is based on
        //      http://www.jroller.com/gfx/entry/non_rectangular_shadow

        BufferedImage image;
        int width = source.getWidth();
        int height = source.getHeight();
        image = new BufferedImage(width + SHADOW_SIZE, height + SHADOW_SIZE,
                BufferedImage.TYPE_INT_ARGB);

        Graphics2D g2 = image.createGraphics();
        g2.drawImage(image, shadowSize, shadowSize, null);

        int dstWidth = image.getWidth();
        int dstHeight = image.getHeight();

        int left = (shadowSize - 1) >> 1;
        int right = shadowSize - left;
        int xStart = left;
        int xStop = dstWidth - right;
        int yStart = left;
        int yStop = dstHeight - right;

        shadowRgb &= 0x00FFFFFF;

        int[] aHistory = new int[shadowSize];
        int historyIdx;

        int aSum;

        int[] dataBuffer = ((DataBufferInt) image.getRaster().getDataBuffer()).getData();
        int lastPixelOffset = right * dstWidth;
        float sumDivider = shadowOpacity / shadowSize;

        // horizontal pass
        for (int y = 0, bufferOffset = 0; y < dstHeight; y++, bufferOffset = y * dstWidth) {
            aSum = 0;
            historyIdx = 0;
            for (int x = 0; x < shadowSize; x++, bufferOffset++) {
                int a = dataBuffer[bufferOffset] >>> 24;
                aHistory[x] = a;
                aSum += a;
            }

            bufferOffset -= right;

            for (int x = xStart; x < xStop; x++, bufferOffset++) {
                int a = (int) (aSum * sumDivider);
                dataBuffer[bufferOffset] = a << 24 | shadowRgb;

                // subtract the oldest pixel from the sum
                aSum -= aHistory[historyIdx];

                // get the latest pixel
                a = dataBuffer[bufferOffset + right] >>> 24;
                aHistory[historyIdx] = a;
                aSum += a;

                if (++historyIdx >= shadowSize) {
                    historyIdx -= shadowSize;
                }
            }
        }
        // vertical pass
        for (int x = 0, bufferOffset = 0; x < dstWidth; x++, bufferOffset = x) {
            aSum = 0;
            historyIdx = 0;
            for (int y = 0; y < shadowSize; y++, bufferOffset += dstWidth) {
                int a = dataBuffer[bufferOffset] >>> 24;
                aHistory[y] = a;
                aSum += a;
            }

            bufferOffset -= lastPixelOffset;

            for (int y = yStart; y < yStop; y++, bufferOffset += dstWidth) {
                int a = (int) (aSum * sumDivider);
                dataBuffer[bufferOffset] = a << 24 | shadowRgb;

                // subtract the oldest pixel from the sum
                aSum -= aHistory[historyIdx];

                // get the latest pixel
                a = dataBuffer[bufferOffset + lastPixelOffset] >>> 24;
                aHistory[historyIdx] = a;
                aSum += a;

                if (++historyIdx >= shadowSize) {
                    historyIdx -= shadowSize;
                }
            }
        }

        g2.drawImage(source, null, 0, 0);
        g2.dispose();

        return image;
    }

    /**
     * Draws a rectangular drop shadow (of size {@link #SHADOW_SIZE} by {@link #SHADOW_SIZE} around
     * the given source and returns a new image with both combined
     *
     * @param source the source image
     *
     * @return the source image with a drop shadow on the bottom and right
     */
    @SuppressWarnings("UnusedDeclaration")
    public static BufferedImage createRectangularDropShadow(BufferedImage source) {
        int type = source.getType();
        if (type == BufferedImage.TYPE_CUSTOM) {
            type = BufferedImage.TYPE_INT_ARGB;
        }

        int width = source.getWidth();
        int height = source.getHeight();
        BufferedImage image;
        image = new BufferedImage(width + SHADOW_SIZE, height + SHADOW_SIZE, type);
        Graphics2D g = image.createGraphics();
        g.drawImage(source, 0, 0, null);
        drawRectangleShadow(image, 0, 0, width, height);
        g.dispose();

        return image;
    }

    /**
     * Draws a small rectangular drop shadow (of size {@link #SMALL_SHADOW_SIZE} by {@link
     * #SMALL_SHADOW_SIZE} around the given source and returns a new image with both combined
     *
     * @param source the source image
     *
     * @return the source image with a drop shadow on the bottom and right
     */
    @SuppressWarnings("UnusedDeclaration")
    public static BufferedImage createSmallRectangularDropShadow(BufferedImage source) {
        int type = source.getType();
        if (type == BufferedImage.TYPE_CUSTOM) {
            type = BufferedImage.TYPE_INT_ARGB;
        }

        int width = source.getWidth();
        int height = source.getHeight();

        BufferedImage image;
        image = new BufferedImage(width + SMALL_SHADOW_SIZE, height + SMALL_SHADOW_SIZE, type);

        Graphics2D g = image.createGraphics();
        g.drawImage(source, 0, 0, null);
        drawSmallRectangleShadow(image, 0, 0, width, height);
        g.dispose();

        return image;
    }

    /**
     * Draws a drop shadow for the given rectangle into the given context. It will not draw anything
     * if the rectangle is smaller than a minimum determined by the assets used to draw the shadow
     * graphics. The size of the shadow is {@link #SHADOW_SIZE}.
     *
     * @param image the image to draw the shadow into
     * @param x the left coordinate of the left hand side of the rectangle
     * @param y the top coordinate of the top of the rectangle
     * @param width the width of the rectangle
     * @param height the height of the rectangle
     */
    public static void drawRectangleShadow(BufferedImage image,
            int x, int y, int width, int height) {
        Graphics2D gc = image.createGraphics();
        try {
            drawRectangleShadow(gc, x, y, width, height);
        } finally {
            gc.dispose();
        }
    }

    /**
     * Draws a small drop shadow for the given rectangle into the given context. It will not draw
     * anything if the rectangle is smaller than a minimum determined by the assets used to draw the
     * shadow graphics. The size of the shadow is {@link #SMALL_SHADOW_SIZE}.
     *
     * @param image the image to draw the shadow into
     * @param x the left coordinate of the left hand side of the rectangle
     * @param y the top coordinate of the top of the rectangle
     * @param width the width of the rectangle
     * @param height the height of the rectangle
     */
    public static void drawSmallRectangleShadow(BufferedImage image,
            int x, int y, int width, int height) {
        Graphics2D gc = image.createGraphics();
        try {
            drawSmallRectangleShadow(gc, x, y, width, height);
        } finally {
            gc.dispose();
        }
    }

    /**
     * The width and height of the drop shadow painted by
     * {@link #drawRectangleShadow(Graphics2D, int, int, int, int)}
     */
    public static final int SHADOW_SIZE = 20; // DO NOT EDIT. This corresponds to bitmap graphics

    /**
     * The width and height of the drop shadow painted by
     * {@link #drawSmallRectangleShadow(Graphics2D, int, int, int, int)}
     */
    public static final int SMALL_SHADOW_SIZE = 10; // DO NOT EDIT. Corresponds to bitmap graphics

    /**
     * Draws a drop shadow for the given rectangle into the given context. It will not draw anything
     * if the rectangle is smaller than a minimum determined by the assets used to draw the shadow
     * graphics.
     *
     * @param gc the graphics context to draw into
     * @param x the left coordinate of the left hand side of the rectangle
     * @param y the top coordinate of the top of the rectangle
     * @param width the width of the rectangle
     * @param height the height of the rectangle
     */
    public static void drawRectangleShadow(Graphics2D gc, int x, int y, int width, int height) {
        assert ShadowBottomLeft != null;
        assert ShadowBottomRight.getWidth(null) == SHADOW_SIZE;
        assert ShadowBottomRight.getHeight(null) == SHADOW_SIZE;

        int blWidth = ShadowBottomLeft.getWidth(null);
        int trHeight = ShadowTopRight.getHeight(null);
        if (width < blWidth) {
            return;
        }
        if (height < trHeight) {
            return;
        }

        gc.drawImage(ShadowBottomLeft, x - ShadowBottomLeft.getWidth(null), y + height, null);
        gc.drawImage(ShadowBottomRight, x + width, y + height, null);
        gc.drawImage(ShadowTopRight, x + width, y, null);
        gc.drawImage(ShadowTopLeft, x - ShadowTopLeft.getWidth(null), y, null);
        gc.drawImage(ShadowBottom,
                x, y + height, x + width, y + height + ShadowBottom.getHeight(null),
                0, 0, ShadowBottom.getWidth(null), ShadowBottom.getHeight(null), null);
        gc.drawImage(ShadowRight,
                x + width, y + ShadowTopRight.getHeight(null), x + width + ShadowRight.getWidth(null), y + height,
                0, 0, ShadowRight.getWidth(null), ShadowRight.getHeight(null), null);
        gc.drawImage(ShadowLeft,
                x - ShadowLeft.getWidth(null), y + ShadowTopLeft.getHeight(null), x, y + height,
                0, 0, ShadowLeft.getWidth(null), ShadowLeft.getHeight(null), null);
    }

    /**
     * Draws a small drop shadow for the given rectangle into the given context. It will not draw
     * anything if the rectangle is smaller than a minimum determined by the assets used to draw the
     * shadow graphics.
     * <p/>
     *
     * @param gc the graphics context to draw into
     * @param x the left coordinate of the left hand side of the rectangle
     * @param y the top coordinate of the top of the rectangle
     * @param width the width of the rectangle
     * @param height the height of the rectangle
     */
    public static void drawSmallRectangleShadow(Graphics2D gc, int x, int y, int width,
            int height) {
        assert Shadow2BottomLeft != null;
        assert Shadow2TopRight != null;
        assert Shadow2BottomRight.getWidth(null) == SMALL_SHADOW_SIZE;
        assert Shadow2BottomRight.getHeight(null) == SMALL_SHADOW_SIZE;

        int blWidth = Shadow2BottomLeft.getWidth(null);
        int trHeight = Shadow2TopRight.getHeight(null);
        if (width < blWidth) {
            return;
        }
        if (height < trHeight) {
            return;
        }

        gc.drawImage(Shadow2BottomLeft, x - Shadow2BottomLeft.getWidth(null), y + height, null);
        gc.drawImage(Shadow2BottomRight, x + width, y + height, null);
        gc.drawImage(Shadow2TopRight, x + width, y, null);
        gc.drawImage(Shadow2TopLeft, x - Shadow2TopLeft.getWidth(null), y, null);
        gc.drawImage(Shadow2Bottom,
                x, y + height, x + width, y + height + Shadow2Bottom.getHeight(null),
                0, 0, Shadow2Bottom.getWidth(null), Shadow2Bottom.getHeight(null), null);
        gc.drawImage(Shadow2Right,
                x + width, y + Shadow2TopRight.getHeight(null), x + width + Shadow2Right.getWidth(null), y + height,
                0, 0, Shadow2Right.getWidth(null), Shadow2Right.getHeight(null), null);
        gc.drawImage(Shadow2Left,
                x - Shadow2Left.getWidth(null), y + Shadow2TopLeft.getHeight(null), x, y + height,
                0, 0, Shadow2Left.getWidth(null), Shadow2Left.getHeight(null), null);
    }

    private static Image loadIcon(String name) {
        InputStream inputStream = ShadowPainter.class.getResourceAsStream(name);
        if (inputStream == null) {
            throw new RuntimeException("Unable to load image for shadow: " + name);
        }
        try {
            return ImageIO.read(inputStream);
        } catch (IOException e) {
            throw new RuntimeException("Unable to load image for shadow:" + name, e);
        } finally {
            try {
                inputStream.close();
            } catch (IOException e) {
                // ignore.
            }
        }
    }

    // Shadow graphics. This was generated by creating a drop shadow in
    // Gimp, using the parameters x offset=10, y offset=10, blur radius=10,
    // (for the small drop shadows x offset=10, y offset=10, blur radius=10)
    // color=black, and opacity=51. These values attempt to make a shadow
    // that is legible both for dark and light themes, on top of the
    // canvas background (rgb(150,150,150). Darker shadows would tend to
    // blend into the foreground for a dark holo screen, and lighter shadows
    // would be hard to spot on the canvas background. If you make adjustments,
    // make sure to check the shadow with both dark and light themes.
    //
    // After making the graphics, I cut out the top right, bottom left
    // and bottom right corners as 20x20 images, and these are reproduced by
    // painting them in the corresponding places in the target graphics context.
    // I then grabbed a single horizontal gradient line from the middle of the
    // right edge,and a single vertical gradient line from the bottom. These
    // are then painted scaled/stretched in the target to fill the gaps between
    // the three corner images.
    //
    // Filenames: bl=bottom left, b=bottom, br=bottom right, r=right, tr=top right

    // Normal Drop Shadow
    private static final Image ShadowBottom = loadIcon("/icons/shadow-b.png");
    private static final Image ShadowBottomLeft = loadIcon("/icons/shadow-bl.png");
    private static final Image ShadowBottomRight = loadIcon("/icons/shadow-br.png");
    private static final Image ShadowRight = loadIcon("/icons/shadow-r.png");
    private static final Image ShadowTopRight = loadIcon("/icons/shadow-tr.png");
    private static final Image ShadowTopLeft = loadIcon("/icons/shadow-tl.png");
    private static final Image ShadowLeft = loadIcon("/icons/shadow-l.png");

    // Small Drop Shadow
    private static final Image Shadow2Bottom = loadIcon("/icons/shadow2-b.png");
    private static final Image Shadow2BottomLeft = loadIcon("/icons/shadow2-bl.png");
    private static final Image Shadow2BottomRight = loadIcon("/icons/shadow2-br.png");
    private static final Image Shadow2Right = loadIcon("/icons/shadow2-r.png");
    private static final Image Shadow2TopRight = loadIcon("/icons/shadow2-tr.png");
    private static final Image Shadow2TopLeft = loadIcon("/icons/shadow2-tl.png");
    private static final Image Shadow2Left = loadIcon("/icons/shadow2-l.png");
}<|MERGE_RESOLUTION|>--- conflicted
+++ resolved
@@ -69,11 +69,7 @@
     @SuppressWarnings({"SuspiciousNameCombination", "UnnecessaryLocalVariable"})  // Imported code
     public static BufferedImage createDropShadow(BufferedImage source, int shadowSize,
             float shadowOpacity, int shadowRgb) {
-<<<<<<< HEAD
-        if (shadowSize == 0) {
-=======
         if (shadowSize <= 0) {
->>>>>>> 5a53816b
             return source;
         }
 
