/*
 * Copyright (C) 2014 The Android Open Source Project
 *
 * Licensed under the Apache License, Version 2.0 (the "License");
 * you may not use this file except in compliance with the License.
 * You may obtain a copy of the License at
 *
 *      http://www.apache.org/licenses/LICENSE-2.0
 *
 * Unless required by applicable law or agreed to in writing, software
 * distributed under the License is distributed on an "AS IS" BASIS,
 * WITHOUT WARRANTIES OR CONDITIONS OF ANY KIND, either express or implied.
 * See the License for the specific language governing permissions and
 * limitations under the License.
 */

package com.android.server.am;

import android.annotation.NonNull;
import android.graphics.Bitmap;
import android.graphics.BitmapFactory;
import android.os.Debug;
import android.os.Environment;
import android.os.FileUtils;
import android.os.Process;
import android.os.SystemClock;
import android.util.ArraySet;
import android.util.AtomicFile;
import android.util.Slog;
import android.util.SparseArray;
import android.util.SparseBooleanArray;
import android.util.Xml;

import com.android.internal.annotations.VisibleForTesting;
import com.android.internal.util.FastXmlSerializer;
import com.android.internal.util.XmlUtils;
import libcore.io.IoUtils;

import org.xmlpull.v1.XmlPullParser;
import org.xmlpull.v1.XmlPullParserException;
import org.xmlpull.v1.XmlSerializer;

import java.io.BufferedReader;
import java.io.BufferedWriter;
import java.io.File;
import java.io.FileNotFoundException;
import java.io.FileOutputStream;
import java.io.FileReader;
import java.io.FileWriter;
import java.io.IOException;
import java.io.StringWriter;
import java.util.ArrayList;
import java.util.Collections;
import java.util.Comparator;
import java.util.List;

import static android.app.ActivityManager.StackId.HOME_STACK_ID;
import static android.app.ActivityManager.StackId.INVALID_STACK_ID;

import static com.android.server.am.ActivityStackSupervisor.MATCH_TASK_IN_STACKS_OR_RECENT_TASKS;

public class TaskPersister {
    static final String TAG = "TaskPersister";
    static final boolean DEBUG = false;

    /** When not flushing don't write out files faster than this */
    private static final long INTER_WRITE_DELAY_MS = 500;

    /**
     * When not flushing delay this long before writing the first file out. This gives the next task
     * being launched a chance to load its resources without this occupying IO bandwidth.
     */
    private static final long PRE_TASK_DELAY_MS = 3000;

    /** The maximum number of entries to keep in the queue before draining it automatically. */
    private static final int MAX_WRITE_QUEUE_LENGTH = 6;

    /** Special value for mWriteTime to mean don't wait, just write */
    private static final long FLUSH_QUEUE = -1;

    private static final String TASKS_DIRNAME = "recent_tasks";
    private static final String TASK_FILENAME_SUFFIX = "_task.xml";
    private static final String IMAGES_DIRNAME = "recent_images";
    private static final String PERSISTED_TASK_IDS_FILENAME = "persisted_taskIds.txt";
    static final String IMAGE_EXTENSION = ".png";

    private static final String TAG_TASK = "task";

    private final ActivityManagerService mService;
    private final ActivityStackSupervisor mStackSupervisor;
    private final RecentTasks mRecentTasks;
    private final SparseArray<SparseBooleanArray> mTaskIdsInFile = new SparseArray<>();
    private final File mTaskIdsDir;
    // To lock file operations in TaskPersister
    private final Object mIoLock = new Object();

    /**
     * Value determines write delay mode as follows: < 0 We are Flushing. No delays between writes
     * until the image queue is drained and all tasks needing persisting are written to disk. There
     * is no delay between writes. == 0 We are Idle. Next writes will be delayed by
     * #PRE_TASK_DELAY_MS. > 0 We are Actively writing. Next write will be at this time. Subsequent
     * writes will be delayed by #INTER_WRITE_DELAY_MS.
     */
    private long mNextWriteTime = 0;

    private final LazyTaskWriterThread mLazyTaskWriterThread;

    private static class WriteQueueItem {}

    private static class TaskWriteQueueItem extends WriteQueueItem {
        final TaskRecord mTask;

        TaskWriteQueueItem(TaskRecord task) {
            mTask = task;
        }
    }

    private static class ImageWriteQueueItem extends WriteQueueItem {
        final String mFilePath;
        Bitmap mImage;

        ImageWriteQueueItem(String filePath, Bitmap image) {
            mFilePath = filePath;
            mImage = image;
        }
    }

    ArrayList<WriteQueueItem> mWriteQueue = new ArrayList<WriteQueueItem>();

    TaskPersister(File systemDir, ActivityStackSupervisor stackSupervisor,
            ActivityManagerService service, RecentTasks recentTasks) {

        final File legacyImagesDir = new File(systemDir, IMAGES_DIRNAME);
        if (legacyImagesDir.exists()) {
            if (!FileUtils.deleteContents(legacyImagesDir) || !legacyImagesDir.delete()) {
                Slog.i(TAG, "Failure deleting legacy images directory: " + legacyImagesDir);
            }
        }

        final File legacyTasksDir = new File(systemDir, TASKS_DIRNAME);
        if (legacyTasksDir.exists()) {
            if (!FileUtils.deleteContents(legacyTasksDir) || !legacyTasksDir.delete()) {
                Slog.i(TAG, "Failure deleting legacy tasks directory: " + legacyTasksDir);
            }
        }

        mTaskIdsDir = new File(Environment.getDataDirectory(), "system_de");
        mStackSupervisor = stackSupervisor;
        mService = service;
        mRecentTasks = recentTasks;
        mLazyTaskWriterThread = new LazyTaskWriterThread("LazyTaskWriterThread");
    }

    @VisibleForTesting
    TaskPersister(File workingDir) {
        mTaskIdsDir = workingDir;
        mStackSupervisor = null;
        mService = null;
        mRecentTasks = null;
        mLazyTaskWriterThread = new LazyTaskWriterThread("LazyTaskWriterThreadTest");
    }

    void startPersisting() {
        if (!mLazyTaskWriterThread.isAlive()) {
            mLazyTaskWriterThread.start();
        }
    }

    private void removeThumbnails(TaskRecord task) {
        final String taskString = Integer.toString(task.taskId);
        for (int queueNdx = mWriteQueue.size() - 1; queueNdx >= 0; --queueNdx) {
            final WriteQueueItem item = mWriteQueue.get(queueNdx);
            if (item instanceof ImageWriteQueueItem) {
                final File thumbnailFile = new File(((ImageWriteQueueItem) item).mFilePath);
                if (thumbnailFile.getName().startsWith(taskString)) {
                    if (DEBUG) {
                        Slog.d(TAG, "Removing " + ((ImageWriteQueueItem) item).mFilePath +
                                " from write queue");
                    }
                    mWriteQueue.remove(queueNdx);
                }
            }
        }
    }

    private void yieldIfQueueTooDeep() {
        boolean stall = false;
        synchronized (this) {
            if (mNextWriteTime == FLUSH_QUEUE) {
                stall = true;
            }
        }
        if (stall) {
            Thread.yield();
        }
    }

    @NonNull
    SparseBooleanArray loadPersistedTaskIdsForUser(int userId) {
        if (mTaskIdsInFile.get(userId) != null) {
            return mTaskIdsInFile.get(userId).clone();
        }
        final SparseBooleanArray persistedTaskIds = new SparseBooleanArray();
        synchronized (mIoLock) {
            BufferedReader reader = null;
            String line;
            try {
                reader = new BufferedReader(new FileReader(getUserPersistedTaskIdsFile(userId)));
                while ((line = reader.readLine()) != null) {
                    for (String taskIdString : line.split("\\s+")) {
                        int id = Integer.parseInt(taskIdString);
                        persistedTaskIds.put(id, true);
                    }
                }
            } catch (FileNotFoundException e) {
                // File doesn't exist. Ignore.
            } catch (Exception e) {
                Slog.e(TAG, "Error while reading taskIds file for user " + userId, e);
            } finally {
                IoUtils.closeQuietly(reader);
            }
        }
        mTaskIdsInFile.put(userId, persistedTaskIds);
        return persistedTaskIds.clone();
    }


    @VisibleForTesting
    void writePersistedTaskIdsForUser(@NonNull SparseBooleanArray taskIds, int userId) {
        if (userId < 0) {
            return;
        }
        final File persistedTaskIdsFile = getUserPersistedTaskIdsFile(userId);
        synchronized (mIoLock) {
            BufferedWriter writer = null;
            try {
                writer = new BufferedWriter(new FileWriter(persistedTaskIdsFile));
                for (int i = 0; i < taskIds.size(); i++) {
                    if (taskIds.valueAt(i)) {
                        writer.write(String.valueOf(taskIds.keyAt(i)));
                        writer.newLine();
                    }
                }
            } catch (Exception e) {
                Slog.e(TAG, "Error while writing taskIds file for user " + userId, e);
            } finally {
                IoUtils.closeQuietly(writer);
            }
        }
    }

    void unloadUserDataFromMemory(int userId) {
        mTaskIdsInFile.delete(userId);
    }

    void wakeup(TaskRecord task, boolean flush) {
        synchronized (this) {
            if (task != null) {
                int queueNdx;
                for (queueNdx = mWriteQueue.size() - 1; queueNdx >= 0; --queueNdx) {
                    final WriteQueueItem item = mWriteQueue.get(queueNdx);
                    if (item instanceof TaskWriteQueueItem &&
                            ((TaskWriteQueueItem) item).mTask == task) {
                        if (!task.inRecents) {
                            // This task is being removed.
                            removeThumbnails(task);
                        }
                        break;
                    }
                }
                if (queueNdx < 0 && task.isPersistable) {
                    mWriteQueue.add(new TaskWriteQueueItem(task));
                }
            } else {
                // Dummy. Ensures removeObsoleteFiles is called when LazyTaskThreadWriter is
                // notified.
                mWriteQueue.add(new WriteQueueItem());
            }
            if (flush || mWriteQueue.size() > MAX_WRITE_QUEUE_LENGTH) {
                mNextWriteTime = FLUSH_QUEUE;
            } else if (mNextWriteTime == 0) {
                mNextWriteTime = SystemClock.uptimeMillis() + PRE_TASK_DELAY_MS;
            }
            if (DEBUG) Slog.d(TAG, "wakeup: task=" + task + " flush=" + flush + " mNextWriteTime="
                    + mNextWriteTime + " mWriteQueue.size=" + mWriteQueue.size()
                    + " Callers=" + Debug.getCallers(4));
            notifyAll();
        }

        yieldIfQueueTooDeep();
    }

    void flush() {
        synchronized (this) {
            mNextWriteTime = FLUSH_QUEUE;
            notifyAll();
            do {
                try {
                    wait();
                } catch (InterruptedException e) {
                }
            } while (mNextWriteTime == FLUSH_QUEUE);
        }
    }

    void saveImage(Bitmap image, String filePath) {
        synchronized (this) {
            int queueNdx;
            for (queueNdx = mWriteQueue.size() - 1; queueNdx >= 0; --queueNdx) {
                final WriteQueueItem item = mWriteQueue.get(queueNdx);
                if (item instanceof ImageWriteQueueItem) {
                    ImageWriteQueueItem imageWriteQueueItem = (ImageWriteQueueItem) item;
                    if (imageWriteQueueItem.mFilePath.equals(filePath)) {
                        // replace the Bitmap with the new one.
                        imageWriteQueueItem.mImage = image;
                        break;
                    }
                }
            }
            if (queueNdx < 0) {
                mWriteQueue.add(new ImageWriteQueueItem(filePath, image));
            }
            if (mWriteQueue.size() > MAX_WRITE_QUEUE_LENGTH) {
                mNextWriteTime = FLUSH_QUEUE;
            } else if (mNextWriteTime == 0) {
                mNextWriteTime = SystemClock.uptimeMillis() + PRE_TASK_DELAY_MS;
            }
            if (DEBUG) Slog.d(TAG, "saveImage: filePath=" + filePath + " now=" +
                    SystemClock.uptimeMillis() + " mNextWriteTime=" +
                    mNextWriteTime + " Callers=" + Debug.getCallers(4));
            notifyAll();
        }

        yieldIfQueueTooDeep();
    }

    Bitmap getTaskDescriptionIcon(String filePath) {
        // See if it is in the write queue
        final Bitmap icon = getImageFromWriteQueue(filePath);
        if (icon != null) {
            return icon;
        }
        return restoreImage(filePath);
    }

    Bitmap getImageFromWriteQueue(String filePath) {
        synchronized (this) {
            for (int queueNdx = mWriteQueue.size() - 1; queueNdx >= 0; --queueNdx) {
                final WriteQueueItem item = mWriteQueue.get(queueNdx);
                if (item instanceof ImageWriteQueueItem) {
                    ImageWriteQueueItem imageWriteQueueItem = (ImageWriteQueueItem) item;
                    if (imageWriteQueueItem.mFilePath.equals(filePath)) {
                        return imageWriteQueueItem.mImage;
                    }
                }
            }
            return null;
        }
    }

    private StringWriter saveToXml(TaskRecord task) throws IOException, XmlPullParserException {
        if (DEBUG) Slog.d(TAG, "saveToXml: task=" + task);
        final XmlSerializer xmlSerializer = new FastXmlSerializer();
        StringWriter stringWriter = new StringWriter();
        xmlSerializer.setOutput(stringWriter);

        if (DEBUG) xmlSerializer.setFeature(
                "http://xmlpull.org/v1/doc/features.html#indent-output", true);

        // save task
        xmlSerializer.startDocument(null, true);

        xmlSerializer.startTag(null, TAG_TASK);
        task.saveToXml(xmlSerializer);
        xmlSerializer.endTag(null, TAG_TASK);

        xmlSerializer.endDocument();
        xmlSerializer.flush();

        return stringWriter;
    }

    private String fileToString(File file) {
        final String newline = System.lineSeparator();
        try {
            BufferedReader reader = new BufferedReader(new FileReader(file));
            StringBuffer sb = new StringBuffer((int) file.length() * 2);
            String line;
            while ((line = reader.readLine()) != null) {
                sb.append(line + newline);
            }
            reader.close();
            return sb.toString();
        } catch (IOException ioe) {
            Slog.e(TAG, "Couldn't read file " + file.getName());
            return null;
        }
    }

    private TaskRecord taskIdToTask(int taskId, ArrayList<TaskRecord> tasks) {
        if (taskId < 0) {
            return null;
        }
        for (int taskNdx = tasks.size() - 1; taskNdx >= 0; --taskNdx) {
            final TaskRecord task = tasks.get(taskNdx);
            if (task.taskId == taskId) {
                return task;
            }
        }
        Slog.e(TAG, "Restore affiliation error looking for taskId=" + taskId);
        return null;
    }

    List<TaskRecord> restoreTasksForUserLocked(final int userId, SparseBooleanArray preaddedTasks) {
        final ArrayList<TaskRecord> tasks = new ArrayList<TaskRecord>();
        ArraySet<Integer> recoveredTaskIds = new ArraySet<Integer>();

        File userTasksDir = getUserTasksDir(userId);

        File[] recentFiles = userTasksDir.listFiles();
        if (recentFiles == null) {
            Slog.e(TAG, "restoreTasksForUserLocked: Unable to list files from " + userTasksDir);
            return tasks;
        }

        for (int taskNdx = 0; taskNdx < recentFiles.length; ++taskNdx) {
            File taskFile = recentFiles[taskNdx];
            if (DEBUG) {
                Slog.d(TAG, "restoreTasksForUserLocked: userId=" + userId
                        + ", taskFile=" + taskFile.getName());
            }

            if (!taskFile.getName().endsWith(TASK_FILENAME_SUFFIX)) {
                continue;
            }
            try {
                final int taskId = Integer.parseInt(taskFile.getName().substring(
<<<<<<< HEAD
                        0, taskFile.getName().length() - TASK_FILENAME_SUFFIX.length()));
                if (preaddedTasks.get(taskId, false)) {
                    Slog.w(TAG, "Task #" + taskId + " has already been created so we don't restore"
                            + " again");
                    continue;
                }
            } catch (NumberFormatException e) {
=======
                        0 /* beginIndex */,
                        taskFile.getName().length() - TASK_FILENAME_SUFFIX.length()));
                if (preaddedTasks.get(taskId, false)) {
                    Slog.w(TAG, "Task #" + taskId +
                            " has already been created so we don't restore again");
                    continue;
                }
            } catch (NumberFormatException e) {
                Slog.w(TAG, "Unexpected task file name", e);
>>>>>>> 931f1360
                continue;
            }

            BufferedReader reader = null;
            boolean deleteFile = false;
            try {
                reader = new BufferedReader(new FileReader(taskFile));
                final XmlPullParser in = Xml.newPullParser();
                in.setInput(reader);

                int event;
                while (((event = in.next()) != XmlPullParser.END_DOCUMENT) &&
                        event != XmlPullParser.END_TAG) {
                    final String name = in.getName();
                    if (event == XmlPullParser.START_TAG) {
                        if (DEBUG) Slog.d(TAG, "restoreTasksForUserLocked: START_TAG name=" + name);
                        if (TAG_TASK.equals(name)) {
                            final TaskRecord task = TaskRecord.restoreFromXml(in, mStackSupervisor);
                            if (DEBUG) Slog.d(TAG, "restoreTasksForUserLocked: restored task="
                                    + task);
                            if (task != null) {
                                // XXX Don't add to write queue... there is no reason to write
                                // out the stuff we just read, if we don't write it we will
                                // read the same thing again.
                                // mWriteQueue.add(new TaskWriteQueueItem(task));

                                final int taskId = task.taskId;
                                if (mStackSupervisor.anyTaskForIdLocked(taskId,
                                        MATCH_TASK_IN_STACKS_OR_RECENT_TASKS,
                                        INVALID_STACK_ID) != null) {
                                    // Should not happen.
                                    Slog.wtf(TAG, "Existing task with taskId " + taskId + "found");
                                } else if (userId != task.userId) {
                                    // Should not happen.
                                    Slog.wtf(TAG, "Task with userId " + task.userId + " found in "
                                            + userTasksDir.getAbsolutePath());
                                } else {
                                    // Looks fine.
                                    mStackSupervisor.setNextTaskIdForUserLocked(taskId, userId);
                                    task.isPersistable = true;
                                    tasks.add(task);
                                    recoveredTaskIds.add(taskId);
                                }
                            } else {
                                Slog.e(TAG, "restoreTasksForUserLocked: Unable to restore taskFile="
                                        + taskFile + ": " + fileToString(taskFile));
                            }
                        } else {
                            Slog.wtf(TAG, "restoreTasksForUserLocked: Unknown xml event=" + event
                                    + " name=" + name);
                        }
                    }
                    XmlUtils.skipCurrentTag(in);
                }
            } catch (Exception e) {
                Slog.wtf(TAG, "Unable to parse " + taskFile + ". Error ", e);
                Slog.e(TAG, "Failing file: " + fileToString(taskFile));
                deleteFile = true;
            } finally {
                IoUtils.closeQuietly(reader);
                if (deleteFile) {
                    if (DEBUG) Slog.d(TAG, "Deleting file=" + taskFile.getName());
                    taskFile.delete();
                }
            }
        }

        if (!DEBUG) {
            removeObsoleteFiles(recoveredTaskIds, userTasksDir.listFiles());
        }

        // Fix up task affiliation from taskIds
        for (int taskNdx = tasks.size() - 1; taskNdx >= 0; --taskNdx) {
            final TaskRecord task = tasks.get(taskNdx);
            task.setPrevAffiliate(taskIdToTask(task.mPrevAffiliateTaskId, tasks));
            task.setNextAffiliate(taskIdToTask(task.mNextAffiliateTaskId, tasks));
        }

        Collections.sort(tasks, new Comparator<TaskRecord>() {
            @Override
            public int compare(TaskRecord lhs, TaskRecord rhs) {
                final long diff = rhs.mLastTimeMoved - lhs.mLastTimeMoved;
                if (diff < 0) {
                    return -1;
                } else if (diff > 0) {
                    return +1;
                } else {
                    return 0;
                }
            }
        });
        return tasks;
    }

    private static void removeObsoleteFiles(ArraySet<Integer> persistentTaskIds, File[] files) {
        if (DEBUG) Slog.d(TAG, "removeObsoleteFiles: persistentTaskIds=" + persistentTaskIds +
                " files=" + files);
        if (files == null) {
            Slog.e(TAG, "File error accessing recents directory (directory doesn't exist?).");
            return;
        }
        for (int fileNdx = 0; fileNdx < files.length; ++fileNdx) {
            File file = files[fileNdx];
            String filename = file.getName();
            final int taskIdEnd = filename.indexOf('_');
            if (taskIdEnd > 0) {
                final int taskId;
                try {
                    taskId = Integer.parseInt(filename.substring(0, taskIdEnd));
                    if (DEBUG) Slog.d(TAG, "removeObsoleteFiles: Found taskId=" + taskId);
                } catch (Exception e) {
                    Slog.wtf(TAG, "removeObsoleteFiles: Can't parse file=" + file.getName());
                    file.delete();
                    continue;
                }
                if (!persistentTaskIds.contains(taskId)) {
                    if (DEBUG) Slog.d(TAG, "removeObsoleteFiles: deleting file=" + file.getName());
                    file.delete();
                }
            }
        }
    }

    private void writeTaskIdsFiles() {
        SparseArray<SparseBooleanArray> changedTaskIdsPerUser = new SparseArray<>();
        synchronized (mService) {
            for (int userId : mRecentTasks.usersWithRecentsLoadedLocked()) {
                SparseBooleanArray taskIdsToSave = mRecentTasks.mPersistedTaskIds.get(userId);
                SparseBooleanArray persistedIdsInFile = mTaskIdsInFile.get(userId);
                if (persistedIdsInFile != null && persistedIdsInFile.equals(taskIdsToSave)) {
                    continue;
                } else {
                    SparseBooleanArray taskIdsToSaveCopy = taskIdsToSave.clone();
                    mTaskIdsInFile.put(userId, taskIdsToSaveCopy);
                    changedTaskIdsPerUser.put(userId, taskIdsToSaveCopy);
                }
            }
        }
        for (int i = 0; i < changedTaskIdsPerUser.size(); i++) {
            writePersistedTaskIdsForUser(changedTaskIdsPerUser.valueAt(i),
                    changedTaskIdsPerUser.keyAt(i));
        }
    }

    private void removeObsoleteFiles(ArraySet<Integer> persistentTaskIds) {
        int[] candidateUserIds;
        synchronized (mService) {
            // Remove only from directories of the users who have recents in memory synchronized
            // with persistent storage.
            candidateUserIds = mRecentTasks.usersWithRecentsLoadedLocked();
        }
        for (int userId : candidateUserIds) {
            removeObsoleteFiles(persistentTaskIds, getUserImagesDir(userId).listFiles());
            removeObsoleteFiles(persistentTaskIds, getUserTasksDir(userId).listFiles());
        }
    }

    static Bitmap restoreImage(String filename) {
        if (DEBUG) Slog.d(TAG, "restoreImage: restoring " + filename);
        return BitmapFactory.decodeFile(filename);
    }

    private File getUserPersistedTaskIdsFile(int userId) {
        File userTaskIdsDir = new File(mTaskIdsDir, String.valueOf(userId));
        if (!userTaskIdsDir.exists() && !userTaskIdsDir.mkdirs()) {
            Slog.e(TAG, "Error while creating user directory: " + userTaskIdsDir);
        }
        return new File(userTaskIdsDir, PERSISTED_TASK_IDS_FILENAME);
    }

    static File getUserTasksDir(int userId) {
        File userTasksDir = new File(Environment.getDataSystemCeDirectory(userId), TASKS_DIRNAME);

        if (!userTasksDir.exists()) {
            if (!userTasksDir.mkdir()) {
                Slog.e(TAG, "Failure creating tasks directory for user " + userId + ": "
                        + userTasksDir);
            }
        }
        return userTasksDir;
    }

    static File getUserImagesDir(int userId) {
        return new File(Environment.getDataSystemCeDirectory(userId), IMAGES_DIRNAME);
    }

    private static boolean createParentDirectory(String filePath) {
        File parentDir = new File(filePath).getParentFile();
        return parentDir.exists() || parentDir.mkdirs();
    }

    private class LazyTaskWriterThread extends Thread {

        LazyTaskWriterThread(String name) {
            super(name);
        }

        @Override
        public void run() {
            Process.setThreadPriority(Process.THREAD_PRIORITY_BACKGROUND);
            ArraySet<Integer> persistentTaskIds = new ArraySet<Integer>();
            while (true) {
                // We can't lock mService while holding TaskPersister.this, but we don't want to
                // call removeObsoleteFiles every time through the loop, only the last time before
                // going to sleep. The risk is that we call removeObsoleteFiles() successively.
                final boolean probablyDone;
                synchronized (TaskPersister.this) {
                    probablyDone = mWriteQueue.isEmpty();
                }
                if (probablyDone) {
                    if (DEBUG) Slog.d(TAG, "Looking for obsolete files.");
                    persistentTaskIds.clear();
                    synchronized (mService) {
                        if (DEBUG) Slog.d(TAG, "mRecents=" + mRecentTasks);
                        for (int taskNdx = mRecentTasks.size() - 1; taskNdx >= 0; --taskNdx) {
                            final TaskRecord task = mRecentTasks.get(taskNdx);
                            if (DEBUG) Slog.d(TAG, "LazyTaskWriter: task=" + task +
                                    " persistable=" + task.isPersistable);
                            final ActivityStack stack = task.getStack();
                            if ((task.isPersistable || task.inRecents)
                                    && (stack == null || !stack.isHomeOrRecentsStack())) {
                                if (DEBUG) Slog.d(TAG, "adding to persistentTaskIds task=" + task);
                                persistentTaskIds.add(task.taskId);
                            } else {
                                if (DEBUG) Slog.d(TAG,
                                        "omitting from persistentTaskIds task=" + task);
                            }
                        }
                        mService.mWindowManager.removeObsoleteTaskFiles(persistentTaskIds,
                                mRecentTasks.usersWithRecentsLoadedLocked());
                    }
                    removeObsoleteFiles(persistentTaskIds);
                }
                writeTaskIdsFiles();

                // If mNextWriteTime, then don't delay between each call to saveToXml().
                final WriteQueueItem item;
                synchronized (TaskPersister.this) {
                    if (mNextWriteTime != FLUSH_QUEUE) {
                        // The next write we don't have to wait so long.
                        mNextWriteTime = SystemClock.uptimeMillis() + INTER_WRITE_DELAY_MS;
                        if (DEBUG) Slog.d(TAG, "Next write time may be in " +
                                INTER_WRITE_DELAY_MS + " msec. (" + mNextWriteTime + ")");
                    }

                    while (mWriteQueue.isEmpty()) {
                        if (mNextWriteTime != 0) {
                            mNextWriteTime = 0; // idle.
                            TaskPersister.this.notifyAll(); // wake up flush() if needed.
                        }
                        try {
                            if (DEBUG) Slog.d(TAG, "LazyTaskWriter: waiting indefinitely.");
                            TaskPersister.this.wait();
                        } catch (InterruptedException e) {
                        }
                        // Invariant: mNextWriteTime is either FLUSH_QUEUE or PRE_WRITE_DELAY_MS
                        // from now.
                    }
                    item = mWriteQueue.remove(0);

                    long now = SystemClock.uptimeMillis();
                    if (DEBUG) Slog.d(TAG, "LazyTaskWriter: now=" + now + " mNextWriteTime=" +
                            mNextWriteTime + " mWriteQueue.size=" + mWriteQueue.size());
                    while (now < mNextWriteTime) {
                        try {
                            if (DEBUG) Slog.d(TAG, "LazyTaskWriter: waiting " +
                                    (mNextWriteTime - now));
                            TaskPersister.this.wait(mNextWriteTime - now);
                        } catch (InterruptedException e) {
                        }
                        now = SystemClock.uptimeMillis();
                    }

                    // Got something to do.
                }

                if (item instanceof ImageWriteQueueItem) {
                    ImageWriteQueueItem imageWriteQueueItem = (ImageWriteQueueItem) item;
                    final String filePath = imageWriteQueueItem.mFilePath;
                    if (!createParentDirectory(filePath)) {
                        Slog.e(TAG, "Error while creating images directory for file: " + filePath);
                        continue;
                    }
                    final Bitmap bitmap = imageWriteQueueItem.mImage;
                    if (DEBUG) Slog.d(TAG, "writing bitmap: filename=" + filePath);
                    FileOutputStream imageFile = null;
                    try {
                        imageFile = new FileOutputStream(new File(filePath));
                        bitmap.compress(Bitmap.CompressFormat.PNG, 100, imageFile);
                    } catch (Exception e) {
                        Slog.e(TAG, "saveImage: unable to save " + filePath, e);
                    } finally {
                        IoUtils.closeQuietly(imageFile);
                    }
                } else if (item instanceof TaskWriteQueueItem) {
                    // Write out one task.
                    StringWriter stringWriter = null;
                    TaskRecord task = ((TaskWriteQueueItem) item).mTask;
                    if (DEBUG) Slog.d(TAG, "Writing task=" + task);
                    synchronized (mService) {
                        if (task.inRecents) {
                            // Still there.
                            try {
                                if (DEBUG) Slog.d(TAG, "Saving task=" + task);
                                stringWriter = saveToXml(task);
                            } catch (IOException e) {
                            } catch (XmlPullParserException e) {
                            }
                        }
                    }
                    if (stringWriter != null) {
                        // Write out xml file while not holding mService lock.
                        FileOutputStream file = null;
                        AtomicFile atomicFile = null;
                        try {
                            atomicFile = new AtomicFile(new File(
                                    getUserTasksDir(task.userId),
                                    String.valueOf(task.taskId) + TASK_FILENAME_SUFFIX));
                            file = atomicFile.startWrite();
                            file.write(stringWriter.toString().getBytes());
                            file.write('\n');
                            atomicFile.finishWrite(file);
                        } catch (IOException e) {
                            if (file != null) {
                                atomicFile.failWrite(file);
                            }
                            Slog.e(TAG,
                                    "Unable to open " + atomicFile + " for persisting. " + e);
                        }
                    }
                }
            }
        }
    }
}<|MERGE_RESOLUTION|>--- conflicted
+++ resolved
@@ -435,15 +435,6 @@
             }
             try {
                 final int taskId = Integer.parseInt(taskFile.getName().substring(
-<<<<<<< HEAD
-                        0, taskFile.getName().length() - TASK_FILENAME_SUFFIX.length()));
-                if (preaddedTasks.get(taskId, false)) {
-                    Slog.w(TAG, "Task #" + taskId + " has already been created so we don't restore"
-                            + " again");
-                    continue;
-                }
-            } catch (NumberFormatException e) {
-=======
                         0 /* beginIndex */,
                         taskFile.getName().length() - TASK_FILENAME_SUFFIX.length()));
                 if (preaddedTasks.get(taskId, false)) {
@@ -453,7 +444,6 @@
                 }
             } catch (NumberFormatException e) {
                 Slog.w(TAG, "Unexpected task file name", e);
->>>>>>> 931f1360
                 continue;
             }
 
