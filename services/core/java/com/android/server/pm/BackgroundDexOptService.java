/*
 * Copyright (C) 2014 The Android Open Source Project
 *
 * Licensed under the Apache License, Version 2.0 (the "License");
 * you may not use this file except in compliance with the License.
 * You may obtain a copy of the License at
 *
 *      http://www.apache.org/licenses/LICENSE-2.0
 *
 * Unless required by applicable law or agreed to in writing, software
 * distributed under the License is distributed on an "AS IS" BASIS,
 * WITHOUT WARRANTIES OR CONDITIONS OF ANY KIND, either express or implied.
 * See the License for the specific language governing permissions and
 * limitations under the License.
 */

package com.android.server.pm;

import static com.android.server.pm.PackageManagerService.DEBUG_DEXOPT;

import android.app.AlarmManager;
import android.app.job.JobInfo;
import android.app.job.JobParameters;
import android.app.job.JobScheduler;
import android.app.job.JobService;
import android.content.ComponentName;
import android.content.Context;
import android.content.Intent;
import android.content.IntentFilter;
import android.os.BatteryManager;
import android.os.Environment;
import android.os.ServiceManager;
import android.os.SystemProperties;
import android.os.storage.StorageManager;
import android.util.ArraySet;
import android.util.Log;

import com.android.server.pm.dex.DexManager;
import com.android.server.LocalServices;
import com.android.server.PinnerService;

import java.io.File;
import java.util.concurrent.atomic.AtomicBoolean;
import java.util.concurrent.TimeUnit;

/**
 * {@hide}
 */
public class BackgroundDexOptService extends JobService {
    private static final String TAG = "BackgroundDexOptService";

    private static final boolean DEBUG = false;

    private static final int JOB_IDLE_OPTIMIZE = 800;
    private static final int JOB_POST_BOOT_UPDATE = 801;

    private static final long IDLE_OPTIMIZATION_PERIOD = DEBUG
            ? TimeUnit.MINUTES.toMillis(1)
            : TimeUnit.DAYS.toMillis(1);

    private static ComponentName sDexoptServiceName = new ComponentName(
            "android",
            BackgroundDexOptService.class.getName());

    // Possible return codes of individual optimization steps.

    // Optimizations finished. All packages were processed.
    private static final int OPTIMIZE_PROCESSED = 0;
    // Optimizations should continue. Issued after checking the scheduler, disk space or battery.
    private static final int OPTIMIZE_CONTINUE = 1;
    // Optimizations should be aborted. Job scheduler requested it.
    private static final int OPTIMIZE_ABORT_BY_JOB_SCHEDULER = 2;
    // Optimizations should be aborted. No space left on device.
    private static final int OPTIMIZE_ABORT_NO_SPACE_LEFT = 3;

    /**
     * Set of failed packages remembered across job runs.
     */
    static final ArraySet<String> sFailedPackageNamesPrimary = new ArraySet<String>();
    static final ArraySet<String> sFailedPackageNamesSecondary = new ArraySet<String>();

    /**
     * Atomics set to true if the JobScheduler requests an abort.
     */
    private final AtomicBoolean mAbortPostBootUpdate = new AtomicBoolean(false);
    private final AtomicBoolean mAbortIdleOptimization = new AtomicBoolean(false);

    /**
     * Atomic set to true if one job should exit early because another job was started.
     */
    private final AtomicBoolean mExitPostBootUpdate = new AtomicBoolean(false);

    private final File mDataDir = Environment.getDataDirectory();

    public static void schedule(Context context) {
        JobScheduler js = (JobScheduler) context.getSystemService(Context.JOB_SCHEDULER_SERVICE);

        // Schedule a one-off job which scans installed packages and updates
        // out-of-date oat files.
        js.schedule(new JobInfo.Builder(JOB_POST_BOOT_UPDATE, sDexoptServiceName)
                    .setMinimumLatency(TimeUnit.MINUTES.toMillis(1))
                    .setOverrideDeadline(TimeUnit.MINUTES.toMillis(1))
                    .build());

        // Schedule a daily job which scans installed packages and compiles
        // those with fresh profiling data.
        js.schedule(new JobInfo.Builder(JOB_IDLE_OPTIMIZE, sDexoptServiceName)
                    .setRequiresDeviceIdle(true)
                    .setRequiresCharging(true)
                    .setPeriodic(IDLE_OPTIMIZATION_PERIOD)
                    .build());

        if (DEBUG_DEXOPT) {
            Log.i(TAG, "Jobs scheduled");
        }
    }

    public static void notifyPackageChanged(String packageName) {
        // The idle maintanance job skips packages which previously failed to
        // compile. The given package has changed and may successfully compile
        // now. Remove it from the list of known failing packages.
        synchronized (sFailedPackageNamesPrimary) {
            sFailedPackageNamesPrimary.remove(packageName);
        }
        synchronized (sFailedPackageNamesSecondary) {
            sFailedPackageNamesSecondary.remove(packageName);
        }
    }

    // Returns the current battery level as a 0-100 integer.
    private int getBatteryLevel() {
        IntentFilter filter = new IntentFilter(Intent.ACTION_BATTERY_CHANGED);
        Intent intent = registerReceiver(null, filter);
        int level = intent.getIntExtra(BatteryManager.EXTRA_LEVEL, -1);
        int scale = intent.getIntExtra(BatteryManager.EXTRA_SCALE, -1);

        if (level < 0 || scale <= 0) {
            // Battery data unavailable. This should never happen, so assume the worst.
            return 0;
        }

        return (100 * level / scale);
    }

    private long getLowStorageThreshold(Context context) {
        @SuppressWarnings("deprecation")
        final long lowThreshold = StorageManager.from(context).getStorageLowBytes(mDataDir);
        if (lowThreshold == 0) {
            Log.e(TAG, "Invalid low storage threshold");
        }

        return lowThreshold;
    }

    private boolean runPostBootUpdate(final JobParameters jobParams,
            final PackageManagerService pm, final ArraySet<String> pkgs) {
        if (mExitPostBootUpdate.get()) {
            // This job has already been superseded. Do not start it.
            return false;
        }
        new Thread("BackgroundDexOptService_PostBootUpdate") {
            @Override
            public void run() {
                postBootUpdate(jobParams, pm, pkgs);
            }

        }.start();
        return true;
    }

    private void postBootUpdate(JobParameters jobParams, PackageManagerService pm,
            ArraySet<String> pkgs) {
        // Load low battery threshold from the system config. This is a 0-100 integer.
        final int lowBatteryThreshold = getResources().getInteger(
                com.android.internal.R.integer.config_lowBatteryWarningLevel);
        final long lowThreshold = getLowStorageThreshold(this);

        mAbortPostBootUpdate.set(false);

        ArraySet<String> updatedPackages = new ArraySet<>();
        for (String pkg : pkgs) {
            if (mAbortPostBootUpdate.get()) {
                // JobScheduler requested an early abort.
                return;
            }
            if (mExitPostBootUpdate.get()) {
                // Different job, which supersedes this one, is running.
                break;
            }
            if (getBatteryLevel() < lowBatteryThreshold) {
                // Rather bail than completely drain the battery.
                break;
            }
            long usableSpace = mDataDir.getUsableSpace();
            if (usableSpace < lowThreshold) {
                // Rather bail than completely fill up the disk.
                Log.w(TAG, "Aborting background dex opt job due to low storage: " +
                        usableSpace);
                break;
            }

            if (DEBUG_DEXOPT) {
                Log.i(TAG, "Updating package " + pkg);
            }

            // Update package if needed. Note that there can be no race between concurrent
            // jobs because PackageDexOptimizer.performDexOpt is synchronized.

            // checkProfiles is false to avoid merging profiles during boot which
            // might interfere with background compilation (b/28612421).
            // Unfortunately this will also means that "pm.dexopt.boot=speed-profile" will
            // behave differently than "pm.dexopt.bg-dexopt=speed-profile" but that's a
            // trade-off worth doing to save boot time work.
            int result = pm.performDexOptWithStatus(pkg,
                    /* checkProfiles */ false,
                    PackageManagerService.REASON_BOOT,
<<<<<<< HEAD
                    /* force */ false);
            if (result == PackageDexOptimizer.DEX_OPT_PERFORMED)  {
                updatedPackages.add(pkg);
            }
=======
                    /* force */ false,
                    /* bootComplete */ true);
>>>>>>> 255b69ac
        }
        notifyPinService(updatedPackages);
        // Ran to completion, so we abandon our timeslice and do not reschedule.
        jobFinished(jobParams, /* reschedule */ false);
    }

    private boolean runIdleOptimization(final JobParameters jobParams,
            final PackageManagerService pm, final ArraySet<String> pkgs) {
        new Thread("BackgroundDexOptService_IdleOptimization") {
            @Override
            public void run() {
                int result = idleOptimization(pm, pkgs, BackgroundDexOptService.this);
                if (result != OPTIMIZE_ABORT_BY_JOB_SCHEDULER) {
                    Log.w(TAG, "Idle optimizations aborted because of space constraints.");
                    // If we didn't abort we ran to completion (or stopped because of space).
                    // Abandon our timeslice and do not reschedule.
                    jobFinished(jobParams, /* reschedule */ false);
                }
            }
        }.start();
        return true;
    }

    // Optimize the given packages and return the optimization result (one of the OPTIMIZE_* codes).
    private int idleOptimization(PackageManagerService pm, ArraySet<String> pkgs, Context context) {
        Log.i(TAG, "Performing idle optimizations");
        // If post-boot update is still running, request that it exits early.
        mExitPostBootUpdate.set(true);
        mAbortIdleOptimization.set(false);

        long lowStorageThreshold = getLowStorageThreshold(context);
        // Optimize primary apks.
        int result = optimizePackages(pm, pkgs, lowStorageThreshold, /*is_for_primary_dex*/ true,
                sFailedPackageNamesPrimary);

        if (result == OPTIMIZE_ABORT_BY_JOB_SCHEDULER) {
            return result;
        }

        if (SystemProperties.getBoolean("dalvik.vm.dexopt.secondary", false)) {
            result = reconcileSecondaryDexFiles(pm.getDexManager());
            if (result == OPTIMIZE_ABORT_BY_JOB_SCHEDULER) {
                return result;
            }

            result = optimizePackages(pm, pkgs, lowStorageThreshold, /*is_for_primary_dex*/ false,
                    sFailedPackageNamesSecondary);
        }
        return result;
    }

    private int optimizePackages(PackageManagerService pm, ArraySet<String> pkgs,
            long lowStorageThreshold, boolean is_for_primary_dex,
            ArraySet<String> failedPackageNames) {
        ArraySet<String> updatedPackages = new ArraySet<>();
        for (String pkg : pkgs) {
            int abort_code = abortIdleOptimizations(lowStorageThreshold);
            if (abort_code != OPTIMIZE_CONTINUE) {
                return abort_code;
            }

            synchronized (failedPackageNames) {
                if (failedPackageNames.contains(pkg)) {
                    // Skip previously failing package
                    continue;
                } else {
                    // Conservatively add package to the list of failing ones in case performDexOpt
                    // never returns.
                    failedPackageNames.add(pkg);
                }
            }

            // Optimize package if needed. Note that there can be no race between
            // concurrent jobs because PackageDexOptimizer.performDexOpt is synchronized.
<<<<<<< HEAD
            boolean success;
            if (is_for_primary_dex) {
                int result = pm.performDexOptWithStatus(pkg,
                        /* checkProfiles */ true,
                        PackageManagerService.REASON_BACKGROUND_DEXOPT,
                        /* force */ false);
                success = result != PackageDexOptimizer.DEX_OPT_FAILED;
                if (result == PackageDexOptimizer.DEX_OPT_PERFORMED) {
                    updatedPackages.add(pkg);
                }
            } else {
                success = pm.performDexOptSecondary(pkg,
                        PackageManagerService.REASON_BACKGROUND_DEXOPT,
                        /* force */ false);
            }
=======
            boolean success = is_for_primary_dex
                    ? pm.performDexOpt(pkg,
                            /* checkProfiles */ true,
                            PackageManagerService.REASON_BACKGROUND_DEXOPT,
                            /* force */ false,
                            /* bootComplete */ true)
                    : pm.performDexOptSecondary(pkg,
                            PackageManagerService.REASON_BACKGROUND_DEXOPT,
                            /* force */ false);
>>>>>>> 255b69ac
            if (success) {
                // Dexopt succeeded, remove package from the list of failing ones.
                synchronized (failedPackageNames) {
                    failedPackageNames.remove(pkg);
                }
            }
        }
        notifyPinService(updatedPackages);
        return OPTIMIZE_PROCESSED;
    }

    private int reconcileSecondaryDexFiles(DexManager dm) {
        // TODO(calin): should we blacklist packages for which we fail to reconcile?
        for (String p : dm.getAllPackagesWithSecondaryDexFiles()) {
            if (mAbortIdleOptimization.get()) {
                return OPTIMIZE_ABORT_BY_JOB_SCHEDULER;
            }
            dm.reconcileSecondaryDexFiles(p);
        }
        return OPTIMIZE_PROCESSED;
    }

    // Evaluate whether or not idle optimizations should continue.
    private int abortIdleOptimizations(long lowStorageThreshold) {
        if (mAbortIdleOptimization.get()) {
            // JobScheduler requested an early abort.
            return OPTIMIZE_ABORT_BY_JOB_SCHEDULER;
        }
        long usableSpace = mDataDir.getUsableSpace();
        if (usableSpace < lowStorageThreshold) {
            // Rather bail than completely fill up the disk.
            Log.w(TAG, "Aborting background dex opt job due to low storage: " + usableSpace);
            return OPTIMIZE_ABORT_NO_SPACE_LEFT;
        }

        return OPTIMIZE_CONTINUE;
    }

    /**
     * Execute the idle optimizations immediately.
     */
    public static boolean runIdleOptimizationsNow(PackageManagerService pm, Context context) {
        // Create a new object to make sure we don't interfere with the scheduled jobs.
        // Note that this may still run at the same time with the job scheduled by the
        // JobScheduler but the scheduler will not be able to cancel it.
        BackgroundDexOptService bdos = new BackgroundDexOptService();
        int result = bdos.idleOptimization(pm, pm.getOptimizablePackages(), context);
        return result == OPTIMIZE_PROCESSED;
    }

    @Override
    public boolean onStartJob(JobParameters params) {
        if (DEBUG_DEXOPT) {
            Log.i(TAG, "onStartJob");
        }

        // NOTE: PackageManagerService.isStorageLow uses a different set of criteria from
        // the checks above. This check is not "live" - the value is determined by a background
        // restart with a period of ~1 minute.
        PackageManagerService pm = (PackageManagerService)ServiceManager.getService("package");
        if (pm.isStorageLow()) {
            if (DEBUG_DEXOPT) {
                Log.i(TAG, "Low storage, skipping this run");
            }
            return false;
        }

        final ArraySet<String> pkgs = pm.getOptimizablePackages();
        if (pkgs.isEmpty()) {
            if (DEBUG_DEXOPT) {
                Log.i(TAG, "No packages to optimize");
            }
            return false;
        }

        boolean result;
        if (params.getJobId() == JOB_POST_BOOT_UPDATE) {
            result = runPostBootUpdate(params, pm, pkgs);
        } else {
            result = runIdleOptimization(params, pm, pkgs);
        }

        return result;
    }

    @Override
    public boolean onStopJob(JobParameters params) {
        if (DEBUG_DEXOPT) {
            Log.i(TAG, "onStopJob");
        }

        if (params.getJobId() == JOB_POST_BOOT_UPDATE) {
            mAbortPostBootUpdate.set(true);
        } else {
            mAbortIdleOptimization.set(true);
        }
        return false;
    }

    private void notifyPinService(ArraySet<String> updatedPackages) {
        PinnerService pinnerService = LocalServices.getService(PinnerService.class);
        if (pinnerService != null) {
            Log.i(TAG, "Pinning optimized code " + updatedPackages);
            pinnerService.update(updatedPackages);
        }
    }
}<|MERGE_RESOLUTION|>--- conflicted
+++ resolved
@@ -214,15 +214,11 @@
             int result = pm.performDexOptWithStatus(pkg,
                     /* checkProfiles */ false,
                     PackageManagerService.REASON_BOOT,
-<<<<<<< HEAD
-                    /* force */ false);
+                    /* force */ false,
+                    /* bootComplete */ true);
             if (result == PackageDexOptimizer.DEX_OPT_PERFORMED)  {
                 updatedPackages.add(pkg);
             }
-=======
-                    /* force */ false,
-                    /* bootComplete */ true);
->>>>>>> 255b69ac
         }
         notifyPinService(updatedPackages);
         // Ran to completion, so we abandon our timeslice and do not reschedule.
@@ -297,13 +293,13 @@
 
             // Optimize package if needed. Note that there can be no race between
             // concurrent jobs because PackageDexOptimizer.performDexOpt is synchronized.
-<<<<<<< HEAD
             boolean success;
             if (is_for_primary_dex) {
                 int result = pm.performDexOptWithStatus(pkg,
                         /* checkProfiles */ true,
                         PackageManagerService.REASON_BACKGROUND_DEXOPT,
-                        /* force */ false);
+                        /* force */ false,
+                        /* bootComplete */ true);
                 success = result != PackageDexOptimizer.DEX_OPT_FAILED;
                 if (result == PackageDexOptimizer.DEX_OPT_PERFORMED) {
                     updatedPackages.add(pkg);
@@ -313,17 +309,6 @@
                         PackageManagerService.REASON_BACKGROUND_DEXOPT,
                         /* force */ false);
             }
-=======
-            boolean success = is_for_primary_dex
-                    ? pm.performDexOpt(pkg,
-                            /* checkProfiles */ true,
-                            PackageManagerService.REASON_BACKGROUND_DEXOPT,
-                            /* force */ false,
-                            /* bootComplete */ true)
-                    : pm.performDexOptSecondary(pkg,
-                            PackageManagerService.REASON_BACKGROUND_DEXOPT,
-                            /* force */ false);
->>>>>>> 255b69ac
             if (success) {
                 // Dexopt succeeded, remove package from the list of failing ones.
                 synchronized (failedPackageNames) {
