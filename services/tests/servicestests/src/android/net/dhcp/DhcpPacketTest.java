/*
 * Copyright (C) 2015 The Android Open Source Project
 *
 * Licensed under the Apache License, Version 2.0 (the "License");
 * you may not use this file except in compliance with the License.
 * You may obtain a copy of the License at
 *
 *      http://www.apache.org/licenses/LICENSE-2.0
 *
 * Unless required by applicable law or agreed to in writing, software
 * distributed under the License is distributed on an "AS IS" BASIS,
 * WITHOUT WARRANTIES OR CONDITIONS OF ANY KIND, either express or implied.
 * See the License for the specific language governing permissions and
 * limitations under the License.
 */

package android.net.dhcp;

import android.net.NetworkUtils;
import android.net.DhcpResults;
import android.net.LinkAddress;
import android.system.OsConstants;
import android.test.suitebuilder.annotation.SmallTest;

import com.android.internal.util.HexDump;

import java.net.Inet4Address;
import java.nio.ByteBuffer;
<<<<<<< HEAD
import java.util.Arrays;

import junit.framework.TestCase;
=======
import java.util.ArrayList;

import libcore.util.HexEncoding;
>>>>>>> b0b3d0bc

import static android.net.dhcp.DhcpPacket.*;


public class DhcpPacketTest extends TestCase {

    private static Inet4Address SERVER_ADDR = v4Address("192.0.2.1");
    private static Inet4Address CLIENT_ADDR = v4Address("192.0.2.234");
    // Use our own empty address instead of Inet4Address.ANY or INADDR_ANY to ensure that the code
    // doesn't use == instead of equals when comparing addresses.
    private static Inet4Address ANY = (Inet4Address) v4Address("0.0.0.0");

    private static byte[] CLIENT_MAC = new byte[] { 0x00, 0x01, 0x02, 0x03, 0x04, 0x05 };

<<<<<<< HEAD
    public void setUp() {
        DhcpPacket.testOverrideVendorId = "android-dhcp-???";
        DhcpPacket.testOverrideHostname = "android-01234567890abcde";
=======
    private static final Inet4Address v4Address(String addrString) throws IllegalArgumentException {
        return (Inet4Address) NetworkUtils.numericToInetAddress(addrString);
>>>>>>> b0b3d0bc
    }

    class TestDhcpPacket extends DhcpPacket {
        private byte mType;
        // TODO: Make this a map of option numbers to bytes instead.
        private byte[] mDomainBytes, mVendorInfoBytes, mLeaseTimeBytes, mNetmaskBytes;

        public TestDhcpPacket(byte type, Inet4Address clientIp, Inet4Address yourIp) {
            super(0xdeadbeef, (short) 0, clientIp, yourIp, INADDR_ANY, INADDR_ANY,
                  CLIENT_MAC, true);
            mType = type;
        }

        public TestDhcpPacket(byte type) {
            this(type, INADDR_ANY, CLIENT_ADDR);
        }

        public TestDhcpPacket setDomainBytes(byte[] domainBytes) {
            mDomainBytes = domainBytes;
            return this;
        }

        public TestDhcpPacket setVendorInfoBytes(byte[] vendorInfoBytes) {
            mVendorInfoBytes = vendorInfoBytes;
            return this;
        }

        public TestDhcpPacket setLeaseTimeBytes(byte[] leaseTimeBytes) {
            mLeaseTimeBytes = leaseTimeBytes;
            return this;
        }

        public TestDhcpPacket setNetmaskBytes(byte[] netmaskBytes) {
            mNetmaskBytes = netmaskBytes;
            return this;
        }

        public ByteBuffer buildPacket(int encap, short unusedDestUdp, short unusedSrcUdp) {
            ByteBuffer result = ByteBuffer.allocate(MAX_LENGTH);
            fillInPacket(encap, CLIENT_ADDR, SERVER_ADDR,
                         DHCP_CLIENT, DHCP_SERVER, result, DHCP_BOOTREPLY, false);
            return result;
        }

        public void finishPacket(ByteBuffer buffer) {
            addTlv(buffer, DHCP_MESSAGE_TYPE, mType);
            if (mDomainBytes != null) {
                addTlv(buffer, DHCP_DOMAIN_NAME, mDomainBytes);
            }
            if (mVendorInfoBytes != null) {
                addTlv(buffer, DHCP_VENDOR_INFO, mVendorInfoBytes);
            }
            if (mLeaseTimeBytes != null) {
                addTlv(buffer, DHCP_LEASE_TIME, mLeaseTimeBytes);
            }
            if (mNetmaskBytes != null) {
                addTlv(buffer, DHCP_SUBNET_MASK, mNetmaskBytes);
            }
            addTlvEnd(buffer);
        }

        // Convenience method.
        public ByteBuffer build() {
            // ENCAP_BOOTP packets don't contain ports, so just pass in 0.
            ByteBuffer pkt = buildPacket(ENCAP_BOOTP, (short) 0, (short) 0);
            pkt.flip();
            return pkt;
        }
    }

    private void assertDomainAndVendorInfoParses(
            String expectedDomain, byte[] domainBytes,
            String expectedVendorInfo, byte[] vendorInfoBytes) {
        ByteBuffer packet = new TestDhcpPacket(DHCP_MESSAGE_TYPE_OFFER)
                .setDomainBytes(domainBytes)
                .setVendorInfoBytes(vendorInfoBytes)
                .build();
        DhcpPacket offerPacket = DhcpPacket.decodeFullPacket(packet, ENCAP_BOOTP);
        assertEquals(expectedDomain, offerPacket.mDomainName);
        assertEquals(expectedVendorInfo, offerPacket.mVendorInfo);
    }

    @SmallTest
    public void testDomainName() throws Exception {
        byte[] nullByte = new byte[] { 0x00 };
        byte[] twoNullBytes = new byte[] { 0x00, 0x00 };
        byte[] nonNullDomain = new byte[] {
            (byte) 'g', (byte) 'o', (byte) 'o', (byte) '.', (byte) 'g', (byte) 'l'
        };
        byte[] trailingNullDomain = new byte[] {
            (byte) 'g', (byte) 'o', (byte) 'o', (byte) '.', (byte) 'g', (byte) 'l', 0x00
        };
        byte[] embeddedNullsDomain = new byte[] {
            (byte) 'g', (byte) 'o', (byte) 'o', 0x00, 0x00, (byte) 'g', (byte) 'l'
        };
        byte[] metered = "ANDROID_METERED".getBytes("US-ASCII");

        byte[] meteredEmbeddedNull = metered.clone();
        meteredEmbeddedNull[7] = (char) 0;

        byte[] meteredTrailingNull = metered.clone();
        meteredTrailingNull[meteredTrailingNull.length - 1] = (char) 0;

        assertDomainAndVendorInfoParses("", nullByte, "\u0000", nullByte);
        assertDomainAndVendorInfoParses("", twoNullBytes, "\u0000\u0000", twoNullBytes);
        assertDomainAndVendorInfoParses("goo.gl", nonNullDomain, "ANDROID_METERED", metered);
        assertDomainAndVendorInfoParses("goo", embeddedNullsDomain,
                                        "ANDROID\u0000METERED", meteredEmbeddedNull);
        assertDomainAndVendorInfoParses("goo.gl", trailingNullDomain,
                                        "ANDROID_METERE\u0000", meteredTrailingNull);
    }

    private void assertLeaseTimeParses(boolean expectValid, Integer rawLeaseTime,
                                       long leaseTimeMillis, byte[] leaseTimeBytes) {
        TestDhcpPacket testPacket = new TestDhcpPacket(DHCP_MESSAGE_TYPE_OFFER);
        if (leaseTimeBytes != null) {
            testPacket.setLeaseTimeBytes(leaseTimeBytes);
        }
        ByteBuffer packet = testPacket.build();
        DhcpPacket offerPacket = DhcpPacket.decodeFullPacket(packet, ENCAP_BOOTP);
        if (!expectValid) {
            assertNull(offerPacket);
            return;
        }
        assertEquals(rawLeaseTime, offerPacket.mLeaseTime);
        DhcpResults dhcpResults = offerPacket.toDhcpResults();  // Just check this doesn't crash.
        assertEquals(leaseTimeMillis, offerPacket.getLeaseTimeMillis());
    }

    @SmallTest
    public void testLeaseTime() throws Exception {
        byte[] noLease = null;
        byte[] tooShortLease = new byte[] { 0x00, 0x00 };
        byte[] tooLongLease = new byte[] { 0x00, 0x00, 0x00, 60, 0x01 };
        byte[] zeroLease = new byte[] { 0x00, 0x00, 0x00, 0x00 };
        byte[] tenSecondLease = new byte[] { 0x00, 0x00, 0x00, 10 };
        byte[] oneMinuteLease = new byte[] { 0x00, 0x00, 0x00, 60 };
        byte[] fiveMinuteLease = new byte[] { 0x00, 0x00, 0x01, 0x2c };
        byte[] oneDayLease = new byte[] { 0x00, 0x01, 0x51, (byte) 0x80 };
        byte[] maxIntPlusOneLease = new byte[] { (byte) 0x80, 0x00, 0x00, 0x01 };
        byte[] infiniteLease = new byte[] { (byte) 0xff, (byte) 0xff, (byte) 0xff, (byte) 0xff };

        assertLeaseTimeParses(true, null, 0, noLease);
        assertLeaseTimeParses(false, null, 0, tooShortLease);
        assertLeaseTimeParses(false, null, 0, tooLongLease);
        assertLeaseTimeParses(true, 0, 60 * 1000, zeroLease);
        assertLeaseTimeParses(true, 10, 60 * 1000, tenSecondLease);
        assertLeaseTimeParses(true, 60, 60 * 1000, oneMinuteLease);
        assertLeaseTimeParses(true, 300, 300 * 1000, fiveMinuteLease);
        assertLeaseTimeParses(true, 86400, 86400 * 1000, oneDayLease);
        assertLeaseTimeParses(true, -2147483647, 2147483649L * 1000, maxIntPlusOneLease);
        assertLeaseTimeParses(true, DhcpPacket.INFINITE_LEASE, 0, infiniteLease);
    }

    private void checkIpAddress(String expected, Inet4Address clientIp, Inet4Address yourIp,
                                byte[] netmaskBytes) {
        checkIpAddress(expected, DHCP_MESSAGE_TYPE_OFFER, clientIp, yourIp, netmaskBytes);
        checkIpAddress(expected, DHCP_MESSAGE_TYPE_ACK, clientIp, yourIp, netmaskBytes);
    }

    private void checkIpAddress(String expected, byte type,
                                Inet4Address clientIp, Inet4Address yourIp,
                                byte[] netmaskBytes) {
        ByteBuffer packet = new TestDhcpPacket(type, clientIp, yourIp)
                .setNetmaskBytes(netmaskBytes)
                .build();
        DhcpPacket offerPacket = DhcpPacket.decodeFullPacket(packet, ENCAP_BOOTP);
        DhcpResults results = offerPacket.toDhcpResults();

        if (expected != null) {
            LinkAddress expectedAddress = new LinkAddress(expected);
            assertEquals(expectedAddress, results.ipAddress);
        } else {
            assertNull(results);
        }
    }

    @SmallTest
    public void testIpAddress() throws Exception {
        byte[] slash11Netmask = new byte[] { (byte) 0xff, (byte) 0xe0, 0x00, 0x00 };
        byte[] slash24Netmask = new byte[] { (byte) 0xff, (byte) 0xff, (byte) 0xff, 0x00 };
        byte[] invalidNetmask = new byte[] { (byte) 0xff, (byte) 0xfb, (byte) 0xff, 0x00 };
        Inet4Address example1 = v4Address("192.0.2.1");
        Inet4Address example2 = v4Address("192.0.2.43");

        // A packet without any addresses is not valid.
        checkIpAddress(null, ANY, ANY, slash24Netmask);

        // ClientIP is used iff YourIP is not present.
        checkIpAddress("192.0.2.1/24", example2, example1, slash24Netmask);
        checkIpAddress("192.0.2.43/11", example2, ANY, slash11Netmask);
        checkIpAddress("192.0.2.43/11", ANY, example2, slash11Netmask);

        // Invalid netmasks are ignored.
        checkIpAddress(null, example2, ANY, invalidNetmask);

        // If there is no netmask, implicit netmasks are used.
        checkIpAddress("192.0.2.43/24", ANY, example2, null);
    }

<<<<<<< HEAD
    @SmallTest
    public void testDiscoverPacket() throws Exception {
        short secs = 7;
        int transactionId = 0xdeadbeef;
        byte[] hwaddr = {
                (byte) 0xda, (byte) 0x01, (byte) 0x19, (byte) 0x5b, (byte) 0xb1, (byte) 0x7a
        };
        byte[] params = new byte[] {
            DHCP_SUBNET_MASK,
            DHCP_ROUTER,
            DHCP_DNS_SERVER,
            DHCP_DOMAIN_NAME,
            DHCP_MTU,
            DHCP_LEASE_TIME,
        };

        ByteBuffer packet = DhcpPacket.buildDiscoverPacket(
                DhcpPacket.ENCAP_L2, transactionId, secs, hwaddr,
                false /* do unicast */, params);

        byte[] headers = new byte[] {
            // Ethernet header.
            (byte) 0xff, (byte) 0xff, (byte) 0xff, (byte) 0xff, (byte) 0xff, (byte) 0xff,
            (byte) 0xda, (byte) 0x01, (byte) 0x19, (byte) 0x5b, (byte) 0xb1, (byte) 0x7a,
            (byte) 0x08, (byte) 0x00,
            // IP header.
            (byte) 0x45, (byte) 0x10, (byte) 0x01, (byte) 0x52,
            (byte) 0x00, (byte) 0x00, (byte) 0x40, (byte) 0x00,
            (byte) 0x40, (byte) 0x11, (byte) 0x39, (byte) 0x8c,
            (byte) 0x00, (byte) 0x00, (byte) 0x00, (byte) 0x00,
            (byte) 0xff, (byte) 0xff, (byte) 0xff, (byte) 0xff,
            // UDP header.
            (byte) 0x00, (byte) 0x44, (byte) 0x00, (byte) 0x43,
            (byte) 0x01, (byte) 0x3e, (byte) 0xd8, (byte) 0xa4,
            // BOOTP.
            (byte) 0x01, (byte) 0x01, (byte) 0x06, (byte) 0x00,
            (byte) 0xde, (byte) 0xad, (byte) 0xbe, (byte) 0xef,
            (byte) 0x00, (byte) 0x07, (byte) 0x00, (byte) 0x00,
            (byte) 0x00, (byte) 0x00, (byte) 0x00, (byte) 0x00,
            (byte) 0x00, (byte) 0x00, (byte) 0x00, (byte) 0x00,
            (byte) 0x00, (byte) 0x00, (byte) 0x00, (byte) 0x00,
            (byte) 0x00, (byte) 0x00, (byte) 0x00, (byte) 0x00,
            (byte) 0xda, (byte) 0x01, (byte) 0x19, (byte) 0x5b,
            (byte) 0xb1, (byte) 0x7a
        };
        byte[] options = new byte[] {
            // Magic cookie 0x63825363.
            (byte) 0x63, (byte) 0x82, (byte) 0x53, (byte) 0x63,
            // Message type DISCOVER.
            (byte) 0x35, (byte) 0x01, (byte) 0x01,
            // Client identifier Ethernet, da:01:19:5b:b1:7a.
            (byte) 0x3d, (byte) 0x07,
                    (byte) 0x01,
                    (byte) 0xda, (byte) 0x01, (byte) 0x19, (byte) 0x5b, (byte) 0xb1, (byte) 0x7a,
            // Max message size 1500.
            (byte) 0x39, (byte) 0x02, (byte) 0x05, (byte) 0xdc,
            // Version "android-dhcp-???".
            (byte) 0x3c, (byte) 0x10,
                    'a', 'n', 'd', 'r', 'o', 'i', 'd', '-', 'd', 'h', 'c', 'p', '-', '?', '?', '?',
            // Hostname "android-01234567890abcde"
            (byte) 0x0c, (byte) 0x18,
                    'a', 'n', 'd', 'r', 'o', 'i', 'd', '-',
                    '0', '1', '2', '3', '4', '5', '6', '7', '8', '9', '0', 'a', 'b', 'c', 'd', 'e',
            // Requested parameter list.
            (byte) 0x37, (byte) 0x06,
                DHCP_SUBNET_MASK,
                DHCP_ROUTER,
                DHCP_DNS_SERVER,
                DHCP_DOMAIN_NAME,
                DHCP_MTU,
                DHCP_LEASE_TIME,
            // End options.
            (byte) 0xff,
            // Our packets are always of even length. TODO: find out why and possibly fix it.
            (byte) 0x00
        };
        byte[] expected = new byte[DhcpPacket.MIN_PACKET_LENGTH_L2 + options.length];
        assertTrue((expected.length & 1) == 0);
        System.arraycopy(headers, 0, expected, 0, headers.length);
        System.arraycopy(options, 0, expected, DhcpPacket.MIN_PACKET_LENGTH_L2, options.length);

        byte[] actual = new byte[packet.limit()];
        packet.get(actual);
        String msg =
                "Expected:\n  " + HexDump.toHexString(expected) +
                "\nActual:\n  " + HexDump.toHexString(actual);
        assertTrue(msg, Arrays.equals(expected, actual));
=======
    private void assertDhcpResults(String ipAddress, String gateway, String dnsServersString,
            String domains, String serverAddress, String vendorInfo, int leaseDuration,
            boolean hasMeteredHint, DhcpResults dhcpResults) throws Exception {
        assertEquals(new LinkAddress(ipAddress), dhcpResults.ipAddress);
        assertEquals(v4Address(gateway), dhcpResults.gateway);

        String[] dnsServerStrings = dnsServersString.split(",");
        ArrayList dnsServers = new ArrayList();
        for (String dnsServerString : dnsServerStrings) {
            dnsServers.add(v4Address(dnsServerString));
        }
        assertEquals(dnsServers, dhcpResults.dnsServers);

        assertEquals(domains, dhcpResults.domains);
        assertEquals(v4Address(serverAddress), dhcpResults.serverAddress);
        assertEquals(vendorInfo, dhcpResults.vendorInfo);
        assertEquals(leaseDuration, dhcpResults.leaseDuration);
        assertEquals(hasMeteredHint, dhcpResults.hasMeteredHint());
    }

    @SmallTest
    public void testOffer1() throws Exception {
        // TODO: Turn all of these into golden files. This will probably require modifying
        // Android.mk appropriately, making this into an AndroidTestCase, and adding code to read
        // the golden files from the test APK's assets via mContext.getAssets().
        final ByteBuffer packet = ByteBuffer.wrap(HexEncoding.decode((
            // IP header.
            "451001480000000080118849c0a89003c0a89ff7" +
            // UDP header.
            "004300440134dcfa" +
            // BOOTP header.
            "02010600c997a63b0000000000000000c0a89ff70000000000000000" +
            // MAC address.
            "30766ff2a90c00000000000000000000" +
            // Server name.
            "0000000000000000000000000000000000000000000000000000000000000000" +
            "0000000000000000000000000000000000000000000000000000000000000000" +
            // File.
            "0000000000000000000000000000000000000000000000000000000000000000" +
            "0000000000000000000000000000000000000000000000000000000000000000" +
            "0000000000000000000000000000000000000000000000000000000000000000" +
            "0000000000000000000000000000000000000000000000000000000000000000" +
            // Options
            "638253633501023604c0a89003330400001c200104fffff0000304c0a89ffe06080808080808080404" +
            "3a0400000e103b040000189cff00000000000000000000"
        ).toCharArray(), false));

        DhcpPacket offerPacket = DhcpPacket.decodeFullPacket(packet, ENCAP_L3);
        assertTrue(offerPacket instanceof DhcpOfferPacket);  // Implicitly checks it's non-null.
        DhcpResults dhcpResults = offerPacket.toDhcpResults();
        assertDhcpResults("192.168.159.247/20", "192.168.159.254", "8.8.8.8,8.8.4.4",
                null, "192.168.144.3", null, 7200, false, dhcpResults);
    }

    @SmallTest
    public void testOffer2() throws Exception {
        final ByteBuffer packet = ByteBuffer.wrap(HexEncoding.decode((
            // IP header.
            "450001518d0600004011144dc0a82b01c0a82bf7" +
            // UDP header.
            "00430044013d9ac7" +
            // BOOTP header.
            "02010600dfc23d1f0002000000000000c0a82bf7c0a82b0100000000" +
            // MAC address.
            "30766ff2a90c00000000000000000000" +
            // Server name.
            "0000000000000000000000000000000000000000000000000000000000000000" +
            "0000000000000000000000000000000000000000000000000000000000000000" +
            // File.
            "0000000000000000000000000000000000000000000000000000000000000000" +
            "0000000000000000000000000000000000000000000000000000000000000000" +
            "0000000000000000000000000000000000000000000000000000000000000000" +
            "0000000000000000000000000000000000000000000000000000000000000000" +
            // Options
            "638253633501023604c0a82b01330400000e103a04000007083b0400000c4e0104ffffff00" +
            "1c04c0a82bff0304c0a82b010604c0a82b012b0f414e44524f49445f4d455445524544ff"
        ).toCharArray(), false));

        assertEquals(337, packet.limit());
        DhcpPacket offerPacket = DhcpPacket.decodeFullPacket(packet, ENCAP_L3);
        assertTrue(offerPacket instanceof DhcpOfferPacket);  // Implicitly checks it's non-null.
        DhcpResults dhcpResults = offerPacket.toDhcpResults();
        assertDhcpResults("192.168.43.247/24", "192.168.43.1", "192.168.43.1",
                null, "192.168.43.1", "ANDROID_METERED", 3600, true, dhcpResults);
        assertTrue(dhcpResults.hasMeteredHint());
    }

    @SmallTest
    public void testPadAndOverloadedOptionsOffer() throws Exception {
        // A packet observed in the real world that is interesting for two reasons:
        //
        // 1. It uses pad bytes, which we previously didn't support correctly.
        // 2. It uses DHCP option overloading, which we don't currently support (but it doesn't
        //    store any information in the overloaded fields).
        //
        // For now, we just check that it parses correctly.
        final ByteBuffer packet = ByteBuffer.wrap(HexEncoding.decode((
            // Ethernet header.
            "b4cef6000000e80462236e300800" +
            // IP header.
            "4500014c00000000ff11741701010101ac119876" +
            // UDP header. TODO: fix invalid checksum (due to MAC address obfuscation).
            "004300440138ae5a" +
            // BOOTP header.
            "020106000fa0059f0000000000000000ac1198760000000000000000" +
            // MAC address.
            "b4cef600000000000000000000000000" +
            // Server name.
            "ff00000000000000000000000000000000000000000000000000000000000000" +
            "0000000000000000000000000000000000000000000000000000000000000000" +
            // File.
            "ff00000000000000000000000000000000000000000000000000000000000000" +
            "0000000000000000000000000000000000000000000000000000000000000000" +
            "0000000000000000000000000000000000000000000000000000000000000000" +
            "0000000000000000000000000000000000000000000000000000000000000000" +
            // Options
            "638253633501023604010101010104ffff000033040000a8c03401030304ac1101010604ac110101" +
            "0000000000000000000000000000000000000000000000ff000000"
        ).toCharArray(), false));

        DhcpPacket offerPacket = DhcpPacket.decodeFullPacket(packet, ENCAP_L2);
        assertTrue(offerPacket instanceof DhcpOfferPacket);
        DhcpResults dhcpResults = offerPacket.toDhcpResults();
        assertDhcpResults("172.17.152.118/16", "172.17.1.1", "172.17.1.1",
                null, "1.1.1.1", null, 43200, false, dhcpResults);
>>>>>>> b0b3d0bc
    }
}<|MERGE_RESOLUTION|>--- conflicted
+++ resolved
@@ -26,15 +26,12 @@
 
 import java.net.Inet4Address;
 import java.nio.ByteBuffer;
-<<<<<<< HEAD
+import java.util.ArrayList;
 import java.util.Arrays;
 
 import junit.framework.TestCase;
-=======
-import java.util.ArrayList;
 
 import libcore.util.HexEncoding;
->>>>>>> b0b3d0bc
 
 import static android.net.dhcp.DhcpPacket.*;
 
@@ -49,14 +46,13 @@
 
     private static byte[] CLIENT_MAC = new byte[] { 0x00, 0x01, 0x02, 0x03, 0x04, 0x05 };
 
-<<<<<<< HEAD
     public void setUp() {
         DhcpPacket.testOverrideVendorId = "android-dhcp-???";
         DhcpPacket.testOverrideHostname = "android-01234567890abcde";
-=======
+    }
+
     private static final Inet4Address v4Address(String addrString) throws IllegalArgumentException {
         return (Inet4Address) NetworkUtils.numericToInetAddress(addrString);
->>>>>>> b0b3d0bc
     }
 
     class TestDhcpPacket extends DhcpPacket {
@@ -257,7 +253,6 @@
         checkIpAddress("192.0.2.43/24", ANY, example2, null);
     }
 
-<<<<<<< HEAD
     @SmallTest
     public void testDiscoverPacket() throws Exception {
         short secs = 7;
@@ -345,7 +340,8 @@
                 "Expected:\n  " + HexDump.toHexString(expected) +
                 "\nActual:\n  " + HexDump.toHexString(actual);
         assertTrue(msg, Arrays.equals(expected, actual));
-=======
+    }
+
     private void assertDhcpResults(String ipAddress, String gateway, String dnsServersString,
             String domains, String serverAddress, String vendorInfo, int leaseDuration,
             boolean hasMeteredHint, DhcpResults dhcpResults) throws Exception {
@@ -471,6 +467,5 @@
         DhcpResults dhcpResults = offerPacket.toDhcpResults();
         assertDhcpResults("172.17.152.118/16", "172.17.1.1", "172.17.1.1",
                 null, "1.1.1.1", null, 43200, false, dhcpResults);
->>>>>>> b0b3d0bc
     }
 }