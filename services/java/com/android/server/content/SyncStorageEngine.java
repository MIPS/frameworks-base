/*
 * Copyright (C) 2009 The Android Open Source Project
 *
 * Licensed under the Apache License, Version 2.0 (the "License");
 * you may not use this file except in compliance with the License.
 * You may obtain a copy of the License at
 *
 *      http://www.apache.org/licenses/LICENSE-2.0
 *
 * Unless required by applicable law or agreed to in writing, software
 * distributed under the License is distributed on an "AS IS" BASIS,
 * WITHOUT WARRANTIES OR CONDITIONS OF ANY KIND, either express or implied.
 * See the License for the specific language governing permissions and
 * limitations under the License.
 */

package com.android.server.content;

import android.accounts.Account;
import android.accounts.AccountAndUser;
import android.content.ComponentName;
import android.content.ContentResolver;
import android.content.Context;
import android.content.ISyncStatusObserver;
import android.content.PeriodicSync;
import android.content.SyncInfo;
import android.content.SyncRequest;
import android.content.SyncStatusInfo;
import android.database.Cursor;
import android.database.sqlite.SQLiteDatabase;
import android.database.sqlite.SQLiteException;
import android.database.sqlite.SQLiteQueryBuilder;
import android.os.Bundle;
import android.os.Environment;
import android.os.Handler;
import android.os.Message;
import android.os.Parcel;
import android.os.RemoteCallbackList;
import android.os.RemoteException;
import android.os.UserHandle;
import android.util.AtomicFile;
import android.util.Log;
import android.util.Pair;
import android.util.SparseArray;
import android.util.ArrayMap;
import android.util.Xml;

import com.android.internal.annotations.VisibleForTesting;
import com.android.internal.util.ArrayUtils;
import com.android.internal.util.FastXmlSerializer;

import org.xmlpull.v1.XmlPullParser;
import org.xmlpull.v1.XmlPullParserException;
import org.xmlpull.v1.XmlSerializer;

import java.io.File;
import java.io.FileInputStream;
import java.io.FileOutputStream;
import java.io.IOException;
import java.util.ArrayList;
import java.util.Calendar;
import java.util.HashMap;
import java.util.Iterator;
import java.util.List;
import java.util.Random;
import java.util.TimeZone;

/**
 * Singleton that tracks the sync data and overall sync
 * history on the device.
 *
 * @hide
 */
public class SyncStorageEngine extends Handler {

    private static final String TAG = "SyncManager";
    private static final String TAG_FILE = "SyncManagerFile";

    private static final String XML_ATTR_NEXT_AUTHORITY_ID = "nextAuthorityId";
    private static final String XML_ATTR_LISTEN_FOR_TICKLES = "listen-for-tickles";
    private static final String XML_ATTR_SYNC_RANDOM_OFFSET = "offsetInSeconds";
    private static final String XML_ATTR_ENABLED = "enabled";
    private static final String XML_ATTR_USER = "user";
    private static final String XML_TAG_LISTEN_FOR_TICKLES = "listenForTickles";

    /** Default time for a periodic sync. */
    private static final long DEFAULT_POLL_FREQUENCY_SECONDS = 60 * 60 * 24; // One day

    /** Percentage of period that is flex by default, if no flex is set. */
    private static final double DEFAULT_FLEX_PERCENT_SYNC = 0.04;

    /** Lower bound on sync time from which we assign a default flex time. */
    private static final long DEFAULT_MIN_FLEX_ALLOWED_SECS = 5;

    @VisibleForTesting
    static final long MILLIS_IN_4WEEKS = 1000L * 60 * 60 * 24 * 7 * 4;

    /** Enum value for a sync start event. */
    public static final int EVENT_START = 0;

    /** Enum value for a sync stop event. */
    public static final int EVENT_STOP = 1;

    // TODO: i18n -- grab these out of resources.
    /** String names for the sync event types. */
    public static final String[] EVENTS = { "START", "STOP" };

    /** Enum value for a server-initiated sync. */
    public static final int SOURCE_SERVER = 0;

    /** Enum value for a local-initiated sync. */
    public static final int SOURCE_LOCAL = 1;
    /** Enum value for a poll-based sync (e.g., upon connection to network) */
    public static final int SOURCE_POLL = 2;

    /** Enum value for a user-initiated sync. */
    public static final int SOURCE_USER = 3;

    /** Enum value for a periodic sync. */
    public static final int SOURCE_PERIODIC = 4;
    
    /** Enum value for a sync started for a service. */
    public static final int SOURCE_SERVICE = 5;

    public static final long NOT_IN_BACKOFF_MODE = -1;

    // TODO: i18n -- grab these out of resources.
    /** String names for the sync source types. */
    public static final String[] SOURCES = { "SERVER",
                                             "LOCAL",
                                             "POLL",
                                             "USER",
                                             "PERIODIC",
                                             "SERVICE"};

    // The MESG column will contain one of these or one of the Error types.
    public static final String MESG_SUCCESS = "success";
    public static final String MESG_CANCELED = "canceled";

    public static final int MAX_HISTORY = 100;

    private static final int MSG_WRITE_STATUS = 1;
    private static final long WRITE_STATUS_DELAY = 1000*60*10; // 10 minutes

    private static final int MSG_WRITE_STATISTICS = 2;
    private static final long WRITE_STATISTICS_DELAY = 1000*60*30; // 1/2 hour

    private static final boolean SYNC_ENABLED_DEFAULT = false;

    // the version of the accounts xml file format
    private static final int ACCOUNTS_VERSION = 2;

    private static HashMap<String, String> sAuthorityRenames;

    static {
        sAuthorityRenames = new HashMap<String, String>();
        sAuthorityRenames.put("contacts", "com.android.contacts");
        sAuthorityRenames.put("calendar", "com.android.calendar");
    }

    public static class PendingOperation {
        final EndPoint target;
        final int reason;
        final int syncSource;
        final Bundle extras;        // note: read-only.
        final boolean expedited;

        final int authorityId;
        // No longer used.
        // Keep around for sake up updating from pending.bin to pending.xml
        byte[] flatExtras;

        PendingOperation(AuthorityInfo authority, int reason, int source,
                 Bundle extras, boolean expedited) {
            this.target = authority.target;
            this.syncSource = source;
            this.reason = reason;
            this.extras = extras != null ? new Bundle(extras) : extras;
            this.expedited = expedited;
            this.authorityId = authority.ident;
        }

        PendingOperation(PendingOperation other) {
            this.reason = other.reason;
            this.syncSource = other.syncSource;
            this.target = other.target;
            this.extras = other.extras;
            this.authorityId = other.authorityId;
            this.expedited = other.expedited;
        }

        /**
         * Considered equal if they target the same sync adapter (A
         * {@link android.content.SyncService}
         * is considered an adapter), for the same userId.
         * @param other PendingOperation to compare.
         * @return true if the two pending ops are the same.
         */
        public boolean equals(PendingOperation other) {
            return target.matchesSpec(other.target);
        }

        public String toString() {
            return "service=" + target.service
                        + " user=" + target.userId
                        + " auth=" + target
                        + " account=" + target.account
                        + " src=" + syncSource
                        + " extras=" + extras;
        }
    }

    static class AccountInfo {
        final AccountAndUser accountAndUser;
        final HashMap<String, AuthorityInfo> authorities =
                new HashMap<String, AuthorityInfo>();

        AccountInfo(AccountAndUser accountAndUser) {
            this.accountAndUser = accountAndUser;
        }
    }

    /**  Bare bones representation of a sync target. */
    public static class EndPoint {
        public final static EndPoint USER_ALL_PROVIDER_ALL_ACCOUNTS_ALL =
                new EndPoint(null, null, UserHandle.USER_ALL);
        final ComponentName service;
        final Account account;
        final int userId;
        final String provider;
        final boolean target_service;
        final boolean target_provider;

        public EndPoint(ComponentName service, int userId) {
            this.service = service;
            this.userId = userId;
            this.account = null;
            this.provider = null;
            this.target_service = true;
            this.target_provider = false;
        }

        public EndPoint(Account account, String provider, int userId) {
            this.account = account;
            this.provider = provider;
            this.userId = userId;
            this.service = null;
            this.target_service = false;
            this.target_provider = true;
        }

        /**
         * An Endpoint for a sync matches if it targets the same sync adapter for the same user.
         *
         * @param spec the Endpoint to match. If the spec has null fields, they indicate a wildcard
         * and match any. 
         */
        public boolean matchesSpec(EndPoint spec) {
            if (userId != spec.userId
                    && userId != UserHandle.USER_ALL
                    && spec.userId != UserHandle.USER_ALL) {
                return false;
            }
            if (target_service && spec.target_service) {
                return service.equals(spec.service);
            } else if (target_provider && spec.target_provider) {
                boolean accountsMatch;
                if (spec.account == null) {
                    accountsMatch = true;
                } else {
                    accountsMatch = account.equals(spec.account);
                }
                boolean providersMatch;
                if (spec.provider == null) {
                    providersMatch = true;
                } else {
                    providersMatch = provider.equals(spec.provider);
                }
                return accountsMatch && providersMatch;
            }
            return false;
        }

        public String toString() {
            StringBuilder sb = new StringBuilder();
            if (target_provider) {
                sb.append(account == null ? "ALL ACCS" : account.name)
                    .append("/")
                    .append(provider == null ? "ALL PDRS" : provider);
            } else if (target_service) {
                sb.append(service.getPackageName() + "/")
                  .append(service.getClassName());
            } else {
                sb.append("invalid target");
            }
            sb.append(":u" + userId);
            return sb.toString();
        }
    }

    public static class AuthorityInfo {
        final EndPoint target;
        final int ident;
        boolean enabled;
        int syncable;
        /** Time at which this sync will run, taking into account backoff. */
        long backoffTime;
        /** Amount of delay due to backoff. */
        long backoffDelay;
        /** Time offset to add to any requests coming to this target. */
        long delayUntil;

        final ArrayList<PeriodicSync> periodicSyncs;

        /**
         * Copy constructor for making deep-ish copies. Only the bundles stored
         * in periodic syncs can make unexpected changes.
         *
         * @param toCopy AuthorityInfo to be copied.
         */
        AuthorityInfo(AuthorityInfo toCopy) {
            target = toCopy.target;
            ident = toCopy.ident;
            enabled = toCopy.enabled;
            syncable = toCopy.syncable;
            backoffTime = toCopy.backoffTime;
            backoffDelay = toCopy.backoffDelay;
            delayUntil = toCopy.delayUntil;
            periodicSyncs = new ArrayList<PeriodicSync>();
            for (PeriodicSync sync : toCopy.periodicSyncs) {
                // Still not a perfect copy, because we are just copying the mappings.
                periodicSyncs.add(new PeriodicSync(sync));
            }
        }

        AuthorityInfo(EndPoint info, int id) {
            target = info;
            ident = id;
            enabled = info.target_provider ?
                    SYNC_ENABLED_DEFAULT : true;
            // Service is active by default,
            if (info.target_service) {
                this.syncable = 1;
            }
            periodicSyncs = new ArrayList<PeriodicSync>();
            defaultInitialisation();
        }

        private void defaultInitialisation() {
            syncable = -1; // default to "unknown"
            backoffTime = -1; // if < 0 then we aren't in backoff mode
            backoffDelay = -1; // if < 0 then we aren't in backoff mode
            PeriodicSync defaultSync;
            // Old version is one sync a day. Empty bundle gets replaced by any addPeriodicSync()
            // call.
            if (target.target_provider) {
                defaultSync =
                        new PeriodicSync(target.account, target.provider,
                            new Bundle(),
                            DEFAULT_POLL_FREQUENCY_SECONDS,
                            calculateDefaultFlexTime(DEFAULT_POLL_FREQUENCY_SECONDS));
                periodicSyncs.add(defaultSync);
            }
        }

        @Override
        public String toString() {
            return target + ", enabled=" + enabled + ", syncable=" + syncable + ", backoff="
                    + backoffTime + ", delay=" + delayUntil;
        }
    }

    public static class SyncHistoryItem {
        int authorityId;
        int historyId;
        long eventTime;
        long elapsedTime;
        int source;
        int event;
        long upstreamActivity;
        long downstreamActivity;
        String mesg;
        boolean initialization;
        Bundle extras;
        int reason;
    }

    public static class DayStats {
        public final int day;
        public int successCount;
        public long successTime;
        public int failureCount;
        public long failureTime;

        public DayStats(int day) {
            this.day = day;
        }
    }

    interface OnSyncRequestListener {

        /** Called when a sync is needed on an account(s) due to some change in state. */
        public void onSyncRequest(EndPoint info, int reason, Bundle extras);
    }

    // Primary list of all syncable authorities.  Also our global lock.
    private final SparseArray<AuthorityInfo> mAuthorities =
            new SparseArray<AuthorityInfo>();

    private final HashMap<AccountAndUser, AccountInfo> mAccounts
            = new HashMap<AccountAndUser, AccountInfo>();

    private final ArrayList<PendingOperation> mPendingOperations =
            new ArrayList<PendingOperation>();

    private final SparseArray<ArrayList<SyncInfo>> mCurrentSyncs
            = new SparseArray<ArrayList<SyncInfo>>();

    private final SparseArray<SyncStatusInfo> mSyncStatus =
            new SparseArray<SyncStatusInfo>();

    private final ArrayList<SyncHistoryItem> mSyncHistory =
            new ArrayList<SyncHistoryItem>();

    private final RemoteCallbackList<ISyncStatusObserver> mChangeListeners
            = new RemoteCallbackList<ISyncStatusObserver>();

    /** Reverse mapping for component name -> <userid -> target id>. */
    private final ArrayMap<ComponentName, SparseArray<AuthorityInfo>> mServices =
            new ArrayMap<ComponentName, SparseArray<AuthorityInfo>>();

    private int mNextAuthorityId = 0;

    // We keep 4 weeks of stats.
    private final DayStats[] mDayStats = new DayStats[7*4];
    private final Calendar mCal;
    private int mYear;
    private int mYearInDays;

    private final Context mContext;

    private static volatile SyncStorageEngine sSyncStorageEngine = null;

    private int mSyncRandomOffset;

    /**
     * This file contains the core engine state: all accounts and the
     * settings for them.  It must never be lost, and should be changed
     * infrequently, so it is stored as an XML file.
     */
    private final AtomicFile mAccountInfoFile;

    /**
     * This file contains the current sync status.  We would like to retain
     * it across boots, but its loss is not the end of the world, so we store
     * this information as binary data.
     */
    private final AtomicFile mStatusFile;

    /**
     * This file contains sync statistics.  This is purely debugging information
     * so is written infrequently and can be thrown away at any time.
     */
    private final AtomicFile mStatisticsFile;

    /**
     * This file contains the pending sync operations.  It is a binary file,
     * which must be updated every time an operation is added or removed,
     * so we have special handling of it.
     */
    private final AtomicFile mPendingFile;
    private static final int PENDING_FINISH_TO_WRITE = 4;
    private int mNumPendingFinished = 0;

    private int mNextHistoryId = 0;
    private SparseArray<Boolean> mMasterSyncAutomatically = new SparseArray<Boolean>();
    private boolean mDefaultMasterSyncAutomatically;

    private OnSyncRequestListener mSyncRequestListener;

    private SyncStorageEngine(Context context, File dataDir) {
        mContext = context;
        sSyncStorageEngine = this;

        mCal = Calendar.getInstance(TimeZone.getTimeZone("GMT+0"));

        mDefaultMasterSyncAutomatically = mContext.getResources().getBoolean(
               com.android.internal.R.bool.config_syncstorageengine_masterSyncAutomatically);

        File systemDir = new File(dataDir, "system");
        File syncDir = new File(systemDir, "sync");
        syncDir.mkdirs();

        maybeDeleteLegacyPendingInfoLocked(syncDir);

        mAccountInfoFile = new AtomicFile(new File(syncDir, "accounts.xml"));
        mStatusFile = new AtomicFile(new File(syncDir, "status.bin"));
        mPendingFile = new AtomicFile(new File(syncDir, "pending.xml"));
        mStatisticsFile = new AtomicFile(new File(syncDir, "stats.bin"));

        readAccountInfoLocked();
        readStatusLocked();
        readPendingOperationsLocked();
        readStatisticsLocked();
        readAndDeleteLegacyAccountInfoLocked();
        writeAccountInfoLocked();
        writeStatusLocked();
        writePendingOperationsLocked();
        writeStatisticsLocked();
    }

    public static SyncStorageEngine newTestInstance(Context context) {
        return new SyncStorageEngine(context, context.getFilesDir());
    }

    public static void init(Context context) {
        if (sSyncStorageEngine != null) {
            return;
        }
        // This call will return the correct directory whether Encrypted File Systems is
        // enabled or not.
        File dataDir = Environment.getSecureDataDirectory();
        sSyncStorageEngine = new SyncStorageEngine(context, dataDir);
    }

    public static SyncStorageEngine getSingleton() {
        if (sSyncStorageEngine == null) {
            throw new IllegalStateException("not initialized");
        }
        return sSyncStorageEngine;
    }

    protected void setOnSyncRequestListener(OnSyncRequestListener listener) {
        if (mSyncRequestListener == null) {
            mSyncRequestListener = listener;
        }
    }

    @Override public void handleMessage(Message msg) {
        if (msg.what == MSG_WRITE_STATUS) {
            synchronized (mAuthorities) {
                writeStatusLocked();
            }
        } else if (msg.what == MSG_WRITE_STATISTICS) {
            synchronized (mAuthorities) {
                writeStatisticsLocked();
            }
        }
    }

    public int getSyncRandomOffset() {
        return mSyncRandomOffset;
    }

    public void addStatusChangeListener(int mask, ISyncStatusObserver callback) {
        synchronized (mAuthorities) {
            mChangeListeners.register(callback, mask);
        }
    }

    public void removeStatusChangeListener(ISyncStatusObserver callback) {
        synchronized (mAuthorities) {
            mChangeListeners.unregister(callback);
        }
    }

    /**
     * Figure out a reasonable flex time for cases where none is provided (old api calls).
     * @param syncTimeSeconds requested sync time from now.
     * @return amount of seconds before syncTimeSeconds that the sync can occur.
     *      I.e.
     *      earliest_sync_time = syncTimeSeconds - calculateDefaultFlexTime(syncTimeSeconds)
     * The flex time is capped at a percentage of the {@link #DEFAULT_POLL_FREQUENCY_SECONDS}.
     */
    public static long calculateDefaultFlexTime(long syncTimeSeconds) {
        if (syncTimeSeconds < DEFAULT_MIN_FLEX_ALLOWED_SECS) {
            // Small enough sync request time that we don't add flex time - developer probably
            // wants to wait for an operation to occur before syncing so we honour the
            // request time.
            return 0L;
        } else if (syncTimeSeconds < DEFAULT_POLL_FREQUENCY_SECONDS) {
            return (long) (syncTimeSeconds * DEFAULT_FLEX_PERCENT_SYNC);
        } else {
            // Large enough sync request time that we cap the flex time.
            return (long) (DEFAULT_POLL_FREQUENCY_SECONDS * DEFAULT_FLEX_PERCENT_SYNC);
        }
    }

    private void reportChange(int which) {
        ArrayList<ISyncStatusObserver> reports = null;
        synchronized (mAuthorities) {
            int i = mChangeListeners.beginBroadcast();
            while (i > 0) {
                i--;
                Integer mask = (Integer)mChangeListeners.getBroadcastCookie(i);
                if ((which & mask.intValue()) == 0) {
                    continue;
                }
                if (reports == null) {
                    reports = new ArrayList<ISyncStatusObserver>(i);
                }
                reports.add(mChangeListeners.getBroadcastItem(i));
            }
            mChangeListeners.finishBroadcast();
        }

        if (Log.isLoggable(TAG, Log.VERBOSE)) {
            Log.v(TAG, "reportChange " + which + " to: " + reports);
        }

        if (reports != null) {
            int i = reports.size();
            while (i > 0) {
                i--;
                try {
                    reports.get(i).onStatusChanged(which);
                } catch (RemoteException e) {
                    // The remote callback list will take care of this for us.
                }
            }
        }
    }

    public boolean getSyncAutomatically(Account account, int userId, String providerName) {
        synchronized (mAuthorities) {
            if (account != null) {
                AuthorityInfo authority = getAuthorityLocked(
                        new EndPoint(account, providerName, userId),
                        "getSyncAutomatically");
                return authority != null && authority.enabled;
            }

            int i = mAuthorities.size();
            while (i > 0) {
                i--;
                AuthorityInfo authorityInfo = mAuthorities.valueAt(i);
                if (authorityInfo.target.matchesSpec(new EndPoint(account, providerName, userId))
                        && authorityInfo.enabled) {
                    return true;
                }
            }
            return false;
        }
    }

    public void setSyncAutomatically(Account account, int userId, String providerName,
            boolean sync) {
        if (Log.isLoggable(TAG, Log.VERBOSE)) {
            Log.d(TAG, "setSyncAutomatically: " + /* account + */" provider " + providerName
                    + ", user " + userId + " -> " + sync);
        }
        synchronized (mAuthorities) {
            AuthorityInfo authority =
                    getOrCreateAuthorityLocked(
                            new EndPoint(account, providerName, userId),
                            -1 /* ident */,
                            false);
            if (authority.enabled == sync) {
                if (Log.isLoggable(TAG, Log.VERBOSE)) {
                    Log.d(TAG, "setSyncAutomatically: already set to " + sync + ", doing nothing");
                }
                return;
            }
            authority.enabled = sync;
            writeAccountInfoLocked();
        }

        if (sync) {
            requestSync(account, userId, SyncOperation.REASON_SYNC_AUTO, providerName,
                    new Bundle());
        }
        reportChange(ContentResolver.SYNC_OBSERVER_TYPE_SETTINGS);
    }

    public int getIsSyncable(Account account, int userId, String providerName) {
        synchronized (mAuthorities) {
            if (account != null) {
                AuthorityInfo authority = getAuthorityLocked(
                        new EndPoint(account, providerName, userId),
                        "get authority syncable");
                if (authority == null) {
                    return -1;
                }
                return authority.syncable;
            }

            int i = mAuthorities.size();
            while (i > 0) {
                i--;
                AuthorityInfo authorityInfo = mAuthorities.valueAt(i);
                if (authorityInfo.target != null
                        && authorityInfo.target.provider.equals(providerName)) {
                    return authorityInfo.syncable;
                }
            }
            return -1;
        }
    }

    public void setIsSyncable(Account account, int userId, String providerName, int syncable) {
        setSyncableStateForEndPoint(new EndPoint(account, providerName, userId), syncable);
    }

    public boolean getIsTargetServiceActive(ComponentName cname, int userId) {
        synchronized (mAuthorities) {
            if (cname != null) {
                AuthorityInfo authority = getAuthorityLocked(
                        new EndPoint(cname, userId),
                        "get service active");
                if (authority == null) {
                    return false;
                }
                return (authority.syncable == 1);
            }
            return false;
        }
    }

    public void setIsTargetServiceActive(ComponentName cname, int userId, boolean active) {
        setSyncableStateForEndPoint(new EndPoint(cname, userId), active ? 1 : 0);
    }

    /**
     * An enabled sync service and a syncable provider's adapter both get resolved to the same
     * persisted variable - namely the "syncable" attribute for an AuthorityInfo in accounts.xml.
     * @param target target to set value for.
     * @param syncable 0 indicates unsyncable, <0 unknown, >0 is active/syncable.
     */
    private void setSyncableStateForEndPoint(EndPoint target, int syncable) {
        AuthorityInfo aInfo;
        synchronized (mAuthorities) {
            aInfo = getOrCreateAuthorityLocked(target, -1, false);
            if (syncable > 1) {
                syncable = 1;
            } else if (syncable < -1) {
                syncable = -1;
            }
            if (Log.isLoggable(TAG, Log.VERBOSE)) {
                Log.d(TAG, "setIsSyncable: " + aInfo.toString() + " -> " + syncable);
            }
            if (aInfo.syncable == syncable) {
                if (Log.isLoggable(TAG, Log.VERBOSE)) {
                    Log.d(TAG, "setIsSyncable: already set to " + syncable + ", doing nothing");
                }
                return;
            }
            aInfo.syncable = syncable;
            writeAccountInfoLocked();
        }
        if (syncable > 0) {
            requestSync(aInfo, SyncOperation.REASON_IS_SYNCABLE, new Bundle());
        }
        reportChange(ContentResolver.SYNC_OBSERVER_TYPE_SETTINGS);
    }

    public Pair<Long, Long> getBackoff(EndPoint info) {
        synchronized (mAuthorities) {
            AuthorityInfo authority = getAuthorityLocked(info, "getBackoff");
            if (authority != null) {
                return Pair.create(authority.backoffTime, authority.backoffDelay);
            }
            return null;
        }
    }

    /**
     * Update the backoff for the given endpoint. The endpoint may be for a provider/account and
     * the account or provider info be null, which signifies all accounts or providers.
     */
    public void setBackoff(EndPoint info, long nextSyncTime, long nextDelay) {
        if (Log.isLoggable(TAG, Log.VERBOSE)) {
            Log.v(TAG, "setBackoff: " + info
                    + " -> nextSyncTime " + nextSyncTime + ", nextDelay " + nextDelay);
        }
        boolean changed;
        synchronized (mAuthorities) {
            if (info.target_provider
                    && (info.account == null || info.provider == null)) {
                // Do more work for a provider sync if the provided info has specified all
                // accounts/providers. 
                changed = setBackoffLocked(
                        info.account /* may be null */,
                        info.userId,
                        info.provider /* may be null */,
                        nextSyncTime, nextDelay);
            } else {
                AuthorityInfo authorityInfo =
                        getOrCreateAuthorityLocked(info, -1 /* ident */, true);
                if (authorityInfo.backoffTime == nextSyncTime
                        && authorityInfo.backoffDelay == nextDelay) {
                    changed = false;
                } else {
                    authorityInfo.backoffTime = nextSyncTime;
                    authorityInfo.backoffDelay = nextDelay;
                    changed = true;
                }
            }
        }
        if (changed) {
            reportChange(ContentResolver.SYNC_OBSERVER_TYPE_SETTINGS);
        }
    }

    /**
     * Either set backoff for a specific authority, or set backoff for all the
     * accounts on a specific adapter/all adapters.
     *
     * @param account account for which to set backoff. Null to specify all accounts.
     * @param userId id of the user making this request.
     * @param providerName provider for which to set backoff. Null to specify all providers.
     * @return true if a change occured.
     */
    private boolean setBackoffLocked(Account account, int userId, String providerName,
            long nextSyncTime, long nextDelay) {
        boolean changed = false;
        for (AccountInfo accountInfo : mAccounts.values()) {
            if (account != null && !account.equals(accountInfo.accountAndUser.account)
                    && userId != accountInfo.accountAndUser.userId) {
                continue;
            }
            for (AuthorityInfo authorityInfo : accountInfo.authorities.values()) {
                if (providerName != null
                        && !providerName.equals(authorityInfo.target.provider)) {
                    continue;
                }
                if (authorityInfo.backoffTime != nextSyncTime
                        || authorityInfo.backoffDelay != nextDelay) {
                    authorityInfo.backoffTime = nextSyncTime;
                    authorityInfo.backoffDelay = nextDelay;
                    changed = true;
                }
            }
        }
        return changed;
    }

    public void clearAllBackoffs(SyncQueue syncQueue) {
        boolean changed = false;
        synchronized (mAuthorities) {
            synchronized (syncQueue) {
                // Clear backoff for all sync adapters.
                for (AccountInfo accountInfo : mAccounts.values()) {
                    for (AuthorityInfo authorityInfo : accountInfo.authorities.values()) {
                        if (authorityInfo.backoffTime != NOT_IN_BACKOFF_MODE
                                || authorityInfo.backoffDelay != NOT_IN_BACKOFF_MODE) {
                            if (Log.isLoggable(TAG, Log.VERBOSE)) {
                                Log.v(TAG, "clearAllBackoffs:"
                                        + " authority:" + authorityInfo.target
                                        + " account:" + accountInfo.accountAndUser.account.name
                                        + " user:" + accountInfo.accountAndUser.userId
                                        + " backoffTime was: " + authorityInfo.backoffTime
                                        + " backoffDelay was: " + authorityInfo.backoffDelay);
                            }
                            authorityInfo.backoffTime = NOT_IN_BACKOFF_MODE;
                            authorityInfo.backoffDelay = NOT_IN_BACKOFF_MODE;
                            changed = true;
                        }
                    }
                }
                // Clear backoff for all sync services.
                for (ComponentName service : mServices.keySet()) {
                    SparseArray<AuthorityInfo> aInfos = mServices.get(service);
                    for (int i = 0; i < aInfos.size(); i++) {
                        AuthorityInfo authorityInfo = aInfos.valueAt(i);
                        if (authorityInfo.backoffTime != NOT_IN_BACKOFF_MODE
                                || authorityInfo.backoffDelay != NOT_IN_BACKOFF_MODE) {
                            authorityInfo.backoffTime = NOT_IN_BACKOFF_MODE;
                            authorityInfo.backoffDelay = NOT_IN_BACKOFF_MODE;
                        }
                    }
                }
                syncQueue.clearBackoffs();
            }
        }

        if (changed) {
            reportChange(ContentResolver.SYNC_OBSERVER_TYPE_SETTINGS);
        }
    }

    public long getDelayUntilTime(EndPoint info) {
        synchronized (mAuthorities) {
            AuthorityInfo authority = getAuthorityLocked(info, "getDelayUntil");
            if (authority == null) {
                return 0;
            }
            return authority.delayUntil;
        }
    }

    public void setDelayUntilTime(EndPoint info, long delayUntil) {
        if (Log.isLoggable(TAG, Log.VERBOSE)) {
            Log.v(TAG, "setDelayUntil: " + info
                    + " -> delayUntil " + delayUntil);
        }
        synchronized (mAuthorities) {
            AuthorityInfo authority = getOrCreateAuthorityLocked(info, -1, true);
            if (authority.delayUntil == delayUntil) {
                return;
            }
            authority.delayUntil = delayUntil;
        }
        reportChange(ContentResolver.SYNC_OBSERVER_TYPE_SETTINGS);
    }

    public void updateOrAddPeriodicSync(EndPoint info, long period, long flextime, Bundle extras) {
        if (Log.isLoggable(TAG, Log.VERBOSE)) {
            Log.v(TAG, "addPeriodicSync: " + info
                    + " -> period " + period + ", flex " + flextime + ", extras "
                    + extras.toString());
        }
        synchronized (mAuthorities) {
            if (period <= 0) {
                Log.e(TAG, "period < 0, should never happen in updateOrAddPeriodicSync");
            }
            if (extras == null) {
                Log.e(TAG, "null extras, should never happen in updateOrAddPeriodicSync:");
            }
            try {
                PeriodicSync toUpdate;
                if (info.target_provider) {
                    toUpdate = new PeriodicSync(info.account,
                            info.provider,
                            extras,
                            period,
                            flextime);
                } else {
                    toUpdate = new PeriodicSync(info.service,
                            extras,
                            period,
                            flextime);
                }
                AuthorityInfo authority =
                        getOrCreateAuthorityLocked(info, -1, false);
                // add this periodic sync if an equivalent periodic doesn't already exist.
                boolean alreadyPresent = false;
                for (int i = 0, N = authority.periodicSyncs.size(); i < N; i++) {
                    PeriodicSync syncInfo = authority.periodicSyncs.get(i);
                    if (SyncManager.syncExtrasEquals(syncInfo.extras,
                            extras,
                            true /* includeSyncSettings*/)) {
                        if (period == syncInfo.period &&
                                flextime == syncInfo.flexTime) {
                            // Absolutely the same.
                            return;
                        }
                        authority.periodicSyncs.set(i, toUpdate);
                        alreadyPresent = true;
                        break;
                    }
                }
                // If we added an entry to the periodicSyncs array also add an entry to
                // the periodic syncs status to correspond to it.
                if (!alreadyPresent) {
                    authority.periodicSyncs.add(toUpdate);
                    SyncStatusInfo status = getOrCreateSyncStatusLocked(authority.ident);
                    // A new periodic sync is initialised as already having been run.
                    status.setPeriodicSyncTime(
                            authority.periodicSyncs.size() - 1,
                            System.currentTimeMillis());
                }
            } finally {
                writeAccountInfoLocked();
                writeStatusLocked();
            }
        }
        reportChange(ContentResolver.SYNC_OBSERVER_TYPE_SETTINGS);
    }

    public void removePeriodicSync(EndPoint info, Bundle extras) {
        synchronized(mAuthorities) {
            try {
                AuthorityInfo authority =
                        getOrCreateAuthorityLocked(info, -1, false);
                // Remove any periodic syncs that match the target and extras.
                SyncStatusInfo status = mSyncStatus.get(authority.ident);
                boolean changed = false;
                Iterator<PeriodicSync> iterator = authority.periodicSyncs.iterator();
                int i = 0;
                while (iterator.hasNext()) {
                    PeriodicSync syncInfo = iterator.next();
                    if (SyncManager.syncExtrasEquals(syncInfo.extras,
                            extras,
                            true /* includeSyncSettings */)) {
                        iterator.remove();
                        changed = true;
                        // If we removed an entry from the periodicSyncs array also
                        // remove the corresponding entry from the status
                        if (status != null) {
                            status.removePeriodicSyncTime(i);
                        } else {
                            Log.e(TAG, "Tried removing sync status on remove periodic sync but"
                                    + " did not find it.");
                        }
                    } else {
                        i++;
                    }
                }
                if (!changed) {
                    return;
                }
            } finally {
                writeAccountInfoLocked();
                writeStatusLocked();
            }
        }
        reportChange(ContentResolver.SYNC_OBSERVER_TYPE_SETTINGS);
    }

    /**
     * @return list of periodic syncs for a target. Never null. If no such syncs exist, returns an
     * empty list.
     */
    public List<PeriodicSync> getPeriodicSyncs(EndPoint info) {
        synchronized (mAuthorities) {
            AuthorityInfo authorityInfo = getAuthorityLocked(info, "getPeriodicSyncs");
            ArrayList<PeriodicSync> syncs = new ArrayList<PeriodicSync>();
            if (authorityInfo != null) {
                for (PeriodicSync item : authorityInfo.periodicSyncs) {
                    // Copy and send out. Necessary for thread-safety although it's parceled.
                    syncs.add(new PeriodicSync(item));
                }
            }
            return syncs;
        }
    }

    public void setMasterSyncAutomatically(boolean flag, int userId) {
        synchronized (mAuthorities) {
            Boolean auto = mMasterSyncAutomatically.get(userId);
            if (auto != null && auto.equals(flag)) {
                return;
            }
            mMasterSyncAutomatically.put(userId, flag);
            writeAccountInfoLocked();
        }
        if (flag) {
            requestSync(null, userId, SyncOperation.REASON_MASTER_SYNC_AUTO, null,
                    new Bundle());
        }
        reportChange(ContentResolver.SYNC_OBSERVER_TYPE_SETTINGS);
        mContext.sendBroadcast(ContentResolver.ACTION_SYNC_CONN_STATUS_CHANGED);
    }

    public boolean getMasterSyncAutomatically(int userId) {
        synchronized (mAuthorities) {
            Boolean auto = mMasterSyncAutomatically.get(userId);
            return auto == null ? mDefaultMasterSyncAutomatically : auto;
        }
    }

    public AuthorityInfo getAuthority(int authorityId) {
        synchronized (mAuthorities) {
            return mAuthorities.get(authorityId);
        }
    }

    /**
     * Returns true if there is currently a sync operation being actively processed for the given
     * target.
     */
    public boolean isSyncActive(EndPoint info) {
        synchronized (mAuthorities) {
            for (SyncInfo syncInfo : getCurrentSyncs(info.userId)) {
                AuthorityInfo ainfo = getAuthority(syncInfo.authorityId);
                if (ainfo != null && ainfo.target.matchesSpec(info)) {
                    return true;
                }
            }
        }
        return false;
    }

    public PendingOperation insertIntoPending(SyncOperation op) {
        PendingOperation pop;
        synchronized (mAuthorities) {
            if (Log.isLoggable(TAG, Log.VERBOSE)) {
                Log.v(TAG, "insertIntoPending: authority=" + op.target
                        + " extras=" + op.extras);
            }
            final EndPoint info = op.target;
            AuthorityInfo authority =
                    getOrCreateAuthorityLocked(info,
                            -1 /* desired identifier */,
                            true /* write accounts to storage */);
            if (authority == null) {
                return null;
            }

            pop = new PendingOperation(authority, op.reason, op.syncSource, op.extras,
                    op.expedited);
            mPendingOperations.add(pop);
            appendPendingOperationLocked(pop);

            SyncStatusInfo status = getOrCreateSyncStatusLocked(authority.ident);
            status.pending = true;
        }
        reportChange(ContentResolver.SYNC_OBSERVER_TYPE_PENDING);
        return pop;
    }

    /**
     * Remove from list of pending operations. If successful, search through list for matching
     * authorities. If there are no more pending syncs for the same target,
     * update the SyncStatusInfo for that target.
     * @param op Pending op to delete.
     */
    public boolean deleteFromPending(PendingOperation op) {
        boolean res = false;
        synchronized (mAuthorities) {
            if (Log.isLoggable(TAG, Log.VERBOSE)) {
                Log.v(TAG, "deleteFromPending: account=" + op.toString());
            }
            if (mPendingOperations.remove(op)) {
                if (mPendingOperations.size() == 0
                        || mNumPendingFinished >= PENDING_FINISH_TO_WRITE) {
                    writePendingOperationsLocked();
                    mNumPendingFinished = 0;
                } else {
                    mNumPendingFinished++;
                }
                AuthorityInfo authority = getAuthorityLocked(op.target, "deleteFromPending");
                if (authority != null) {
                    if (Log.isLoggable(TAG, Log.VERBOSE)) {
                        Log.v(TAG, "removing - " + authority.toString());
                    }
                    final int N = mPendingOperations.size();
                    boolean morePending = false;
                    for (int i = 0; i < N; i++) {
                        PendingOperation cur = mPendingOperations.get(i);
                        if (cur.equals(op)) {
                            morePending = true;
                            break;
                        }
                    }

                    if (!morePending) {
                        if (Log.isLoggable(TAG, Log.VERBOSE)) Log.v(TAG, "no more pending!");
                        SyncStatusInfo status = getOrCreateSyncStatusLocked(authority.ident);
                        status.pending = false;
                    }
                }
                res = true;
            }
        }

        reportChange(ContentResolver.SYNC_OBSERVER_TYPE_PENDING);
        return res;
    }

    /**
     * Return a copy of the current array of pending operations.  The
     * PendingOperation objects are the real objects stored inside, so that
     * they can be used with deleteFromPending().
     */
    public ArrayList<PendingOperation> getPendingOperations() {
        synchronized (mAuthorities) {
            return new ArrayList<PendingOperation>(mPendingOperations);
        }
    }

    /**
     * Return the number of currently pending operations.
     */
    public int getPendingOperationCount() {
        synchronized (mAuthorities) {
            return mPendingOperations.size();
        }
    }

    /**
     * Called when the set of account has changed, given the new array of
     * active accounts.
     */
    public void doDatabaseCleanup(Account[] accounts, int userId) {
        synchronized (mAuthorities) {
            if (Log.isLoggable(TAG, Log.VERBOSE)) {
                Log.v(TAG, "Updating for new accounts...");
            }
            SparseArray<AuthorityInfo> removing = new SparseArray<AuthorityInfo>();
            Iterator<AccountInfo> accIt = mAccounts.values().iterator();
            while (accIt.hasNext()) {
                AccountInfo acc = accIt.next();
                if (!ArrayUtils.contains(accounts, acc.accountAndUser.account)
                        && acc.accountAndUser.userId == userId) {
                    // This account no longer exists...
                    if (Log.isLoggable(TAG, Log.VERBOSE)) {
                        Log.v(TAG, "Account removed: " + acc.accountAndUser);
                    }
                    for (AuthorityInfo auth : acc.authorities.values()) {
                        removing.put(auth.ident, auth);
                    }
                    accIt.remove();
                }
            }

            // Clean out all data structures.
            int i = removing.size();
            if (i > 0) {
                while (i > 0) {
                    i--;
                    int ident = removing.keyAt(i);
                    mAuthorities.remove(ident);
                    int j = mSyncStatus.size();
                    while (j > 0) {
                        j--;
                        if (mSyncStatus.keyAt(j) == ident) {
                            mSyncStatus.remove(mSyncStatus.keyAt(j));
                        }
                    }
                    j = mSyncHistory.size();
                    while (j > 0) {
                        j--;
                        if (mSyncHistory.get(j).authorityId == ident) {
                            mSyncHistory.remove(j);
                        }
                    }
                }
                writeAccountInfoLocked();
                writeStatusLocked();
                writePendingOperationsLocked();
                writeStatisticsLocked();
            }
        }
    }

    /**
     * Called when a sync is starting. Supply a valid ActiveSyncContext with information
     * about the sync.
     */
    public SyncInfo addActiveSync(SyncManager.ActiveSyncContext activeSyncContext) {
        final SyncInfo syncInfo;
        synchronized (mAuthorities) {
            if (Log.isLoggable(TAG, Log.VERBOSE)) {
                Log.v(TAG, "setActiveSync: account="
                    + " auth=" + activeSyncContext.mSyncOperation.target
                    + " src=" + activeSyncContext.mSyncOperation.syncSource
                    + " extras=" + activeSyncContext.mSyncOperation.extras);
            }
            final EndPoint info = activeSyncContext.mSyncOperation.target;
            AuthorityInfo authorityInfo = getOrCreateAuthorityLocked(
                    info,
                    -1 /* assign a new identifier if creating a new target */,
                    true /* write to storage if this results in a change */);
            syncInfo = new SyncInfo(
                    authorityInfo.ident,
                    authorityInfo.target.account,
                    authorityInfo.target.provider,
                    authorityInfo.target.service,
                    activeSyncContext.mStartTime);
            getCurrentSyncs(authorityInfo.target.userId).add(syncInfo);
        }
        reportActiveChange();
        return syncInfo;
    }

    /**
     * Called to indicate that a previously active sync is no longer active.
     */
    public void removeActiveSync(SyncInfo syncInfo, int userId) {
        synchronized (mAuthorities) {
            if (Log.isLoggable(TAG, Log.VERBOSE)) {
                Log.v(TAG, "removeActiveSync: account=" + syncInfo.account
                        + " user=" + userId
                        + " auth=" + syncInfo.authority
                        + " service=" + syncInfo.service);
            }
            getCurrentSyncs(userId).remove(syncInfo);
        }

        reportActiveChange();
    }

    /**
     * To allow others to send active change reports, to poke clients.
     */
    public void reportActiveChange() {
        reportChange(ContentResolver.SYNC_OBSERVER_TYPE_ACTIVE);
    }

    /**
     * Note that sync has started for the given operation.
     */
    public long insertStartSyncEvent(SyncOperation op, long now) {
        long id;
        synchronized (mAuthorities) {
            if (Log.isLoggable(TAG, Log.VERBOSE)) {
                Log.v(TAG, "insertStartSyncEvent: " + op);
            }
            AuthorityInfo authority = getAuthorityLocked(op.target, "insertStartSyncEvent");
            if (authority == null) {
                return -1;
            }
            SyncHistoryItem item = new SyncHistoryItem();
            item.initialization = op.isInitialization();
            item.authorityId = authority.ident;
            item.historyId = mNextHistoryId++;
            if (mNextHistoryId < 0) mNextHistoryId = 0;
            item.eventTime = now;
            item.source = op.syncSource;
            item.reason = op.reason;
            item.extras = op.extras;
            item.event = EVENT_START;
            mSyncHistory.add(0, item);
            while (mSyncHistory.size() > MAX_HISTORY) {
                mSyncHistory.remove(mSyncHistory.size()-1);
            }
            id = item.historyId;
            if (Log.isLoggable(TAG, Log.VERBOSE)) Log.v(TAG, "returning historyId " + id);
        }

        reportChange(ContentResolver.SYNC_OBSERVER_TYPE_STATUS);
        return id;
    }

    public void stopSyncEvent(long historyId, long elapsedTime, String resultMessage,
            long downstreamActivity, long upstreamActivity) {
        synchronized (mAuthorities) {
            if (Log.isLoggable(TAG, Log.VERBOSE)) {
                Log.v(TAG, "stopSyncEvent: historyId=" + historyId);
            }
            SyncHistoryItem item = null;
            int i = mSyncHistory.size();
            while (i > 0) {
                i--;
                item = mSyncHistory.get(i);
                if (item.historyId == historyId) {
                    break;
                }
                item = null;
            }

            if (item == null) {
                Log.w(TAG, "stopSyncEvent: no history for id " + historyId);
                return;
            }

            item.elapsedTime = elapsedTime;
            item.event = EVENT_STOP;
            item.mesg = resultMessage;
            item.downstreamActivity = downstreamActivity;
            item.upstreamActivity = upstreamActivity;

            SyncStatusInfo status = getOrCreateSyncStatusLocked(item.authorityId);

            status.numSyncs++;
            status.totalElapsedTime += elapsedTime;
            switch (item.source) {
                case SOURCE_LOCAL:
                    status.numSourceLocal++;
                    break;
                case SOURCE_POLL:
                    status.numSourcePoll++;
                    break;
                case SOURCE_USER:
                    status.numSourceUser++;
                    break;
                case SOURCE_SERVER:
                    status.numSourceServer++;
                    break;
                case SOURCE_PERIODIC:
                    status.numSourcePeriodic++;
                    break;
            }

            boolean writeStatisticsNow = false;
            int day = getCurrentDayLocked();
            if (mDayStats[0] == null) {
                mDayStats[0] = new DayStats(day);
            } else if (day != mDayStats[0].day) {
                System.arraycopy(mDayStats, 0, mDayStats, 1, mDayStats.length-1);
                mDayStats[0] = new DayStats(day);
                writeStatisticsNow = true;
            } else if (mDayStats[0] == null) {
            }
            final DayStats ds = mDayStats[0];

            final long lastSyncTime = (item.eventTime + elapsedTime);
            boolean writeStatusNow = false;
            if (MESG_SUCCESS.equals(resultMessage)) {
                // - if successful, update the successful columns
                if (status.lastSuccessTime == 0 || status.lastFailureTime != 0) {
                    writeStatusNow = true;
                }
                status.lastSuccessTime = lastSyncTime;
                status.lastSuccessSource = item.source;
                status.lastFailureTime = 0;
                status.lastFailureSource = -1;
                status.lastFailureMesg = null;
                status.initialFailureTime = 0;
                ds.successCount++;
                ds.successTime += elapsedTime;
            } else if (!MESG_CANCELED.equals(resultMessage)) {
                if (status.lastFailureTime == 0) {
                    writeStatusNow = true;
                }
                status.lastFailureTime = lastSyncTime;
                status.lastFailureSource = item.source;
                status.lastFailureMesg = resultMessage;
                if (status.initialFailureTime == 0) {
                    status.initialFailureTime = lastSyncTime;
                }
                ds.failureCount++;
                ds.failureTime += elapsedTime;
            }

            if (writeStatusNow) {
                writeStatusLocked();
            } else if (!hasMessages(MSG_WRITE_STATUS)) {
                sendMessageDelayed(obtainMessage(MSG_WRITE_STATUS),
                        WRITE_STATUS_DELAY);
            }
            if (writeStatisticsNow) {
                writeStatisticsLocked();
            } else if (!hasMessages(MSG_WRITE_STATISTICS)) {
                sendMessageDelayed(obtainMessage(MSG_WRITE_STATISTICS),
                        WRITE_STATISTICS_DELAY);
            }
        }

        reportChange(ContentResolver.SYNC_OBSERVER_TYPE_STATUS);
    }

    /**
     * Return a list of the currently active syncs. Note that the returned items are the
     * real, live active sync objects, so be careful what you do with it.
     */
    public List<SyncInfo> getCurrentSyncs(int userId) {
        synchronized (mAuthorities) {
            ArrayList<SyncInfo> syncs = mCurrentSyncs.get(userId);
            if (syncs == null) {
                syncs = new ArrayList<SyncInfo>();
                mCurrentSyncs.put(userId, syncs);
            }
            return syncs;
        }
    }

    /**
     * Return an array of the current sync status for all authorities.  Note
     * that the objects inside the array are the real, live status objects,
     * so be careful what you do with them.
     */
    public ArrayList<SyncStatusInfo> getSyncStatus() {
        synchronized (mAuthorities) {
            final int N = mSyncStatus.size();
            ArrayList<SyncStatusInfo> ops = new ArrayList<SyncStatusInfo>(N);
            for (int i=0; i<N; i++) {
                ops.add(mSyncStatus.valueAt(i));
            }
            return ops;
        }
    }

    /**
     * Return a copy of the specified target with the corresponding sync status
     */
    public Pair<AuthorityInfo, SyncStatusInfo> getCopyOfAuthorityWithSyncStatus(EndPoint info) {
        synchronized (mAuthorities) {
            AuthorityInfo authorityInfo = getOrCreateAuthorityLocked(info,
                    -1 /* assign a new identifier if creating a new target */,
                    true /* write to storage if this results in a change */);
            return createCopyPairOfAuthorityWithSyncStatusLocked(authorityInfo);
        }
    }

    /**
     * Return a copy of all authorities with their corresponding sync status
     */
    public ArrayList<Pair<AuthorityInfo, SyncStatusInfo>> getCopyOfAllAuthoritiesWithSyncStatus() {
        synchronized (mAuthorities) {
            ArrayList<Pair<AuthorityInfo, SyncStatusInfo>> infos =
                    new ArrayList<Pair<AuthorityInfo, SyncStatusInfo>>(mAuthorities.size());
            for (int i = 0; i < mAuthorities.size(); i++) {
                infos.add(createCopyPairOfAuthorityWithSyncStatusLocked(mAuthorities.valueAt(i)));
            }
            return infos;
        }
    }

    /**
     * Returns the status that matches the target.
     *
<<<<<<< HEAD
     * @param info the endpoint target we are querying status info for.
     * @return the SyncStatusInfo for the endpoint.
     */
    public SyncStatusInfo getStatusByAuthority(EndPoint info) {
        if (info.target_provider && (info.account == null || info.provider == null)) {
          throw new IllegalArgumentException();
        } else if (info.target_service && info.service == null) {
            throw new IllegalArgumentException();
=======
     * @param account the account we want to check
     * @param authority the authority whose row should be selected
     * @return the SyncStatusInfo for the authority or null if none found.
     */
    public SyncStatusInfo getStatusByAccountAndAuthority(Account account, int userId,
            String authority) {
        if (account == null || authority == null) {
          return null;
>>>>>>> 94b51810
        }
        synchronized (mAuthorities) {
            final int N = mSyncStatus.size();
            for (int i = 0; i < N; i++) {
                SyncStatusInfo cur = mSyncStatus.valueAt(i);
                AuthorityInfo ainfo = mAuthorities.get(cur.authorityId);
                if (ainfo != null
                        && ainfo.target.matchesSpec(info)) {
                  return cur;
                }
            }
            return null;
        }
    }

    /** Return true if the pending status is true of any matching authorities. */
    public boolean isSyncPending(EndPoint info) {
        synchronized (mAuthorities) {
            final int N = mSyncStatus.size();
            for (int i = 0; i < N; i++) {
                SyncStatusInfo cur = mSyncStatus.valueAt(i);
                AuthorityInfo ainfo = mAuthorities.get(cur.authorityId);
                if (ainfo == null) {
                    continue;
                }
                if (!ainfo.target.matchesSpec(info)) {
                    continue;
                }
                if (cur.pending) {
                    return true;
                }
            }
            return false;
        }
    }

    /**
     * Return an array of the current sync status for all authorities.  Note
     * that the objects inside the array are the real, live status objects,
     * so be careful what you do with them.
     */
    public ArrayList<SyncHistoryItem> getSyncHistory() {
        synchronized (mAuthorities) {
            final int N = mSyncHistory.size();
            ArrayList<SyncHistoryItem> items = new ArrayList<SyncHistoryItem>(N);
            for (int i=0; i<N; i++) {
                items.add(mSyncHistory.get(i));
            }
            return items;
        }
    }

    /**
     * Return an array of the current per-day statistics.  Note
     * that the objects inside the array are the real, live status objects,
     * so be careful what you do with them.
     */
    public DayStats[] getDayStatistics() {
        synchronized (mAuthorities) {
            DayStats[] ds = new DayStats[mDayStats.length];
            System.arraycopy(mDayStats, 0, ds, 0, ds.length);
            return ds;
        }
    }

    private Pair<AuthorityInfo, SyncStatusInfo> createCopyPairOfAuthorityWithSyncStatusLocked(
            AuthorityInfo authorityInfo) {
        SyncStatusInfo syncStatusInfo = getOrCreateSyncStatusLocked(authorityInfo.ident);
        return Pair.create(new AuthorityInfo(authorityInfo), new SyncStatusInfo(syncStatusInfo));
    }

    private int getCurrentDayLocked() {
        mCal.setTimeInMillis(System.currentTimeMillis());
        final int dayOfYear = mCal.get(Calendar.DAY_OF_YEAR);
        if (mYear != mCal.get(Calendar.YEAR)) {
            mYear = mCal.get(Calendar.YEAR);
            mCal.clear();
            mCal.set(Calendar.YEAR, mYear);
            mYearInDays = (int)(mCal.getTimeInMillis()/86400000);
        }
        return dayOfYear + mYearInDays;
    }

    /**
     * Retrieve a target's full info, returning null if one does not exist.
     *
     * @param info info of the target to look up.
     * @param tag If non-null, this will be used in a log message if the
     * requested target does not exist.
     */
    private AuthorityInfo getAuthorityLocked(EndPoint info, String tag) {
        if (info.target_service) {
            SparseArray<AuthorityInfo> aInfo = mServices.get(info.service);
            AuthorityInfo authority = null;
            if (aInfo != null) {
                authority = aInfo.get(info.userId);
            }
            if (authority == null) {
                if (tag != null) {
                    if (Log.isLoggable(TAG, Log.VERBOSE)) {
                        Log.v(TAG, tag + " No authority info found for " + info.service + " for"
                                + " user " + info.userId);
                    }
                }
                return null;
            }
            return authority;
        } else if (info.target_provider){
            AccountAndUser au = new AccountAndUser(info.account, info.userId);
            AccountInfo accountInfo = mAccounts.get(au);
            if (accountInfo == null) {
                if (tag != null) {
                    if (Log.isLoggable(TAG, Log.VERBOSE)) {
                        Log.v(TAG, tag + ": unknown account " + au);
                    }
                }
                return null;
            }
            AuthorityInfo authority = accountInfo.authorities.get(info.provider);
            if (authority == null) {
                if (tag != null) {
                    if (Log.isLoggable(TAG, Log.VERBOSE)) {
                        Log.v(TAG, tag + ": unknown provider " + info.provider);
                    }
                }
                return null;
            }
            return authority;
        } else {
            Log.e(TAG, tag + " Authority : " + info + ", invalid target");
            return null;
        }
    }

    /**
     * @param info info identifying target.
     * @param ident unique identifier for target. -1 for none.
     * @param doWrite if true, update the accounts.xml file on the disk.
     * @return the authority that corresponds to the provided sync target, creating it if none
     * exists.
     */
    private AuthorityInfo getOrCreateAuthorityLocked(EndPoint info, int ident, boolean doWrite) {
        AuthorityInfo authority = null;
        if (info.target_service) {
            SparseArray<AuthorityInfo> aInfo = mServices.get(info.service);
            if (aInfo == null) {
                aInfo = new SparseArray<AuthorityInfo>();
                mServices.put(info.service, aInfo);
            }
            authority = aInfo.get(info.userId);
            if (authority == null) {
                authority = createAuthorityLocked(info, ident, doWrite);
                aInfo.put(info.userId, authority);
            }
        } else if (info.target_provider) {
            AccountAndUser au = new AccountAndUser(info.account, info.userId);
            AccountInfo account = mAccounts.get(au);
            if (account == null) {
                account = new AccountInfo(au);
                mAccounts.put(au, account);
            }
            authority = account.authorities.get(info.provider);
            if (authority == null) {
                authority = createAuthorityLocked(info, ident, doWrite);
                account.authorities.put(info.provider, authority);
            }
        }
        return authority;
    }

    private AuthorityInfo createAuthorityLocked(EndPoint info, int ident, boolean doWrite) {
        AuthorityInfo authority;
        if (ident < 0) {
            ident = mNextAuthorityId;
            mNextAuthorityId++;
            doWrite = true;
        }
        if (Log.isLoggable(TAG, Log.VERBOSE)) {
            Log.v(TAG, "created a new AuthorityInfo for " + info);
        }
        authority = new AuthorityInfo(info, ident);
        mAuthorities.put(ident, authority);
        if (doWrite) {
            writeAccountInfoLocked();
        }
        return authority;
    }

    public void removeAuthority(EndPoint info) {
        synchronized (mAuthorities) {
            if (info.target_provider) {
                removeAuthorityLocked(info.account, info.userId, info.provider, true /* doWrite */);
            } else {
                SparseArray<AuthorityInfo> aInfos = mServices.get(info.service);
                if (aInfos != null) {
                    AuthorityInfo authorityInfo = aInfos.get(info.userId);
                    if (authorityInfo != null) {
                        mAuthorities.remove(authorityInfo.ident);
                        aInfos.delete(info.userId);
                        writeAccountInfoLocked();
                    }
                }

            }
        }
    }

    /**
     * Remove an authority associated with a provider. Needs to be a standalone function for
     * backward compatibility.
     */
    private void removeAuthorityLocked(Account account, int userId, String authorityName,
            boolean doWrite) {
        AccountInfo accountInfo = mAccounts.get(new AccountAndUser(account, userId));
        if (accountInfo != null) {
            final AuthorityInfo authorityInfo = accountInfo.authorities.remove(authorityName);
            if (authorityInfo != null) {
                mAuthorities.remove(authorityInfo.ident);
                if (doWrite) {
                    writeAccountInfoLocked();
                }
            }
        }
    }

    /**
     * Updates (in a synchronized way) the periodic sync time of the specified
     * target id and target periodic sync
     */
    public void setPeriodicSyncTime(int authorityId, PeriodicSync targetPeriodicSync, long when) {
        boolean found = false;
        final AuthorityInfo authorityInfo;
        synchronized (mAuthorities) {
            authorityInfo = mAuthorities.get(authorityId);
            for (int i = 0; i < authorityInfo.periodicSyncs.size(); i++) {
                PeriodicSync periodicSync = authorityInfo.periodicSyncs.get(i);
                if (targetPeriodicSync.equals(periodicSync)) {
                    mSyncStatus.get(authorityId).setPeriodicSyncTime(i, when);
                    found = true;
                    break;
                }
            }
        }
        if (!found) {
            Log.w(TAG, "Ignoring setPeriodicSyncTime request for a sync that does not exist. " +
                    "Authority: " + authorityInfo.target);
        }
    }

    private SyncStatusInfo getOrCreateSyncStatusLocked(int authorityId) {
        SyncStatusInfo status = mSyncStatus.get(authorityId);
        if (status == null) {
            status = new SyncStatusInfo(authorityId);
            mSyncStatus.put(authorityId, status);
        }
        return status;
    }

    public void writeAllState() {
        synchronized (mAuthorities) {
            // Account info is always written so no need to do it here.

            if (mNumPendingFinished > 0) {
                // Only write these if they are out of date.
                writePendingOperationsLocked();
            }

            // Just always write these...  they are likely out of date.
            writeStatusLocked();
            writeStatisticsLocked();
        }
    }

    /**
     * public for testing
     */
    public void clearAndReadState() {
        synchronized (mAuthorities) {
            mAuthorities.clear();
            mAccounts.clear();
            mServices.clear();
            mPendingOperations.clear();
            mSyncStatus.clear();
            mSyncHistory.clear();

            readAccountInfoLocked();
            readStatusLocked();
            readPendingOperationsLocked();
            readStatisticsLocked();
            readAndDeleteLegacyAccountInfoLocked();
            writeAccountInfoLocked();
            writeStatusLocked();
            writePendingOperationsLocked();
            writeStatisticsLocked();
        }
    }

    /**
     * Read all account information back in to the initial engine state.
     */
    private void readAccountInfoLocked() {
        int highestAuthorityId = -1;
        FileInputStream fis = null;
        try {
            fis = mAccountInfoFile.openRead();
            if (Log.isLoggable(TAG_FILE, Log.VERBOSE)) {
                Log.v(TAG_FILE, "Reading " + mAccountInfoFile.getBaseFile());
            }
            XmlPullParser parser = Xml.newPullParser();
            parser.setInput(fis, null);
            int eventType = parser.getEventType();
            while (eventType != XmlPullParser.START_TAG) {
                eventType = parser.next();
            }
            String tagName = parser.getName();
            if ("accounts".equals(tagName)) {
                String listen = parser.getAttributeValue(null, XML_ATTR_LISTEN_FOR_TICKLES);
                String versionString = parser.getAttributeValue(null, "version");
                int version;
                try {
                    version = (versionString == null) ? 0 : Integer.parseInt(versionString);
                } catch (NumberFormatException e) {
                    version = 0;
                }
                String nextIdString = parser.getAttributeValue(null, XML_ATTR_NEXT_AUTHORITY_ID);
                try {
                    int id = (nextIdString == null) ? 0 : Integer.parseInt(nextIdString);
                    mNextAuthorityId = Math.max(mNextAuthorityId, id);
                } catch (NumberFormatException e) {
                    // don't care
                }
                String offsetString = parser.getAttributeValue(null, XML_ATTR_SYNC_RANDOM_OFFSET);
                try {
                    mSyncRandomOffset = (offsetString == null) ? 0 : Integer.parseInt(offsetString);
                } catch (NumberFormatException e) {
                    mSyncRandomOffset = 0;
                }
                if (mSyncRandomOffset == 0) {
                    Random random = new Random(System.currentTimeMillis());
                    mSyncRandomOffset = random.nextInt(86400);
                }
                mMasterSyncAutomatically.put(0, listen == null || Boolean.parseBoolean(listen));
                eventType = parser.next();
                AuthorityInfo authority = null;
                PeriodicSync periodicSync = null;
                do {
                    if (eventType == XmlPullParser.START_TAG) {
                        tagName = parser.getName();
                        if (parser.getDepth() == 2) {
                            if ("authority".equals(tagName)) {
                                authority = parseAuthority(parser, version);
                                periodicSync = null;
                                if (authority.ident > highestAuthorityId) {
                                    highestAuthorityId = authority.ident;
                                }
                            } else if (XML_TAG_LISTEN_FOR_TICKLES.equals(tagName)) {
                                parseListenForTickles(parser);
                            }
                        } else if (parser.getDepth() == 3) {
                            if ("periodicSync".equals(tagName) && authority != null) {
                                periodicSync = parsePeriodicSync(parser, authority);
                            }
                        } else if (parser.getDepth() == 4 && periodicSync != null) {
                            if ("extra".equals(tagName)) {
                                parseExtra(parser, periodicSync.extras);
                            }
                        }
                    }
                    eventType = parser.next();
                } while (eventType != XmlPullParser.END_DOCUMENT);
            }
        } catch (XmlPullParserException e) {
            Log.w(TAG, "Error reading accounts", e);
            return;
        } catch (java.io.IOException e) {
            if (fis == null) Log.i(TAG, "No initial accounts");
            else Log.w(TAG, "Error reading accounts", e);
            return;
        } finally {
            mNextAuthorityId = Math.max(highestAuthorityId + 1, mNextAuthorityId);
            if (fis != null) {
                try {
                    fis.close();
                } catch (java.io.IOException e1) {
                }
            }
        }

        maybeMigrateSettingsForRenamedAuthorities();
    }

    /**
     * Ensure the old pending.bin is deleted, as it has been changed to pending.xml.
     * pending.xml was used starting in KLP.
     * @param syncDir directory where the sync files are located.
     */
    private void maybeDeleteLegacyPendingInfoLocked(File syncDir) {
        File file = new File(syncDir, "pending.bin");
        if (!file.exists()) {
            return;
        } else {
            file.delete();
        }
    }

    /**
     * some authority names have changed. copy over their settings and delete the old ones
     * @return true if a change was made
     */
    private boolean maybeMigrateSettingsForRenamedAuthorities() {
        boolean writeNeeded = false;

        ArrayList<AuthorityInfo> authoritiesToRemove = new ArrayList<AuthorityInfo>();
        final int N = mAuthorities.size();
        for (int i = 0; i < N; i++) {
            AuthorityInfo authority = mAuthorities.valueAt(i);
            // skip this authority if it doesn't target a provider
            if (authority.target.target_service) {
                continue;
            }
            // skip this authority if it isn't one of the renamed ones
            final String newAuthorityName = sAuthorityRenames.get(authority.target.provider);
            if (newAuthorityName == null) {
                continue;
            }

            // remember this authority so we can remove it later. we can't remove it
            // now without messing up this loop iteration
            authoritiesToRemove.add(authority);

            // this authority isn't enabled, no need to copy it to the new authority name since
            // the default is "disabled"
            if (!authority.enabled) {
                continue;
            }

            // if we already have a record of this new authority then don't copy over the settings
            EndPoint newInfo =
                    new EndPoint(authority.target.account,
                            newAuthorityName,
                            authority.target.userId);
            if (getAuthorityLocked(newInfo, "cleanup") != null) {
                continue;
            }

            AuthorityInfo newAuthority =
                    getOrCreateAuthorityLocked(newInfo, -1 /* ident */, false /* doWrite */);
            newAuthority.enabled = true;
            writeNeeded = true;
        }

        for (AuthorityInfo authorityInfo : authoritiesToRemove) {
            removeAuthorityLocked(
                    authorityInfo.target.account,
                    authorityInfo.target.userId,
                    authorityInfo.target.provider,
                    false /* doWrite */);
            writeNeeded = true;
        }

        return writeNeeded;
    }

    private void parseListenForTickles(XmlPullParser parser) {
        String user = parser.getAttributeValue(null, XML_ATTR_USER);
        int userId = 0;
        try {
            userId = Integer.parseInt(user);
        } catch (NumberFormatException e) {
            Log.e(TAG, "error parsing the user for listen-for-tickles", e);
        } catch (NullPointerException e) {
            Log.e(TAG, "the user in listen-for-tickles is null", e);
        }
        String enabled = parser.getAttributeValue(null, XML_ATTR_ENABLED);
        boolean listen = enabled == null || Boolean.parseBoolean(enabled);
        mMasterSyncAutomatically.put(userId, listen);
    }

    private AuthorityInfo parseAuthority(XmlPullParser parser, int version) {
        AuthorityInfo authority = null;
        int id = -1;
        try {
            id = Integer.parseInt(parser.getAttributeValue(null, "id"));
        } catch (NumberFormatException e) {
            Log.e(TAG, "error parsing the id of the authority", e);
        } catch (NullPointerException e) {
            Log.e(TAG, "the id of the authority is null", e);
        }
        if (id >= 0) {
            String authorityName = parser.getAttributeValue(null, "authority");
            String enabled = parser.getAttributeValue(null, XML_ATTR_ENABLED);
            String syncable = parser.getAttributeValue(null, "syncable");
            String accountName = parser.getAttributeValue(null, "account");
            String accountType = parser.getAttributeValue(null, "type");
            String user = parser.getAttributeValue(null, XML_ATTR_USER);
            String packageName = parser.getAttributeValue(null, "package");
            String className = parser.getAttributeValue(null, "class");
            int userId = user == null ? 0 : Integer.parseInt(user);
            if (accountType == null && packageName == null) {
                accountType = "com.google";
                syncable = "unknown";
            }
            authority = mAuthorities.get(id);
            if (Log.isLoggable(TAG_FILE, Log.VERBOSE)) {
                Log.v(TAG_FILE, "Adding authority:"
                        + " account=" + accountName
                        + " accountType=" + accountType
                        + " auth=" + authorityName
                        + " package=" + packageName
                        + " class=" + className
                        + " user=" + userId
                        + " enabled=" + enabled
                        + " syncable=" + syncable);
            }
            if (authority == null) {
                if (Log.isLoggable(TAG_FILE, Log.VERBOSE)) {
                    Log.v(TAG_FILE, "Creating authority entry");
                }
                EndPoint info;
                if (accountName != null && authorityName != null) {
                    info = new EndPoint(
                            new Account(accountName, accountType),
                            authorityName, userId);
                } else {
                    info = new EndPoint(
                            new ComponentName(packageName, className),
                            userId);
                }
                authority = getOrCreateAuthorityLocked(info, id, false);
                // If the version is 0 then we are upgrading from a file format that did not
                // know about periodic syncs. In that case don't clear the list since we
                // want the default, which is a daily periodic sync.
                // Otherwise clear out this default list since we will populate it later with
                // the periodic sync descriptions that are read from the configuration file.
                if (version > 0) {
                    authority.periodicSyncs.clear();
                }
            }
            if (authority != null) {
                authority.enabled = enabled == null || Boolean.parseBoolean(enabled);
                if ("unknown".equals(syncable)) {
                    authority.syncable = -1;
                } else {
                    authority.syncable =
                            (syncable == null || Boolean.parseBoolean(syncable)) ? 1 : 0;
                }
            } else {
                Log.w(TAG, "Failure adding authority: account="
                        + accountName + " auth=" + authorityName
                        + " enabled=" + enabled
                        + " syncable=" + syncable);
            }
        }
        return authority;
    }

    /**
     * Parse a periodic sync from accounts.xml. Sets the bundle to be empty.
     */
    private PeriodicSync parsePeriodicSync(XmlPullParser parser, AuthorityInfo authorityInfo) {
        Bundle extras = new Bundle(); // Gets filled in later.
        String periodValue = parser.getAttributeValue(null, "period");
        String flexValue = parser.getAttributeValue(null, "flex");
        final long period;
        long flextime;
        try {
            period = Long.parseLong(periodValue);
        } catch (NumberFormatException e) {
            Log.e(TAG, "error parsing the period of a periodic sync", e);
            return null;
        } catch (NullPointerException e) {
            Log.e(TAG, "the period of a periodic sync is null", e);
            return null;
        }
        try {
            flextime = Long.parseLong(flexValue);
        } catch (NumberFormatException e) {
            flextime = calculateDefaultFlexTime(period);
            Log.e(TAG, "Error formatting value parsed for periodic sync flex: " + flexValue
                    + ", using default: "
                    + flextime);
        } catch (NullPointerException expected) {
            flextime = calculateDefaultFlexTime(period);
            Log.d(TAG, "No flex time specified for this sync, using a default. period: "
            + period + " flex: " + flextime);
        }
        PeriodicSync periodicSync;
        if (authorityInfo.target.target_provider) {
            periodicSync =
                new PeriodicSync(authorityInfo.target.account,
                        authorityInfo.target.provider,
                        extras,
                        period, flextime);
        } else {
            periodicSync =
                    new PeriodicSync(
                            authorityInfo.target.service,
                            extras,
                            period,
                            flextime);
        }
        authorityInfo.periodicSyncs.add(periodicSync);
        return periodicSync;
    }

    private void parseExtra(XmlPullParser parser, Bundle extras) {
        String name = parser.getAttributeValue(null, "name");
        String type = parser.getAttributeValue(null, "type");
        String value1 = parser.getAttributeValue(null, "value1");
        String value2 = parser.getAttributeValue(null, "value2");

        try {
            if ("long".equals(type)) {
                extras.putLong(name, Long.parseLong(value1));
            } else if ("integer".equals(type)) {
                extras.putInt(name, Integer.parseInt(value1));
            } else if ("double".equals(type)) {
                extras.putDouble(name, Double.parseDouble(value1));
            } else if ("float".equals(type)) {
                extras.putFloat(name, Float.parseFloat(value1));
            } else if ("boolean".equals(type)) {
                extras.putBoolean(name, Boolean.parseBoolean(value1));
            } else if ("string".equals(type)) {
                extras.putString(name, value1);
            } else if ("account".equals(type)) {
                extras.putParcelable(name, new Account(value1, value2));
            }
        } catch (NumberFormatException e) {
            Log.e(TAG, "error parsing bundle value", e);
        } catch (NullPointerException e) {
            Log.e(TAG, "error parsing bundle value", e);
        }
    }

    /**
     * Write all account information to the account file.
     */
    private void writeAccountInfoLocked() {
        if (Log.isLoggable(TAG_FILE, Log.VERBOSE)) {
            Log.v(TAG_FILE, "Writing new " + mAccountInfoFile.getBaseFile());
        }
        FileOutputStream fos = null;

        try {
            fos = mAccountInfoFile.startWrite();
            XmlSerializer out = new FastXmlSerializer();
            out.setOutput(fos, "utf-8");
            out.startDocument(null, true);
            out.setFeature("http://xmlpull.org/v1/doc/features.html#indent-output", true);

            out.startTag(null, "accounts");
            out.attribute(null, "version", Integer.toString(ACCOUNTS_VERSION));
            out.attribute(null, XML_ATTR_NEXT_AUTHORITY_ID, Integer.toString(mNextAuthorityId));
            out.attribute(null, XML_ATTR_SYNC_RANDOM_OFFSET, Integer.toString(mSyncRandomOffset));

            // Write the Sync Automatically flags for each user
            final int M = mMasterSyncAutomatically.size();
            for (int m = 0; m < M; m++) {
                int userId = mMasterSyncAutomatically.keyAt(m);
                Boolean listen = mMasterSyncAutomatically.valueAt(m);
                out.startTag(null, XML_TAG_LISTEN_FOR_TICKLES);
                out.attribute(null, XML_ATTR_USER, Integer.toString(userId));
                out.attribute(null, XML_ATTR_ENABLED, Boolean.toString(listen));
                out.endTag(null, XML_TAG_LISTEN_FOR_TICKLES);
            }

            final int N = mAuthorities.size();
            for (int i = 0; i < N; i++) {
                AuthorityInfo authority = mAuthorities.valueAt(i);
                EndPoint info = authority.target;
                out.startTag(null, "authority");
                out.attribute(null, "id", Integer.toString(authority.ident));
                out.attribute(null, XML_ATTR_USER, Integer.toString(info.userId));
                out.attribute(null, XML_ATTR_ENABLED, Boolean.toString(authority.enabled));
                if (info.service == null) {
                    out.attribute(null, "account", info.account.name);
                    out.attribute(null, "type", info.account.type);
                    out.attribute(null, "authority", info.provider);
                } else {
                    out.attribute(null, "package", info.service.getPackageName());
                    out.attribute(null, "class", info.service.getClassName());
                }
                if (authority.syncable < 0) {
                    out.attribute(null, "syncable", "unknown");
                } else {
                    out.attribute(null, "syncable", Boolean.toString(authority.syncable != 0));
                }
                for (PeriodicSync periodicSync : authority.periodicSyncs) {
                    out.startTag(null, "periodicSync");
                    out.attribute(null, "period", Long.toString(periodicSync.period));
                    out.attribute(null, "flex", Long.toString(periodicSync.flexTime));
                    final Bundle extras = periodicSync.extras;
                    extrasToXml(out, extras);
                    out.endTag(null, "periodicSync");
                }
                out.endTag(null, "authority");
            }
            out.endTag(null, "accounts");
            out.endDocument();
            mAccountInfoFile.finishWrite(fos);
        } catch (java.io.IOException e1) {
            Log.w(TAG, "Error writing accounts", e1);
            if (fos != null) {
                mAccountInfoFile.failWrite(fos);
            }
        }
    }

    static int getIntColumn(Cursor c, String name) {
        return c.getInt(c.getColumnIndex(name));
    }

    static long getLongColumn(Cursor c, String name) {
        return c.getLong(c.getColumnIndex(name));
    }

    /**
     * Load sync engine state from the old syncmanager database, and then
     * erase it.  Note that we don't deal with pending operations, active
     * sync, or history.
     */
    private void readAndDeleteLegacyAccountInfoLocked() {
        // Look for old database to initialize from.
        File file = mContext.getDatabasePath("syncmanager.db");
        if (!file.exists()) {
            return;
        }
        String path = file.getPath();
        SQLiteDatabase db = null;
        try {
            db = SQLiteDatabase.openDatabase(path, null,
                    SQLiteDatabase.OPEN_READONLY);
        } catch (SQLiteException e) {
        }

        if (db != null) {
            final boolean hasType = db.getVersion() >= 11;

            // Copy in all of the status information, as well as accounts.
            if (Log.isLoggable(TAG_FILE, Log.VERBOSE)) {
                Log.v(TAG_FILE, "Reading legacy sync accounts db");
            }
            SQLiteQueryBuilder qb = new SQLiteQueryBuilder();
            qb.setTables("stats, status");
            HashMap<String,String> map = new HashMap<String,String>();
            map.put("_id", "status._id as _id");
            map.put("account", "stats.account as account");
            if (hasType) {
                map.put("account_type", "stats.account_type as account_type");
            }
            map.put("authority", "stats.authority as authority");
            map.put("totalElapsedTime", "totalElapsedTime");
            map.put("numSyncs", "numSyncs");
            map.put("numSourceLocal", "numSourceLocal");
            map.put("numSourcePoll", "numSourcePoll");
            map.put("numSourceServer", "numSourceServer");
            map.put("numSourceUser", "numSourceUser");
            map.put("lastSuccessSource", "lastSuccessSource");
            map.put("lastSuccessTime", "lastSuccessTime");
            map.put("lastFailureSource", "lastFailureSource");
            map.put("lastFailureTime", "lastFailureTime");
            map.put("lastFailureMesg", "lastFailureMesg");
            map.put("pending", "pending");
            qb.setProjectionMap(map);
            qb.appendWhere("stats._id = status.stats_id");
            Cursor c = qb.query(db, null, null, null, null, null, null);
            while (c.moveToNext()) {
                String accountName = c.getString(c.getColumnIndex("account"));
                String accountType = hasType
                        ? c.getString(c.getColumnIndex("account_type")) : null;
                if (accountType == null) {
                    accountType = "com.google";
                }
                String authorityName = c.getString(c.getColumnIndex("authority"));
                AuthorityInfo authority =
                        this.getOrCreateAuthorityLocked(
                                new EndPoint(new Account(accountName, accountType),
                                        authorityName,
                                        0 /* legacy is single-user */)
                                , -1,
                                false);
                if (authority != null) {
                    int i = mSyncStatus.size();
                    boolean found = false;
                    SyncStatusInfo st = null;
                    while (i > 0) {
                        i--;
                        st = mSyncStatus.valueAt(i);
                        if (st.authorityId == authority.ident) {
                            found = true;
                            break;
                        }
                    }
                    if (!found) {
                        st = new SyncStatusInfo(authority.ident);
                        mSyncStatus.put(authority.ident, st);
                    }
                    st.totalElapsedTime = getLongColumn(c, "totalElapsedTime");
                    st.numSyncs = getIntColumn(c, "numSyncs");
                    st.numSourceLocal = getIntColumn(c, "numSourceLocal");
                    st.numSourcePoll = getIntColumn(c, "numSourcePoll");
                    st.numSourceServer = getIntColumn(c, "numSourceServer");
                    st.numSourceUser = getIntColumn(c, "numSourceUser");
                    st.numSourcePeriodic = 0;
                    st.lastSuccessSource = getIntColumn(c, "lastSuccessSource");
                    st.lastSuccessTime = getLongColumn(c, "lastSuccessTime");
                    st.lastFailureSource = getIntColumn(c, "lastFailureSource");
                    st.lastFailureTime = getLongColumn(c, "lastFailureTime");
                    st.lastFailureMesg = c.getString(c.getColumnIndex("lastFailureMesg"));
                    st.pending = getIntColumn(c, "pending") != 0;
                }
            }

            c.close();

            // Retrieve the settings.
            qb = new SQLiteQueryBuilder();
            qb.setTables("settings");
            c = qb.query(db, null, null, null, null, null, null);
            while (c.moveToNext()) {
                String name = c.getString(c.getColumnIndex("name"));
                String value = c.getString(c.getColumnIndex("value"));
                if (name == null) continue;
                if (name.equals("listen_for_tickles")) {
                    setMasterSyncAutomatically(value == null || Boolean.parseBoolean(value), 0);
                } else if (name.startsWith("sync_provider_")) {
                    String provider = name.substring("sync_provider_".length(),
                            name.length());
                    int i = mAuthorities.size();
                    while (i > 0) {
                        i--;
                        AuthorityInfo authority = mAuthorities.valueAt(i);
                        if (authority.target.provider.equals(provider)) {
                            authority.enabled = value == null || Boolean.parseBoolean(value);
                            authority.syncable = 1;
                        }
                    }
                }
            }

            c.close();

            db.close();

            (new File(path)).delete();
        }
    }

    public static final int STATUS_FILE_END = 0;
    public static final int STATUS_FILE_ITEM = 100;

    /**
     * Read all sync status back in to the initial engine state.
     */
    private void readStatusLocked() {
        if (Log.isLoggable(TAG_FILE, Log.VERBOSE)) {
            Log.v(TAG_FILE, "Reading " + mStatusFile.getBaseFile());
        }
        try {
            byte[] data = mStatusFile.readFully();
            Parcel in = Parcel.obtain();
            in.unmarshall(data, 0, data.length);
            in.setDataPosition(0);
            int token;
            while ((token=in.readInt()) != STATUS_FILE_END) {
                if (token == STATUS_FILE_ITEM) {
                    SyncStatusInfo status = new SyncStatusInfo(in);
                    if (mAuthorities.indexOfKey(status.authorityId) >= 0) {
                        status.pending = false;
                        if (Log.isLoggable(TAG_FILE, Log.VERBOSE)) {
                            Log.v(TAG_FILE, "Adding status for id " + status.authorityId);
                        }
                        mSyncStatus.put(status.authorityId, status);
                    }
                } else {
                    // Ooops.
                    Log.w(TAG, "Unknown status token: " + token);
                    break;
                }
            }
        } catch (java.io.IOException e) {
            Log.i(TAG, "No initial status");
        }
    }

    /**
     * Write all sync status to the sync status file.
     */
    private void writeStatusLocked() {
        if (Log.isLoggable(TAG_FILE, Log.VERBOSE)) {
            Log.v(TAG_FILE, "Writing new " + mStatusFile.getBaseFile());
        }

        // The file is being written, so we don't need to have a scheduled
        // write until the next change.
        removeMessages(MSG_WRITE_STATUS);

        FileOutputStream fos = null;
        try {
            fos = mStatusFile.startWrite();
            Parcel out = Parcel.obtain();
            final int N = mSyncStatus.size();
            for (int i=0; i<N; i++) {
                SyncStatusInfo status = mSyncStatus.valueAt(i);
                out.writeInt(STATUS_FILE_ITEM);
                status.writeToParcel(out, 0);
            }
            out.writeInt(STATUS_FILE_END);
            fos.write(out.marshall());
            out.recycle();

            mStatusFile.finishWrite(fos);
        } catch (java.io.IOException e1) {
            Log.w(TAG, "Error writing status", e1);
            if (fos != null) {
                mStatusFile.failWrite(fos);
            }
        }
    }

    public static final int PENDING_OPERATION_VERSION = 3;

    /** Read all pending operations back in to the initial engine state. */
    private void readPendingOperationsLocked() {
        FileInputStream fis = null;
        if (!mPendingFile.getBaseFile().exists()) {
            if (Log.isLoggable(TAG_FILE, Log.VERBOSE)) {
                Log.v(TAG_FILE, "No pending operation file.");
                return;
            }
        }
        try {
            fis = mPendingFile.openRead();
            if (Log.isLoggable(TAG_FILE, Log.VERBOSE)) {
                Log.v(TAG_FILE, "Reading " + mPendingFile.getBaseFile());
            }
            XmlPullParser parser;
            parser = Xml.newPullParser();
            parser.setInput(fis, null);

            int eventType = parser.getEventType();
            while (eventType != XmlPullParser.START_TAG &&
                    eventType != XmlPullParser.END_DOCUMENT) {
                eventType = parser.next();
            }
            if (eventType == XmlPullParser.END_DOCUMENT) return; // Nothing to read.

            do {
                PendingOperation pop = null;
                if (eventType == XmlPullParser.START_TAG) {
                    try {
                        String tagName = parser.getName();
                        if (parser.getDepth() == 1 && "op".equals(tagName)) {
                            // Verify version.
                            String versionString =
                                    parser.getAttributeValue(null, XML_ATTR_VERSION);
                            if (versionString == null ||
                                    Integer.parseInt(versionString) != PENDING_OPERATION_VERSION) {
                                Log.w(TAG, "Unknown pending operation version " + versionString);
                                throw new java.io.IOException("Unknown version.");
                            }
                            int authorityId = Integer.valueOf(parser.getAttributeValue(
                                    null, XML_ATTR_AUTHORITYID));
                            boolean expedited = Boolean.valueOf(parser.getAttributeValue(
                                    null, XML_ATTR_EXPEDITED));
                            int syncSource = Integer.valueOf(parser.getAttributeValue(
                                    null, XML_ATTR_SOURCE));
                            int reason = Integer.valueOf(parser.getAttributeValue(
                                    null, XML_ATTR_REASON));
                            AuthorityInfo authority = mAuthorities.get(authorityId);
                            if (Log.isLoggable(TAG_FILE, Log.VERBOSE)) {
                                Log.v(TAG_FILE, authorityId + " " + expedited + " " + syncSource + " "
                                        + reason);
                            }
                            if (authority != null) {
                                pop = new PendingOperation(
                                        authority, reason, syncSource, new Bundle(), expedited);
                                pop.flatExtras = null; // No longer used.
                                mPendingOperations.add(pop);
                                if (Log.isLoggable(TAG_FILE, Log.VERBOSE)) {
                                    Log.v(TAG_FILE, "Adding pending op: "
                                            + pop.target
                                            + " src=" + pop.syncSource
                                            + " reason=" + pop.reason
                                            + " expedited=" + pop.expedited);
                                    }
                            } else {
                                // Skip non-existent authority.
                                pop = null;
                                if (Log.isLoggable(TAG_FILE, Log.VERBOSE)) {
                                    Log.v(TAG_FILE, "No authority found for " + authorityId
                                            + ", skipping");
                                }
                            }
                        } else if (parser.getDepth() == 2 &&
                                pop != null &&
                                "extra".equals(tagName)) {
                            parseExtra(parser, pop.extras);
                        }
                    } catch (NumberFormatException e) {
                        Log.d(TAG, "Invalid data in xml file.", e);
                    }
                }
                eventType = parser.next();
            } while(eventType != XmlPullParser.END_DOCUMENT);
        } catch (java.io.IOException e) {
            Log.w(TAG_FILE, "Error reading pending data.", e);
        } catch (XmlPullParserException e) {
            if (Log.isLoggable(TAG_FILE, Log.VERBOSE)) {
                Log.w(TAG_FILE, "Error parsing pending ops xml.", e);
            }
        } finally {
            if (fis != null) {
                try {
                    fis.close();
                } catch (java.io.IOException e1) {}
            }
        }
    }

    static private byte[] flattenBundle(Bundle bundle) {
        byte[] flatData = null;
        Parcel parcel = Parcel.obtain();
        try {
            bundle.writeToParcel(parcel, 0);
            flatData = parcel.marshall();
        } finally {
            parcel.recycle();
        }
        return flatData;
    }

    static private Bundle unflattenBundle(byte[] flatData) {
        Bundle bundle;
        Parcel parcel = Parcel.obtain();
        try {
            parcel.unmarshall(flatData, 0, flatData.length);
            parcel.setDataPosition(0);
            bundle = parcel.readBundle();
        } catch (RuntimeException e) {
            // A RuntimeException is thrown if we were unable to parse the parcel.
            // Create an empty parcel in this case.
            bundle = new Bundle();
        } finally {
            parcel.recycle();
        }
        return bundle;
    }

    private static final String XML_ATTR_VERSION = "version";
    private static final String XML_ATTR_AUTHORITYID = "authority_id";
    private static final String XML_ATTR_SOURCE = "source";
    private static final String XML_ATTR_EXPEDITED = "expedited";
    private static final String XML_ATTR_REASON = "reason";

    /**
     * Write all currently pending ops to the pending ops file.
     */
    private void writePendingOperationsLocked() {
        final int N = mPendingOperations.size();
        FileOutputStream fos = null;
        try {
            if (N == 0) {
                if (Log.isLoggable(TAG_FILE, Log.VERBOSE)){
                    Log.v(TAG, "Truncating " + mPendingFile.getBaseFile());
                }
                mPendingFile.truncate();
                return;
            }
            if (Log.isLoggable(TAG_FILE, Log.VERBOSE)) {
                Log.v(TAG, "Writing new " + mPendingFile.getBaseFile());
            }
            fos = mPendingFile.startWrite();
            XmlSerializer out = new FastXmlSerializer();
            out.setOutput(fos, "utf-8");

            for (int i = 0; i < N; i++) {
                PendingOperation pop = mPendingOperations.get(i);
                writePendingOperationLocked(pop, out);
             }
             out.endDocument();
             mPendingFile.finishWrite(fos);
        } catch (java.io.IOException e1) {
            Log.w(TAG, "Error writing pending operations", e1);
            if (fos != null) {
                mPendingFile.failWrite(fos);
            }
        }
    }

    /** Write all currently pending ops to the pending ops file. */
     private void writePendingOperationLocked(PendingOperation pop, XmlSerializer out)
             throws IOException {
         // Pending operation.
         out.startTag(null, "op");

         out.attribute(null, XML_ATTR_VERSION, Integer.toString(PENDING_OPERATION_VERSION));
         out.attribute(null, XML_ATTR_AUTHORITYID, Integer.toString(pop.authorityId));
         out.attribute(null, XML_ATTR_SOURCE, Integer.toString(pop.syncSource));
         out.attribute(null, XML_ATTR_EXPEDITED, Boolean.toString(pop.expedited));
         out.attribute(null, XML_ATTR_REASON, Integer.toString(pop.reason));
         extrasToXml(out, pop.extras);

         out.endTag(null, "op");
     }

    /**
     * Append the given operation to the pending ops file; if unable to,
     * write all pending ops.
     */
    private void appendPendingOperationLocked(PendingOperation op) {
        if (Log.isLoggable(TAG_FILE, Log.VERBOSE)) {
            Log.v(TAG, "Appending to " + mPendingFile.getBaseFile());
        }
        FileOutputStream fos = null;
        try {
            fos = mPendingFile.openAppend();
        } catch (java.io.IOException e) {
            if (Log.isLoggable(TAG_FILE, Log.VERBOSE)) {
                Log.v(TAG, "Failed append; writing full file");
            }
            writePendingOperationsLocked();
            return;
        }

        try {
            XmlSerializer out = new FastXmlSerializer();
            out.setOutput(fos, "utf-8");
            writePendingOperationLocked(op, out);
            out.endDocument();
            mPendingFile.finishWrite(fos);
        } catch (java.io.IOException e1) {
            Log.w(TAG, "Error writing appending operation", e1);
            mPendingFile.failWrite(fos);
        } finally {
            try {
                fos.close();
            } catch (IOException e) {}
        }
    }

    private void extrasToXml(XmlSerializer out, Bundle extras) throws java.io.IOException {
        for (String key : extras.keySet()) {
            out.startTag(null, "extra");
            out.attribute(null, "name", key);
            final Object value = extras.get(key);
            if (value instanceof Long) {
                out.attribute(null, "type", "long");
                out.attribute(null, "value1", value.toString());
            } else if (value instanceof Integer) {
                out.attribute(null, "type", "integer");
                out.attribute(null, "value1", value.toString());
            } else if (value instanceof Boolean) {
                out.attribute(null, "type", "boolean");
                out.attribute(null, "value1", value.toString());
            } else if (value instanceof Float) {
                out.attribute(null, "type", "float");
                out.attribute(null, "value1", value.toString());
            } else if (value instanceof Double) {
                out.attribute(null, "type", "double");
                out.attribute(null, "value1", value.toString());
            } else if (value instanceof String) {
                out.attribute(null, "type", "string");
                out.attribute(null, "value1", value.toString());
            } else if (value instanceof Account) {
                out.attribute(null, "type", "account");
                out.attribute(null, "value1", ((Account)value).name);
                out.attribute(null, "value2", ((Account)value).type);
            }
            out.endTag(null, "extra");
        }
    }

    private void requestSync(AuthorityInfo authorityInfo, int reason, Bundle extras) {
        if (android.os.Process.myUid() == android.os.Process.SYSTEM_UID
                && mSyncRequestListener != null) {
            mSyncRequestListener.onSyncRequest(authorityInfo.target, reason, extras);
        } else {
            SyncRequest.Builder req =
                    new SyncRequest.Builder()
                            .syncOnce(0, 0)
                            .setExtras(extras);
            if (authorityInfo.target.target_provider) {
                req.setSyncAdapter(authorityInfo.target.account, authorityInfo.target.provider);
            } else {
                req.setSyncAdapter(authorityInfo.target.service);
            }
            ContentResolver.requestSync(req.build());
        }
    }

    private void requestSync(Account account, int userId, int reason, String authority,
            Bundle extras) {
        // If this is happening in the system process, then call the syncrequest listener
        // to make a request back to the SyncManager directly.
        // If this is probably a test instance, then call back through the ContentResolver
        // which will know which userId to apply based on the Binder id.
        if (android.os.Process.myUid() == android.os.Process.SYSTEM_UID
                && mSyncRequestListener != null) {
            mSyncRequestListener.onSyncRequest(
                new EndPoint(account, authority, userId),
                reason,
                extras);
        } else {
            ContentResolver.requestSync(account, authority, extras);
        }
    }

    public static final int STATISTICS_FILE_END = 0;
    public static final int STATISTICS_FILE_ITEM_OLD = 100;
    public static final int STATISTICS_FILE_ITEM = 101;

    /**
     * Read all sync statistics back in to the initial engine state.
     */
    private void readStatisticsLocked() {
        try {
            byte[] data = mStatisticsFile.readFully();
            Parcel in = Parcel.obtain();
            in.unmarshall(data, 0, data.length);
            in.setDataPosition(0);
            int token;
            int index = 0;
            while ((token=in.readInt()) != STATISTICS_FILE_END) {
                if (token == STATISTICS_FILE_ITEM
                        || token == STATISTICS_FILE_ITEM_OLD) {
                    int day = in.readInt();
                    if (token == STATISTICS_FILE_ITEM_OLD) {
                        day = day - 2009 + 14245;  // Magic!
                    }
                    DayStats ds = new DayStats(day);
                    ds.successCount = in.readInt();
                    ds.successTime = in.readLong();
                    ds.failureCount = in.readInt();
                    ds.failureTime = in.readLong();
                    if (index < mDayStats.length) {
                        mDayStats[index] = ds;
                        index++;
                    }
                } else {
                    // Ooops.
                    Log.w(TAG, "Unknown stats token: " + token);
                    break;
                }
            }
        } catch (java.io.IOException e) {
            Log.i(TAG, "No initial statistics");
        }
    }

    /**
     * Write all sync statistics to the sync status file.
     */
    private void writeStatisticsLocked() {
        if (Log.isLoggable(TAG_FILE, Log.VERBOSE)) {
            Log.v(TAG, "Writing new " + mStatisticsFile.getBaseFile());
        }

        // The file is being written, so we don't need to have a scheduled
        // write until the next change.
        removeMessages(MSG_WRITE_STATISTICS);

        FileOutputStream fos = null;
        try {
            fos = mStatisticsFile.startWrite();
            Parcel out = Parcel.obtain();
            final int N = mDayStats.length;
            for (int i=0; i<N; i++) {
                DayStats ds = mDayStats[i];
                if (ds == null) {
                    break;
                }
                out.writeInt(STATISTICS_FILE_ITEM);
                out.writeInt(ds.day);
                out.writeInt(ds.successCount);
                out.writeLong(ds.successTime);
                out.writeInt(ds.failureCount);
                out.writeLong(ds.failureTime);
            }
            out.writeInt(STATISTICS_FILE_END);
            fos.write(out.marshall());
            out.recycle();

            mStatisticsFile.finishWrite(fos);
        } catch (java.io.IOException e1) {
            Log.w(TAG, "Error writing stats", e1);
            if (fos != null) {
                mStatisticsFile.failWrite(fos);
            }
        }
    }

    /**
     * Dump state of PendingOperations.
     */
    public void dumpPendingOperations(StringBuilder sb) {
        sb.append("Pending Ops: ").append(mPendingOperations.size()).append(" operation(s)\n");
        for (PendingOperation pop : mPendingOperations) {
            sb.append("(info: " + pop.target.toString())
                .append(", extras: " + pop.extras)
                .append(")\n");
        }
    }
}<|MERGE_RESOLUTION|>--- conflicted
+++ resolved
@@ -1481,25 +1481,14 @@
     /**
      * Returns the status that matches the target.
      *
-<<<<<<< HEAD
      * @param info the endpoint target we are querying status info for.
      * @return the SyncStatusInfo for the endpoint.
      */
     public SyncStatusInfo getStatusByAuthority(EndPoint info) {
         if (info.target_provider && (info.account == null || info.provider == null)) {
-          throw new IllegalArgumentException();
+            return null;
         } else if (info.target_service && info.service == null) {
-            throw new IllegalArgumentException();
-=======
-     * @param account the account we want to check
-     * @param authority the authority whose row should be selected
-     * @return the SyncStatusInfo for the authority or null if none found.
-     */
-    public SyncStatusInfo getStatusByAccountAndAuthority(Account account, int userId,
-            String authority) {
-        if (account == null || authority == null) {
-          return null;
->>>>>>> 94b51810
+            return null;
         }
         synchronized (mAuthorities) {
             final int N = mSyncStatus.size();
