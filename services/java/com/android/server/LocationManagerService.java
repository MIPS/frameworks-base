/*
 * Copyright (C) 2007 The Android Open Source Project
 *
 * Licensed under the Apache License, Version 2.0 (the "License");
 * you may not use this file except in compliance with the License.
 * You may obtain a copy of the License at
 *
 *      http://www.apache.org/licenses/LICENSE-2.0
 *
 * Unless required by applicable law or agreed to in writing, software
 * distributed under the License is distributed on an "AS IS" BASIS,
 * WITHOUT WARRANTIES OR CONDITIONS OF ANY KIND, either express or implied.
 * See the License for the specific language governing permissions and
 * limitations under the License.
 */

package com.android.server;

import java.io.BufferedReader;
import java.io.File;
import java.io.FileDescriptor;
import java.io.FileReader;
import java.io.FileWriter;
import java.io.IOException;
import java.io.PrintWriter;
import java.util.ArrayList;
import java.util.HashMap;
import java.util.HashSet;
import java.util.List;
import java.util.Map;
import java.util.Observable;
import java.util.Observer;
import java.util.Set;
import java.util.regex.Pattern;

import android.app.AlarmManager;
import android.app.PendingIntent;
import android.content.BroadcastReceiver;
import android.content.ContentQueryMap;
import android.content.ContentResolver;
import android.content.Context;
import android.content.Intent;
import android.content.IntentFilter;
import android.content.pm.PackageManager;
import android.database.Cursor;
import android.location.Address;
import android.location.IGeocodeProvider;
import android.location.IGpsStatusListener;
import android.location.ILocationCollector;
import android.location.ILocationListener;
import android.location.ILocationManager;
import android.location.ILocationProvider;
import android.location.Location;
import android.location.LocationManager;
import android.location.LocationProvider;
import android.location.LocationProviderImpl;
import android.net.ConnectivityManager;
import android.net.Uri;
<<<<<<< HEAD
import android.net.wifi.WifiManager;
=======
>>>>>>> 644cf626
import android.os.Binder;
import android.os.Bundle;
import android.os.Handler;
import android.os.IBinder;
import android.os.Message;
import android.os.PowerManager;
import android.os.Process;
import android.os.RemoteException;
import android.os.SystemClock;
import android.provider.Settings;
<<<<<<< HEAD
import android.telephony.TelephonyManager;
=======
>>>>>>> 644cf626
import android.util.Config;
import android.util.Log;
import android.util.PrintWriterPrinter;
import android.util.SparseIntArray;

<<<<<<< HEAD
import com.android.internal.app.IBatteryStats;
=======
>>>>>>> 644cf626
import com.android.internal.location.GpsLocationProvider;
import com.android.internal.location.LocationProviderProxy;
import com.android.internal.location.MockProvider;
import com.android.internal.location.TrackProvider;
import com.android.server.am.BatteryStatsService;

/**
 * The service class that manages LocationProviders and issues location
 * updates and alerts.
 *
 * {@hide}
 */
public class LocationManagerService extends ILocationManager.Stub {
    private static final String TAG = "LocationManagerService";
    private static final boolean LOCAL_LOGV = false;

    // Minimum time interval between last known location writes, in milliseconds.
    private static final long MIN_LAST_KNOWN_LOCATION_TIME = 60L * 1000L;

    // Max time to hold wake lock for, in milliseconds.
    private static final long MAX_TIME_FOR_WAKE_LOCK = 60 * 1000L;

    // Time to wait after releasing a wake lock for clients to process location update,
    // in milliseconds.
    private static final long TIME_AFTER_WAKE_LOCK = 2 * 1000L;

    // The last time a location was written, by provider name.
    private HashMap<String,Long> mLastWriteTime = new HashMap<String,Long>();

    private static final Pattern PATTERN_COMMA = Pattern.compile(",");

    private static final String ACCESS_FINE_LOCATION =
        android.Manifest.permission.ACCESS_FINE_LOCATION;
    private static final String ACCESS_COARSE_LOCATION =
        android.Manifest.permission.ACCESS_COARSE_LOCATION;
    private static final String ACCESS_MOCK_LOCATION =
        android.Manifest.permission.ACCESS_MOCK_LOCATION;
    private static final String ACCESS_LOCATION_EXTRA_COMMANDS =
        android.Manifest.permission.ACCESS_LOCATION_EXTRA_COMMANDS;

    // Set of providers that are explicitly enabled
    private final Set<String> mEnabledProviders = new HashSet<String>();

    // Set of providers that are explicitly disabled
    private final Set<String> mDisabledProviders = new HashSet<String>();

    // Locations, status values, and extras for mock providers
    private final HashMap<String,MockProvider> mMockProviders = new HashMap<String,MockProvider>();

    private static boolean sProvidersLoaded = false;

    private final Context mContext;
    private GpsLocationProvider mGpsLocationProvider;
<<<<<<< HEAD
    private boolean mGpsNavigating;
    private LocationProviderProxy mNetworkLocationProvider;
=======
    private LocationProviderProxy mNetworkLocationProvider;
    private IGeocodeProvider mGeocodeProvider;
>>>>>>> 644cf626
    private LocationWorkerHandler mLocationHandler;

    // Handler messages
    private static final int MESSAGE_LOCATION_CHANGED = 1;
<<<<<<< HEAD
    private static final int MESSAGE_ACQUIRE_WAKE_LOCK = 2;
    private static final int MESSAGE_RELEASE_WAKE_LOCK = 3;
=======
    private static final int MESSAGE_RELEASE_WAKE_LOCK = 2;
>>>>>>> 644cf626

    // Alarm manager and wakelock variables
    private final static String ALARM_INTENT = "com.android.location.ALARM_INTENT";
    private final static String WAKELOCK_KEY = "LocationManagerService";
    private AlarmManager mAlarmManager;
    private long mAlarmInterval = 0;
    private PowerManager.WakeLock mWakeLock = null;
    private long mWakeLockAcquireTime = 0;
    private boolean mWakeLockGpsReceived = true;
    private boolean mWakeLockNetworkReceived = true;
    
    /**
     * List of all receivers.
     */
    private final HashMap<Object, Receiver> mReceivers = new HashMap<Object, Receiver>();

    /**
     * Object used internally for synchronization
     */
    private final Object mLock = new Object();

    /**
     * Mapping from provider name to all its UpdateRecords
     */
    private final HashMap<String,ArrayList<UpdateRecord>> mRecordsByProvider =
        new HashMap<String,ArrayList<UpdateRecord>>();

    // Proximity listeners
    private Receiver mProximityListener = null;
    private HashMap<PendingIntent,ProximityAlert> mProximityAlerts =
        new HashMap<PendingIntent,ProximityAlert>();
    private HashSet<ProximityAlert> mProximitiesEntered =
        new HashSet<ProximityAlert>();

    // Last known location for each provider
    private HashMap<String,Location> mLastKnownLocation =
        new HashMap<String,Location>();

<<<<<<< HEAD
    // Last known cell service state
    private TelephonyManager mTelephonyManager;

=======
>>>>>>> 644cf626
    // Location collector
    private ILocationCollector mCollector;

    private int mNetworkState = LocationProvider.TEMPORARILY_UNAVAILABLE;

    // for Settings change notification
    private ContentQueryMap mSettings;

    /**
     * A wrapper class holding either an ILocationListener or a PendingIntent to receive
     * location updates.
     */
    private final class Receiver implements IBinder.DeathRecipient {
        final ILocationListener mListener;
        final PendingIntent mPendingIntent;
        final Object mKey;
        final HashMap<String,UpdateRecord> mUpdateRecords = new HashMap<String,UpdateRecord>();

        Receiver(ILocationListener listener) {
            mListener = listener;
            mPendingIntent = null;
            mKey = listener.asBinder();
        }

        Receiver(PendingIntent intent) {
            mPendingIntent = intent;
            mListener = null;
            mKey = intent;
        }

        @Override
        public boolean equals(Object otherObj) {
            if (otherObj instanceof Receiver) {
                return mKey.equals(
                        ((Receiver)otherObj).mKey);
            }
            return false;
        }

        @Override
        public int hashCode() {
            return mKey.hashCode();
        }
        
        
        @Override
        public String toString() {
            if (mListener != null) {
                return "Receiver{"
                        + Integer.toHexString(System.identityHashCode(this))
                        + " Listener " + mKey + "}";
            } else {
                return "Receiver{"
                        + Integer.toHexString(System.identityHashCode(this))
                        + " Intent " + mKey + "}";
            }
        }

        public boolean isListener() {
            return mListener != null;
        }

        public boolean isPendingIntent() {
            return mPendingIntent != null;
        }

        public ILocationListener getListener() {
            if (mListener != null) {
                return mListener;
            }
            throw new IllegalStateException("Request for non-existent listener");
        }

        public PendingIntent getPendingIntent() {
            if (mPendingIntent != null) {
                return mPendingIntent;
            }
            throw new IllegalStateException("Request for non-existent intent");
        }

        public boolean callStatusChangedLocked(String provider, int status, Bundle extras) {
            if (mListener != null) {
                try {
                    mListener.onStatusChanged(provider, status, extras);
                } catch (RemoteException e) {
                    return false;
                }
            } else {
                Intent statusChanged = new Intent();
                statusChanged.putExtras(extras);
                statusChanged.putExtra(LocationManager.KEY_STATUS_CHANGED, status);
                try {
                    mPendingIntent.send(mContext, 0, statusChanged, null, null);
                } catch (PendingIntent.CanceledException e) {
                    return false;
                }
            }
            return true;
        }

        public boolean callLocationChangedLocked(Location location) {
            if (mListener != null) {
                try {
                    mListener.onLocationChanged(location);
                } catch (RemoteException e) {
                    return false;
                }
            } else {
                Intent locationChanged = new Intent();
                locationChanged.putExtra(LocationManager.KEY_LOCATION_CHANGED, location);
                try {
                    mPendingIntent.send(mContext, 0, locationChanged, null, null);
                } catch (PendingIntent.CanceledException e) {
                    return false;
                }
            }
            return true;
        }

        public void binderDied() {
            if (LOCAL_LOGV) {
                Log.v(TAG, "Location listener died");
            }
            synchronized (mLock) {
                removeUpdatesLocked(this);
            }
        }
    }

    private final class SettingsObserver implements Observer {
        public void update(Observable o, Object arg) {
<<<<<<< HEAD
            synchronized (mLocationListeners) {
=======
            synchronized (mLock) {
>>>>>>> 644cf626
                updateProvidersLocked();
            }
        }
    }

    private Location readLastKnownLocationLocked(String provider) {
        Location location = null;
        String s = null;
        try {
            File f = new File(LocationManager.SYSTEM_DIR + "/location."
                    + provider);
            if (!f.exists()) {
                return null;
            }
            BufferedReader reader = new BufferedReader(new FileReader(f), 256);
            s = reader.readLine();
        } catch (IOException e) {
            Log.w(TAG, "Unable to read last known location", e);
        }

        if (s == null) {
            return null;
        }
        try {
            String[] tokens = PATTERN_COMMA.split(s);
            int idx = 0;
            long time = Long.parseLong(tokens[idx++]);
            double latitude = Double.parseDouble(tokens[idx++]);
            double longitude = Double.parseDouble(tokens[idx++]);
            double altitude = Double.parseDouble(tokens[idx++]);
            float bearing = Float.parseFloat(tokens[idx++]);
            float speed = Float.parseFloat(tokens[idx++]);

            location = new Location(provider);
            location.setTime(time);
            location.setLatitude(latitude);
            location.setLongitude(longitude);
            location.setAltitude(altitude);
            location.setBearing(bearing);
            location.setSpeed(speed);
        } catch (NumberFormatException nfe) {
            Log.e(TAG, "NumberFormatException reading last known location", nfe);
            return null;
        }

        return location;
    }

    private void writeLastKnownLocationLocked(String provider,
        Location location) {
        long now = SystemClock.elapsedRealtime();
        Long last = mLastWriteTime.get(provider);
        if ((last != null)
            && (now - last.longValue() < MIN_LAST_KNOWN_LOCATION_TIME)) {
            return;
        }
        mLastWriteTime.put(provider, now);

        StringBuilder sb = new StringBuilder(100);
        sb.append(location.getTime());
        sb.append(',');
        sb.append(location.getLatitude());
        sb.append(',');
        sb.append(location.getLongitude());
        sb.append(',');
        sb.append(location.getAltitude());
        sb.append(',');
        sb.append(location.getBearing());
        sb.append(',');
        sb.append(location.getSpeed());

        FileWriter writer = null;
        try {
            File d = new File(LocationManager.SYSTEM_DIR);
            if (!d.exists()) {
                if (!d.mkdirs()) {
                    Log.w(TAG, "Unable to create directory to write location");
                    return;
                }
            }
            File f = new File(LocationManager.SYSTEM_DIR + "/location." + provider);
            writer = new FileWriter(f);
            writer.write(sb.toString());
        } catch (IOException e) {
            Log.w(TAG, "Unable to write location", e);
        } finally {
            if (writer != null) {
                try {
                writer.close();
                } catch (IOException e) {
                    Log.w(TAG, "Exception closing file", e);
                }
            }
        }
    }

    /**
     * Load providers from /data/location/<provider_name>/
     *                                                          class
     *                                                          kml
     *                                                          nmea
     *                                                          track
     *                                                          location
     *                                                          properties
     */
    private void loadProviders() {
        synchronized (mLock) {
            if (sProvidersLoaded) {
                return;
            }

            // Load providers
            loadProvidersLocked();
            sProvidersLoaded = true;
        }
    }

    private void loadProvidersLocked() {
        try {
            _loadProvidersLocked();
        } catch (Exception e) {
            Log.e(TAG, "Exception loading providers:", e);
        }
    }

    private void _loadProvidersLocked() {
        // Attempt to load "real" providers first
        if (GpsLocationProvider.isSupported()) {
            // Create a gps location provider
            mGpsLocationProvider = new GpsLocationProvider(mContext, this);
            LocationProviderImpl.addProvider(mGpsLocationProvider);
        }

        // Load fake providers if real providers are not available
        File f = new File(LocationManager.PROVIDER_DIR);
        if (f.isDirectory()) {
            File[] subdirs = f.listFiles();
            for (int i = 0; i < subdirs.length; i++) {
                if (!subdirs[i].isDirectory()) {
                    continue;
                }

                String name = subdirs[i].getName();

                if (LOCAL_LOGV) {
                    Log.v(TAG, "Found dir " + subdirs[i].getAbsolutePath());
                    Log.v(TAG, "name = " + name);
                }

                // Don't create a fake provider if a real provider exists
                if (LocationProviderImpl.getProvider(name) == null) {
                    LocationProviderImpl provider = null;
                    try {
                        File classFile = new File(subdirs[i], "class");
                        // Look for a 'class' file
                        provider = LocationProviderImpl.loadFromClass(classFile);

                        // Look for an 'kml', 'nmea', or 'track' file
                        if (provider == null) {
                            // Load properties from 'properties' file, if present
                            File propertiesFile = new File(subdirs[i], "properties");

                            if (propertiesFile.exists()) {
                                provider = new TrackProvider(name, this);
                                ((TrackProvider)provider).readProperties(propertiesFile);

                                File kmlFile = new File(subdirs[i], "kml");
                                if (kmlFile.exists()) {
                                    ((TrackProvider) provider).readKml(kmlFile);
                                } else {
                                    File nmeaFile = new File(subdirs[i], "nmea");
                                    if (nmeaFile.exists()) {
                                        ((TrackProvider) provider).readNmea(name, nmeaFile);
                                    } else {
                                        File trackFile = new File(subdirs[i], "track");
                                        if (trackFile.exists()) {
                                            ((TrackProvider) provider).readTrack(trackFile);
                                        }
                                    }
                                }
                            }
                        }
                        if (provider != null) {
                            LocationProviderImpl.addProvider(provider);
                        }
                        // Grab the initial location of a TrackProvider and
                        // store it as the last known location for that provider
                        if (provider instanceof TrackProvider) {
                            TrackProvider tp = (TrackProvider) provider;
                            mLastKnownLocation.put(tp.getName(), tp.getInitialLocation());
                        }
                    } catch (Exception e) {
                        Log.e(TAG, "Exception loading provder " + name, e);
                    }
                }
            }
        }

        updateProvidersLocked();
    }

    /**
     * @param context the context that the LocationManagerService runs in
     */
    public LocationManagerService(Context context) {
        super();
        mContext = context;
        mLocationHandler = new LocationWorkerHandler();

        if (LOCAL_LOGV) {
            Log.v(TAG, "Constructed LocationManager Service");
        }

        // Alarm manager, needs to be done before calling loadProviders() below
        mAlarmManager = (AlarmManager) context.getSystemService(Context.ALARM_SERVICE);

        // Create a wake lock, needs to be done before calling loadProviders() below
        PowerManager powerManager = (PowerManager) mContext.getSystemService(Context.POWER_SERVICE);
        mWakeLock = powerManager.newWakeLock(PowerManager.PARTIAL_WAKE_LOCK, WAKELOCK_KEY);
        
        // Load providers
        loadProviders();

<<<<<<< HEAD
        // Listen for Radio changes
        mTelephonyManager = (TelephonyManager)context.getSystemService(Context.TELEPHONY_SERVICE);

=======
>>>>>>> 644cf626
        // Register for Network (Wifi or Mobile) updates
        NetworkStateBroadcastReceiver networkReceiver = new NetworkStateBroadcastReceiver();
        IntentFilter networkIntentFilter = new IntentFilter();
        networkIntentFilter.addAction(ConnectivityManager.CONNECTIVITY_ACTION);
        networkIntentFilter.addAction(GpsLocationProvider.GPS_ENABLED_CHANGE_ACTION);
        context.registerReceiver(networkReceiver, networkIntentFilter);

        // Register for power updates
        PowerStateBroadcastReceiver powerStateReceiver = new PowerStateBroadcastReceiver();
        IntentFilter intentFilter = new IntentFilter();
        intentFilter.addAction(ALARM_INTENT);
<<<<<<< HEAD
        intentFilter.addAction(Intent.ACTION_SCREEN_OFF);
        intentFilter.addAction(Intent.ACTION_SCREEN_ON);
=======
>>>>>>> 644cf626
        intentFilter.addAction(Intent.ACTION_PACKAGE_REMOVED);
        intentFilter.addAction(Intent.ACTION_PACKAGE_RESTARTED);
        context.registerReceiver(powerStateReceiver, intentFilter);

        // listen for settings changes
        ContentResolver resolver = mContext.getContentResolver();
        Cursor settingsCursor = resolver.query(Settings.Secure.CONTENT_URI, null,
                "(" + Settings.System.NAME + "=?)",
                new String[]{Settings.Secure.LOCATION_PROVIDERS_ALLOWED},
                null);
        mSettings = new ContentQueryMap(settingsCursor, Settings.System.NAME, true, mLocationHandler);
        SettingsObserver settingsObserver = new SettingsObserver();
        mSettings.addObserver(settingsObserver);
<<<<<<< HEAD

        // Get the wifi manager
        mWifiManager = (WifiManager) context.getSystemService(Context.WIFI_SERVICE);

        // Create a wifi lock for future use
        mWifiLock = getWifiWakelockLocked();
=======
>>>>>>> 644cf626
    }

    public void setNetworkLocationProvider(ILocationProvider provider) {
        if (Binder.getCallingUid() != Process.SYSTEM_UID) {
            throw new SecurityException(
                "Installing location providers outside of the system is not supported");
        }

<<<<<<< HEAD
        synchronized (mLocationListeners) {
            mNetworkLocationProvider =
                    new LocationProviderProxy(LocationManager.NETWORK_PROVIDER, this, provider);
            mNetworkLocationProvider.addListener(getPackageNames());
=======
        synchronized (mLock) {
            mNetworkLocationProvider =
                    new LocationProviderProxy(LocationManager.NETWORK_PROVIDER, this, provider);
>>>>>>> 644cf626
            LocationProviderImpl.addProvider(mNetworkLocationProvider);
            updateProvidersLocked();
            
            // notify NetworkLocationProvider of any events it might have missed
            mNetworkLocationProvider.updateNetworkState(mNetworkState);
<<<<<<< HEAD
            mNetworkLocationProvider.updateCellLockStatus(mCellWakeLockAcquired);
=======
>>>>>>> 644cf626
        }
    }

    public void setLocationCollector(ILocationCollector collector) {
        if (Binder.getCallingUid() != Process.SYSTEM_UID) {
            throw new SecurityException(
                "Installing location collectors outside of the system is not supported");
<<<<<<< HEAD
        }

        synchronized (mLocationListeners) {
            mCollector = collector;
            if (mGpsLocationProvider != null) {
                mGpsLocationProvider.setLocationCollector(mCollector);
            }
=======
>>>>>>> 644cf626
        }

        mCollector = collector;
    }

    public void setGeocodeProvider(IGeocodeProvider provider) {
        if (Binder.getCallingUid() != Process.SYSTEM_UID) {
            throw new SecurityException(
                "Installing location providers outside of the system is not supported");
        }

        mGeocodeProvider = provider;
    }

    private boolean isAllowedBySettingsLocked(String provider) {
        if (mEnabledProviders.contains(provider)) {
            return true;
        }
        if (mDisabledProviders.contains(provider)) {
            return false;
        }
        // Use system settings
        ContentResolver resolver = mContext.getContentResolver();
        String allowedProviders = Settings.Secure.getString(resolver,
           Settings.Secure.LOCATION_PROVIDERS_ALLOWED);

        return ((allowedProviders != null) && (allowedProviders.contains(provider)));
    }

    private void checkPermissionsSafe(String provider) {
        if (LocationManager.GPS_PROVIDER.equals(provider)
            && (mContext.checkCallingPermission(ACCESS_FINE_LOCATION)
                != PackageManager.PERMISSION_GRANTED)) {
            throw new SecurityException("Requires ACCESS_FINE_LOCATION permission");
        }
        if (LocationManager.NETWORK_PROVIDER.equals(provider)
            && (mContext.checkCallingPermission(ACCESS_FINE_LOCATION)
                != PackageManager.PERMISSION_GRANTED)
            && (mContext.checkCallingPermission(ACCESS_COARSE_LOCATION)
                != PackageManager.PERMISSION_GRANTED)) {
            throw new SecurityException(
                "Requires ACCESS_FINE_LOCATION or ACCESS_COARSE_LOCATION permission");
        }
    }

    private boolean isAllowedProviderSafe(String provider) {
        if (LocationManager.GPS_PROVIDER.equals(provider)
            && (mContext.checkCallingPermission(ACCESS_FINE_LOCATION)
                != PackageManager.PERMISSION_GRANTED)) {
            return false;
        }
        if (LocationManager.NETWORK_PROVIDER.equals(provider)
            && (mContext.checkCallingPermission(ACCESS_FINE_LOCATION)
                != PackageManager.PERMISSION_GRANTED)
            && (mContext.checkCallingPermission(ACCESS_COARSE_LOCATION)
                != PackageManager.PERMISSION_GRANTED)) {
            return false;
        }

        return true;
    }

    public List<String> getAllProviders() {
        try {
            synchronized (mLock) {
                return _getAllProvidersLocked();
            }
        } catch (SecurityException se) {
            throw se;
        } catch (Exception e) {
            Log.e(TAG, "getAllProviders got exception:", e);
            return null;
        }
    }

    private List<String> _getAllProvidersLocked() {
        if (LOCAL_LOGV) {
            Log.v(TAG, "getAllProviders");
        }
        List<LocationProviderImpl> providers = LocationProviderImpl.getProviders();
        ArrayList<String> out = new ArrayList<String>(providers.size());

        for (LocationProviderImpl p : providers) {
            out.add(p.getName());
        }
        return out;
    }

    public List<String> getProviders(boolean enabledOnly) {
        try {
            synchronized (mLock) {
                return _getProvidersLocked(enabledOnly);
            }
        } catch (SecurityException se) {
            throw se;
        } catch (Exception e) {
            Log.e(TAG, "getProviders got exception:", e);
            return null;
        }
    }

    private List<String> _getProvidersLocked(boolean enabledOnly) {
        if (LOCAL_LOGV) {
            Log.v(TAG, "getProviders");
        }
        List<LocationProviderImpl> providers = LocationProviderImpl.getProviders();
        ArrayList<String> out = new ArrayList<String>();

        for (LocationProviderImpl p : providers) {
            String name = p.getName();
            if (isAllowedProviderSafe(name)) {
                if (enabledOnly && !isAllowedBySettingsLocked(name)) {
                    continue;
                }
                out.add(name);
            }
        }
        return out;
    }

    private void updateProvidersLocked() {
        for (LocationProviderImpl p : LocationProviderImpl.getProviders()) {
            boolean isEnabled = p.isEnabled();
            String name = p.getName();
            boolean shouldBeEnabled = isAllowedBySettingsLocked(name);

            if (isEnabled && !shouldBeEnabled) {
                updateProviderListenersLocked(name, false);
            } else if (!isEnabled && shouldBeEnabled) {
                updateProviderListenersLocked(name, true);
            }

        }
    }

    private void updateProviderListenersLocked(String provider, boolean enabled) {
        int listeners = 0;

        LocationProviderImpl p = LocationProviderImpl.getProvider(provider);
        if (p == null) {
            return;
        }

        ArrayList<Receiver> deadReceivers = null;
        
        ArrayList<UpdateRecord> records = mRecordsByProvider.get(provider);
        if (records != null) {
            final int N = records.size();
            for (int i=0; i<N; i++) {
                UpdateRecord record = records.get(i);
                // Sends a notification message to the receiver
                try {
                    Receiver receiver = record.mReceiver;
                    if (receiver.isListener()) {
                        if (enabled) {
                            receiver.getListener().onProviderEnabled(provider);
                        } else {
                            receiver.getListener().onProviderDisabled(provider);
                        }
                    } else {
                        Intent providerIntent = new Intent();
                        providerIntent.putExtra(LocationManager.KEY_PROVIDER_ENABLED, enabled);
                        try {
                            receiver.getPendingIntent().send(mContext, 0,
                                 providerIntent, null, null);
                        } catch (PendingIntent.CanceledException e) {
                            if (deadReceivers == null) {
                                deadReceivers = new ArrayList<Receiver>();
                                deadReceivers.add(receiver);
                            }
                        }
                    }
                } catch (RemoteException e) {
                    // The death link will clean this up.
                }
                listeners++;
            }
        }

        if (deadReceivers != null) {
            for (int i=deadReceivers.size()-1; i>=0; i--) {
                removeUpdatesLocked(deadReceivers.get(i));
            }
        }
        
        if (enabled) {
            p.enable();
            if (listeners > 0) {
                p.setMinTime(getMinTimeLocked(provider));
                p.enableLocationTracking(true);
                updateWakelockStatusLocked();
            }
        } else {
            p.enableLocationTracking(false);
            p.disable();
<<<<<<< HEAD
            updateWakelockStatusLocked(mScreenOn);
=======
            updateWakelockStatusLocked();
>>>>>>> 644cf626
        }
    }

    private long getMinTimeLocked(String provider) {
        long minTime = Long.MAX_VALUE;
        ArrayList<UpdateRecord> records = mRecordsByProvider.get(provider);
        if (records != null) {
            for (int i=records.size()-1; i>=0; i--) {
                minTime = Math.min(minTime, records.get(i).mMinTime);
            }
        }
        return minTime;
    }

    private class UpdateRecord {
        final String mProvider;
        final Receiver mReceiver;
        final long mMinTime;
        final float mMinDistance;
        final int mUid;
        Location mLastFixBroadcast;
        long mLastStatusBroadcast;

        /**
         * Note: must be constructed with lock held.
         */
        UpdateRecord(String provider, long minTime, float minDistance,
            Receiver receiver, int uid) {
            mProvider = provider;
            mReceiver = receiver;
            mMinTime = minTime;
            mMinDistance = minDistance;
            mUid = uid;

            ArrayList<UpdateRecord> records = mRecordsByProvider.get(provider);
            if (records == null) {
                records = new ArrayList<UpdateRecord>();
                mRecordsByProvider.put(provider, records);
            }
            if (!records.contains(this)) {
                records.add(this);
            }
        }

        /**
         * Method to be called when a record will no longer be used.  Calling this multiple times
         * must have the same effect as calling it once.
         */
        void disposeLocked() {
            ArrayList<UpdateRecord> records = mRecordsByProvider.get(this.mProvider);
            records.remove(this);
        }

        @Override
        public String toString() {
            return "UpdateRecord{"
                    + Integer.toHexString(System.identityHashCode(this))
                    + " " + mProvider + " " + mReceiver + "}";
        }
        
        void dump(PrintWriter pw, String prefix) {
            pw.println(prefix + this);
            pw.println(prefix + "mProvider=" + mProvider + " mReceiver=" + mReceiver);
            pw.println(prefix + "mMinTime=" + mMinTime + " mMinDistance=" + mMinDistance);
            pw.println(prefix + "mUid=" + mUid);
            pw.println(prefix + "mLastFixBroadcast:");
            mLastFixBroadcast.dump(new PrintWriterPrinter(pw), prefix + "  ");
            pw.println(prefix + "mLastStatusBroadcast=" + mLastStatusBroadcast);
        }
        
        /**
         * Calls dispose().
         */
        @Override protected void finalize() {
            synchronized (mLock) {
                disposeLocked();
            }
        }
    }

    private Receiver getReceiver(ILocationListener listener) {
        IBinder binder = listener.asBinder();
        Receiver receiver = mReceivers.get(binder);
        if (receiver == null) {
            receiver = new Receiver(listener);
            mReceivers.put(binder, receiver);

            try {
                if (receiver.isListener()) {
                    receiver.getListener().asBinder().linkToDeath(receiver, 0);
                }
            } catch (RemoteException e) {
                Log.e(TAG, "linkToDeath failed:", e);
                return null;
            }
        }
        return receiver;
    }

    private Receiver getReceiver(PendingIntent intent) {
        Receiver receiver = mReceivers.get(intent);
        if (receiver == null) {
            receiver = new Receiver(intent);
            mReceivers.put(intent, receiver);
        }
        return receiver;
    }

    private boolean providerHasListener(String provider, int uid, Receiver excludedReceiver) {
        ArrayList<UpdateRecord> records = mRecordsByProvider.get(provider);
        if (records != null) {
            for (int i = records.size() - 1; i >= 0; i--) {
                UpdateRecord record = records.get(i);
                if (record.mUid == uid && record.mReceiver != excludedReceiver) {
                    return true;
                }
           }
        }
        if (LocationManager.GPS_PROVIDER.equals(provider) ||
                LocationManager.NETWORK_PROVIDER.equals(provider)) {
            for (ProximityAlert alert : mProximityAlerts.values()) {
                if (alert.mUid == uid) {
                    return true;
                }
            }
        }
        return false;
    }

    public void requestLocationUpdates(String provider,
        long minTime, float minDistance, ILocationListener listener) {

        try {
            synchronized (mLock) {
                requestLocationUpdatesLocked(provider, minTime, minDistance, getReceiver(listener));
            }
        } catch (SecurityException se) {
            throw se;
        } catch (Exception e) {
            Log.e(TAG, "requestUpdates got exception:", e);
        }
    }

    public void requestLocationUpdatesPI(String provider,
            long minTime, float minDistance, PendingIntent intent) {
        try {
            synchronized (mLock) {
                requestLocationUpdatesLocked(provider, minTime, minDistance, getReceiver(intent));
            }
        } catch (SecurityException se) {
            throw se;
        } catch (Exception e) {
            Log.e(TAG, "requestUpdates got exception:", e);
        }
    }

    private void requestLocationUpdatesLocked(String provider,
            long minTime, float minDistance, Receiver receiver) {
        if (LOCAL_LOGV) {
            Log.v(TAG, "_requestLocationUpdates: listener = " + receiver);
        }

        LocationProviderImpl impl = LocationProviderImpl.getProvider(provider);
        if (impl == null) {
            throw new IllegalArgumentException("provider=" + provider);
        }

        checkPermissionsSafe(provider);

        // so wakelock calls will succeed
        final int callingUid = Binder.getCallingUid();
        boolean newUid = !providerHasListener(provider, callingUid, null);
        long identity = Binder.clearCallingIdentity();
        try {
            UpdateRecord r = new UpdateRecord(provider, minTime, minDistance, receiver, callingUid);
            UpdateRecord oldRecord = receiver.mUpdateRecords.put(provider, r);
            if (oldRecord != null) {
                oldRecord.disposeLocked();
            }

            if (newUid) {
                impl.addListener(callingUid);
            }

            boolean isProviderEnabled = isAllowedBySettingsLocked(provider);
            if (isProviderEnabled) {
                long minTimeForProvider = getMinTimeLocked(provider);
                impl.setMinTime(minTimeForProvider);
                impl.enableLocationTracking(true);
<<<<<<< HEAD
                updateWakelockStatusLocked(mScreenOn);

                if (provider.equals(LocationManager.GPS_PROVIDER)) {
                    if (mGpsNavigating) {
                        updateReportedGpsLocked();
                    }
                }
=======
                updateWakelockStatusLocked();
>>>>>>> 644cf626
            } else {
                try {
                    // Notify the listener that updates are currently disabled
                    if (receiver.isListener()) {
                        receiver.getListener().onProviderDisabled(provider);
                    }
                } catch(RemoteException e) {
                    Log.w(TAG, "RemoteException calling onProviderDisabled on " +
                            receiver.getListener());
                }
            }
        } finally {
            Binder.restoreCallingIdentity(identity);
        }
    }

    public void removeUpdates(ILocationListener listener) {
        try {
            synchronized (mLock) {
                removeUpdatesLocked(getReceiver(listener));
            }
        } catch (SecurityException se) {
            throw se;
        } catch (Exception e) {
            Log.e(TAG, "removeUpdates got exception:", e);
        }
    }

    public void removeUpdatesPI(PendingIntent intent) {
        try {
            synchronized (mLock) {
                removeUpdatesLocked(getReceiver(intent));
            }
        } catch (SecurityException se) {
            throw se;
        } catch (Exception e) {
            Log.e(TAG, "removeUpdates got exception:", e);
        }
    }

    private void removeUpdatesLocked(Receiver receiver) {
        if (LOCAL_LOGV) {
            Log.v(TAG, "_removeUpdates: listener = " + receiver);
        }

        // so wakelock calls will succeed
        final int callingUid = Binder.getCallingUid();
        long identity = Binder.clearCallingIdentity();
        try {
            if (mReceivers.remove(receiver.mKey) != null && receiver.isListener()) {
                receiver.getListener().asBinder().unlinkToDeath(receiver, 0);
            }

            // Record which providers were associated with this listener
            HashSet<String> providers = new HashSet<String>();
            HashMap<String,UpdateRecord> oldRecords = receiver.mUpdateRecords;
            if (oldRecords != null) {
                // Call dispose() on the obsolete update records.
                for (UpdateRecord record : oldRecords.values()) {
<<<<<<< HEAD
                    if (record.mProvider.equals(LocationManager.NETWORK_PROVIDER)) {
                        if (mNetworkLocationProvider != null) {
                            mNetworkLocationProvider.removeListener(record.mPackages);
=======
                    if (!providerHasListener(record.mProvider, callingUid, receiver)) {
                        LocationProviderImpl impl =
                                LocationProviderImpl.getProvider(record.mProvider);
                        if (impl != null) {
                            impl.removeListener(callingUid);
>>>>>>> 644cf626
                        }
                    }
                    record.disposeLocked();
                }
                // Accumulate providers
                providers.addAll(oldRecords.keySet());
            }

            // See if the providers associated with this listener have any
            // other listeners; if one does, inform it of the new smallest minTime
            // value; if one does not, disable location tracking for it
            for (String provider : providers) {
                // If provider is already disabled, don't need to do anything
                if (!isAllowedBySettingsLocked(provider)) {
                    continue;
                }

                boolean hasOtherListener = false;
                ArrayList<UpdateRecord> recordsForProvider = mRecordsByProvider.get(provider);
                if (recordsForProvider != null && recordsForProvider.size() > 0) {
                    hasOtherListener = true;
                }

                LocationProviderImpl p = LocationProviderImpl.getProvider(provider);
                if (p != null) {
                    if (hasOtherListener) {
                        p.setMinTime(getMinTimeLocked(provider));
                    } else {
                        p.enableLocationTracking(false);
                    }
                }
            }

            updateWakelockStatusLocked();
        } finally {
            Binder.restoreCallingIdentity(identity);
        }
    }

    public boolean addGpsStatusListener(IGpsStatusListener listener) {
        if (mGpsLocationProvider == null) {
            return false;
        }
        if (mContext.checkCallingPermission(ACCESS_FINE_LOCATION) !=
                PackageManager.PERMISSION_GRANTED) {
            throw new SecurityException("Requires ACCESS_FINE_LOCATION permission");
        }

        try {
            mGpsLocationProvider.addGpsStatusListener(listener);
        } catch (RemoteException e) {
            Log.w(TAG, "RemoteException in addGpsStatusListener");
            return false;
        }
        return true;
    }

    public void removeGpsStatusListener(IGpsStatusListener listener) {
        synchronized (mLock) {
            mGpsLocationProvider.removeGpsStatusListener(listener);
        }
    }

    public boolean sendExtraCommand(String provider, String command, Bundle extras) {
        // first check for permission to the provider
        checkPermissionsSafe(provider);
        // and check for ACCESS_LOCATION_EXTRA_COMMANDS
        if ((mContext.checkCallingPermission(ACCESS_LOCATION_EXTRA_COMMANDS)
                != PackageManager.PERMISSION_GRANTED)) {
            throw new SecurityException("Requires ACCESS_LOCATION_EXTRA_COMMANDS permission");
        }

        synchronized (mLock) {
            LocationProviderImpl impl = LocationProviderImpl.getProvider(provider);
            if (provider == null) {
                return false;
            }
    
            return impl.sendExtraCommand(command, extras);
        }
    }

    class ProximityAlert {
        final int  mUid;
        final double mLatitude;
        final double mLongitude;
        final float mRadius;
        final long mExpiration;
        final PendingIntent mIntent;
        final Location mLocation;

        public ProximityAlert(int uid, double latitude, double longitude,
            float radius, long expiration, PendingIntent intent) {
            mUid = uid;
            mLatitude = latitude;
            mLongitude = longitude;
            mRadius = radius;
            mExpiration = expiration;
            mIntent = intent;

            mLocation = new Location("");
            mLocation.setLatitude(latitude);
            mLocation.setLongitude(longitude);
        }

        long getExpiration() {
            return mExpiration;
        }

        PendingIntent getIntent() {
            return mIntent;
        }

        boolean isInProximity(double latitude, double longitude) {
            Location loc = new Location("");
            loc.setLatitude(latitude);
            loc.setLongitude(longitude);

            double radius = loc.distanceTo(mLocation);
            return radius <= mRadius;
        }
        
        @Override
        public String toString() {
            return "ProximityAlert{"
                    + Integer.toHexString(System.identityHashCode(this))
                    + " uid " + mUid + mIntent + "}";
        }
        
        void dump(PrintWriter pw, String prefix) {
            pw.println(prefix + this);
            pw.println(prefix + "mLatitude=" + mLatitude + " mLongitude=" + mLongitude);
            pw.println(prefix + "mRadius=" + mRadius + " mExpiration=" + mExpiration);
            pw.println(prefix + "mIntent=" + mIntent);
            pw.println(prefix + "mLocation:");
            mLocation.dump(new PrintWriterPrinter(pw), prefix + "  ");
        }
    }

    // Listener for receiving locations to trigger proximity alerts
    class ProximityListener extends ILocationListener.Stub {

        boolean isGpsAvailable = false;

        // Note: this is called with the lock held.
        public void onLocationChanged(Location loc) {

            // If Gps is available, then ignore updates from NetworkLocationProvider
            if (loc.getProvider().equals(LocationManager.GPS_PROVIDER)) {
                isGpsAvailable = true;
            }
            if (isGpsAvailable && loc.getProvider().equals(LocationManager.NETWORK_PROVIDER)) {
                return;
            }

            // Process proximity alerts
            long now = System.currentTimeMillis();
            double latitude = loc.getLatitude();
            double longitude = loc.getLongitude();
            ArrayList<PendingIntent> intentsToRemove = null;

            for (ProximityAlert alert : mProximityAlerts.values()) {
                PendingIntent intent = alert.getIntent();
                long expiration = alert.getExpiration();

                if ((expiration == -1) || (now <= expiration)) {
                    boolean entered = mProximitiesEntered.contains(alert);
                    boolean inProximity =
                        alert.isInProximity(latitude, longitude);
                    if (!entered && inProximity) {
                        if (LOCAL_LOGV) {
                            Log.v(TAG, "Entered alert");
                        }
                        mProximitiesEntered.add(alert);
                        Intent enteredIntent = new Intent();
                        enteredIntent.putExtra(LocationManager.KEY_PROXIMITY_ENTERING, true);
                        try {
                            intent.send(mContext, 0, enteredIntent, null, null);
                        } catch (PendingIntent.CanceledException e) {
                            if (LOCAL_LOGV) {
                                Log.v(TAG, "Canceled proximity alert: " + alert, e);
                            }
                            if (intentsToRemove == null) {
                                intentsToRemove = new ArrayList<PendingIntent>();
                            }
                            intentsToRemove.add(intent);
                        }
                    } else if (entered && !inProximity) {
                        if (LOCAL_LOGV) {
                            Log.v(TAG, "Exited alert");
                        }
                        mProximitiesEntered.remove(alert);
                        Intent exitedIntent = new Intent();
                        exitedIntent.putExtra(LocationManager.KEY_PROXIMITY_ENTERING, false);
                        try {
                            intent.send(mContext, 0, exitedIntent, null, null);
                        } catch (PendingIntent.CanceledException e) {
                            if (LOCAL_LOGV) {
                                Log.v(TAG, "Canceled proximity alert: " + alert, e);
                            }
                            if (intentsToRemove == null) {
                                intentsToRemove = new ArrayList<PendingIntent>();
                            }
                            intentsToRemove.add(intent);
                        }
                    }
                } else {
                    // Mark alert for expiration
                    if (LOCAL_LOGV) {
                        Log.v(TAG, "Expiring proximity alert: " + alert);
                    }
                    if (intentsToRemove == null) {
                        intentsToRemove = new ArrayList<PendingIntent>();
                    }
                    intentsToRemove.add(alert.getIntent());
                }
            }

            // Remove expired alerts
            if (intentsToRemove != null) {
                for (PendingIntent i : intentsToRemove) {
                    mProximityAlerts.remove(i);
                    ProximityAlert alert = mProximityAlerts.get(i);
                    mProximitiesEntered.remove(alert);
                }
            }

        }

        // Note: this is called with the lock held.
        public void onProviderDisabled(String provider) {
            if (provider.equals(LocationManager.GPS_PROVIDER)) {
                isGpsAvailable = false;
            }
        }

        // Note: this is called with the lock held.
        public void onProviderEnabled(String provider) {
            // ignore
        }

        // Note: this is called with the lock held.
        public void onStatusChanged(String provider, int status, Bundle extras) {
            if ((provider.equals(LocationManager.GPS_PROVIDER)) &&
                (status != LocationProvider.AVAILABLE)) {
                isGpsAvailable = false;
            }
        }
    }

    public void addProximityAlert(double latitude, double longitude,
        float radius, long expiration, PendingIntent intent) {
        try {
            synchronized (mLock) {
                addProximityAlertLocked(latitude, longitude, radius, expiration, intent);
            }
        } catch (SecurityException se) {
            throw se;
        } catch (Exception e) {
            Log.e(TAG, "addProximityAlert got exception:", e);
        }
    }

    private void addProximityAlertLocked(double latitude, double longitude,
        float radius, long expiration, PendingIntent intent) {
        if (LOCAL_LOGV) {
            Log.v(TAG, "addProximityAlert: latitude = " + latitude +
                    ", longitude = " + longitude +
                    ", expiration = " + expiration +
                    ", intent = " + intent);
        }

        // Require ability to access all providers for now
        if (!isAllowedProviderSafe(LocationManager.GPS_PROVIDER) ||
            !isAllowedProviderSafe(LocationManager.NETWORK_PROVIDER)) {
            throw new SecurityException("Requires ACCESS_FINE_LOCATION permission");
        }

        if (expiration != -1) {
            expiration += System.currentTimeMillis();
        }
        ProximityAlert alert = new ProximityAlert(Binder.getCallingUid(),
                latitude, longitude, radius, expiration, intent);
        mProximityAlerts.put(intent, alert);

        if (mProximityListener == null) {
            mProximityListener = new Receiver(new ProximityListener());

            LocationProvider provider = LocationProviderImpl.getProvider(
                LocationManager.GPS_PROVIDER);
            if (provider != null) {
                requestLocationUpdatesLocked(provider.getName(), 1000L, 1.0f, mProximityListener);
            }

            provider =
                LocationProviderImpl.getProvider(LocationManager.NETWORK_PROVIDER);
            if (provider != null) {
                requestLocationUpdatesLocked(provider.getName(), 1000L, 1.0f, mProximityListener);
            }
        }
    }

    public void removeProximityAlert(PendingIntent intent) {
        try {
            synchronized (mLock) {
               removeProximityAlertLocked(intent);
            }
        } catch (SecurityException se) {
            throw se;
        } catch (Exception e) {
            Log.e(TAG, "removeProximityAlert got exception:", e);
        }
    }

    private void removeProximityAlertLocked(PendingIntent intent) {
        if (LOCAL_LOGV) {
            Log.v(TAG, "removeProximityAlert: intent = " + intent);
        }

        mProximityAlerts.remove(intent);
        if (mProximityAlerts.size() == 0) {
            removeUpdatesLocked(mProximityListener);
            mProximityListener = null;
        }
     }

    /**
     * @return null if the provider does not exits
     * @throw SecurityException if the provider is not allowed to be
     * accessed by the caller
     */
    public Bundle getProviderInfo(String provider) {
        try {
            synchronized (mLock) {
                return _getProviderInfoLocked(provider);
            }
        } catch (SecurityException se) {
            throw se;
        } catch (Exception e) {
            Log.e(TAG, "_getProviderInfo got exception:", e);
            return null;
        }
    }

    private Bundle _getProviderInfoLocked(String provider) {
        LocationProviderImpl p = LocationProviderImpl.getProvider(provider);
        if (p == null) {
            return null;
        }

        checkPermissionsSafe(provider);

        Bundle b = new Bundle();
        b.putBoolean("network", p.requiresNetwork());
        b.putBoolean("satellite", p.requiresSatellite());
        b.putBoolean("cell", p.requiresCell());
        b.putBoolean("cost", p.hasMonetaryCost());
        b.putBoolean("altitude", p.supportsAltitude());
        b.putBoolean("speed", p.supportsSpeed());
        b.putBoolean("bearing", p.supportsBearing());
        b.putInt("power", p.getPowerRequirement());
        b.putInt("accuracy", p.getAccuracy());

        return b;
    }

    public boolean isProviderEnabled(String provider) {
        try {
            synchronized (mLock) {
                return _isProviderEnabledLocked(provider);
            }
        } catch (SecurityException se) {
            throw se;
        } catch (Exception e) {
            Log.e(TAG, "isProviderEnabled got exception:", e);
            return false;
        }
    }

    public void setLocation(Location location) {
        mLocationHandler.removeMessages(MESSAGE_LOCATION_CHANGED, location);
        Message m = Message.obtain(mLocationHandler, MESSAGE_LOCATION_CHANGED, location);
        mLocationHandler.sendMessageAtFrontOfQueue(m);
    }

    private boolean _isProviderEnabledLocked(String provider) {
        checkPermissionsSafe(provider);

        LocationProviderImpl p = LocationProviderImpl.getProvider(provider);
        if (p == null) {
            throw new IllegalArgumentException("provider=" + provider);
        }
        return isAllowedBySettingsLocked(provider);
    }

    public Location getLastKnownLocation(String provider) {
        try {
            synchronized (mLock) {
                return _getLastKnownLocationLocked(provider);
            }
        } catch (SecurityException se) {
            throw se;
        } catch (Exception e) {
            Log.e(TAG, "getLastKnownLocation got exception:", e);
            return null;
        }
    }

    private Location _getLastKnownLocationLocked(String provider) {
        checkPermissionsSafe(provider);

        LocationProviderImpl p = LocationProviderImpl.getProvider(provider);
        if (p == null) {
            throw new IllegalArgumentException("provider=" + provider);
        }

        if (!isAllowedBySettingsLocked(provider)) {
            return null;
        }

        Location location = mLastKnownLocation.get(provider);
        if (location == null) {
            // Get the persistent last known location for the provider
            location = readLastKnownLocationLocked(provider);
            if (location != null) {
                mLastKnownLocation.put(provider, location);
            }
        }

        return location;
    }

    private static boolean shouldBroadcastSafe(Location loc, Location lastLoc, UpdateRecord record) {
        // Always broadcast the first update
        if (lastLoc == null) {
            return true;
        }

        // Don't broadcast same location again regardless of condition
        // TODO - we should probably still rebroadcast if user explicitly sets a minTime > 0
        if (loc.getTime() == lastLoc.getTime()) {
            return false;
        }

        // Check whether sufficient distance has been traveled
        double minDistance = record.mMinDistance;
        if (minDistance > 0.0) {
            if (loc.distanceTo(lastLoc) <= minDistance) {
                return false;
            }
        }

        return true;
    }

    private void handleLocationChangedLocked(Location location) {
        String provider = location.getProvider();
        ArrayList<UpdateRecord> records = mRecordsByProvider.get(provider);
        if (records == null || records.size() == 0) {
            return;
        }

        LocationProviderImpl p = LocationProviderImpl.getProvider(provider);
        if (p == null) {
            return;
        }

        // Update last known location for provider
        Location lastLocation = mLastKnownLocation.get(provider);
        if (lastLocation == null) {
            mLastKnownLocation.put(provider, new Location(location));
        } else {
            lastLocation.set(location);
        }
        writeLastKnownLocationLocked(provider, location);

        if (LocationManager.NETWORK_PROVIDER.equals(p.getName())) {
            mWakeLockNetworkReceived = true;
        } else if (p instanceof GpsLocationProvider) {
            // Gps location received signal is in NetworkStateBroadcastReceiver
        }

        // Fetch latest status update time
        long newStatusUpdateTime = p.getStatusUpdateTime();

       // Get latest status
        Bundle extras = new Bundle();
        int status = p.getStatus(extras);

        ArrayList<Receiver> deadReceivers = null;
        
        // Broadcast location or status to all listeners
        final int N = records.size();
        for (int i=0; i<N; i++) {
            UpdateRecord r = records.get(i);
            Receiver receiver = r.mReceiver;

<<<<<<< HEAD
            HashMap<String,Location> map = mLastFixBroadcast.get(receiver);
            if (map == null) {
                map = new HashMap<String,Location>();
                mLastFixBroadcast.put(receiver, map);
            }
            Location lastLoc = map.get(provider);
            if ((lastLoc == null) || shouldBroadcastSafe(location, lastLoc, r)) {
                if (lastLoc == null) {
                    lastLoc = new Location(location);
                    map.put(provider, lastLoc);
=======
            Location lastLoc = r.mLastFixBroadcast;
            if ((lastLoc == null) || shouldBroadcastSafe(location, lastLoc, r)) {
                if (lastLoc == null) {
                    lastLoc = new Location(location);
                    r.mLastFixBroadcast = lastLoc;
>>>>>>> 644cf626
                } else {
                    lastLoc.set(location);
                }
                if (!receiver.callLocationChangedLocked(location)) {
                    Log.w(TAG, "RemoteException calling onLocationChanged on " + receiver);
                    if (deadReceivers == null) {
                        deadReceivers = new ArrayList<Receiver>();
                    }
                    deadReceivers.add(receiver);
                }
            }

            long prevStatusUpdateTime = r.mLastStatusBroadcast;
            if ((newStatusUpdateTime > prevStatusUpdateTime) &&
                (prevStatusUpdateTime != 0 || status != LocationProvider.AVAILABLE)) {

                r.mLastStatusBroadcast = newStatusUpdateTime;
                if (!receiver.callStatusChangedLocked(provider, status, extras)) {
                    Log.w(TAG, "RemoteException calling onStatusChanged on " + receiver);
                    if (deadReceivers == null) {
                        deadReceivers = new ArrayList<Receiver>();
                    }
                    if (!deadReceivers.contains(receiver)) {
                        deadReceivers.add(receiver);
                    }
                }
            }
        }
        
        if (deadReceivers != null) {
            for (int i=deadReceivers.size()-1; i>=0; i--) {
                removeUpdatesLocked(deadReceivers.get(i));
            }
        }
    }

    private class LocationWorkerHandler extends Handler {

        @Override
        public void handleMessage(Message msg) {
            try {
                if (msg.what == MESSAGE_LOCATION_CHANGED) {
                    // log("LocationWorkerHandler: MESSAGE_LOCATION_CHANGED!");
<<<<<<< HEAD

                    synchronized (mLocationListeners) {
                        Location location = (Location) msg.obj;
=======

                    synchronized (mLock) {
                        Location location = (Location) msg.obj;

                        if (mCollector != null && 
                                LocationManager.GPS_PROVIDER.equals(location.getProvider())) {
                            try {
                                mCollector.updateLocation(location);
                            } catch (RemoteException e) {
                                Log.w(TAG, "mCollector.updateLocation failed");
                            }
                        }

>>>>>>> 644cf626
                        String provider = location.getProvider();
                        if (!isAllowedBySettingsLocked(provider)) {
                            return;
                        }

<<<<<<< HEAD
                        // Process the location fix if the screen is on or we're holding a wakelock
                        if (mScreenOn || (mWakeLockAcquireTime != 0)) {
                            handleLocationChangedLocked(location);
                        }
=======
                        handleLocationChangedLocked(location);
>>>>>>> 644cf626

                        if ((mWakeLockAcquireTime != 0) &&
                            (SystemClock.elapsedRealtime() - mWakeLockAcquireTime
                                > MAX_TIME_FOR_WAKE_LOCK)) {
    
                            removeMessages(MESSAGE_RELEASE_WAKE_LOCK);
    
                            log("LocationWorkerHandler: Exceeded max time for wake lock");
                            Message m = Message.obtain(this, MESSAGE_RELEASE_WAKE_LOCK);
                            sendMessageAtFrontOfQueue(m);
    
                        } else if (mWakeLockAcquireTime != 0 &&
                            mWakeLockGpsReceived && mWakeLockNetworkReceived) {
    
                            removeMessages(MESSAGE_RELEASE_WAKE_LOCK);
    
                            log("LocationWorkerHandler: Locations received.");
                            mWakeLockAcquireTime = 0;
                            Message m = Message.obtain(this, MESSAGE_RELEASE_WAKE_LOCK);
                            sendMessageDelayed(m, TIME_AFTER_WAKE_LOCK);
                        }
                    }
                } else if (msg.what == MESSAGE_RELEASE_WAKE_LOCK) {
                    log("LocationWorkerHandler: Release");

                    // Update wakelock status so the next alarm is set before releasing wakelock
                    synchronized (mLock) {
                        updateWakelockStatusLocked();
                        releaseWakeLockLocked();
                    }
                }
            } catch (Exception e) {
                // Log, don't crash!
                Log.e(TAG, "Exception in LocationWorkerHandler.handleMessage:", e);
            }
        }
    }

    private class PowerStateBroadcastReceiver extends BroadcastReceiver {
        @Override public void onReceive(Context context, Intent intent) {
            String action = intent.getAction();

            if (action.equals(ALARM_INTENT)) {
                synchronized (mLock) {
                    log("PowerStateBroadcastReceiver: Alarm received");
                    // Have to do this immediately, rather than posting a
                    // message, so we execute our code while the system
                    // is holding a wake lock until the alarm broadcast
                    // is finished.
                    acquireWakeLockLocked();
                }
<<<<<<< HEAD

            } else if (action.equals(Intent.ACTION_SCREEN_OFF)) {
                log("PowerStateBroadcastReceiver: Screen off");
                synchronized (mLocationListeners) {
                    updateWakelockStatusLocked(false);
                }

            } else if (action.equals(Intent.ACTION_SCREEN_ON)) {
                log("PowerStateBroadcastReceiver: Screen on");
                synchronized (mLocationListeners) {
                    updateWakelockStatusLocked(true);
                }
=======
>>>>>>> 644cf626
            } else if (action.equals(Intent.ACTION_PACKAGE_REMOVED)
                    || action.equals(Intent.ACTION_PACKAGE_RESTARTED)) {
                synchronized (mLock) {
                    int uid = intent.getIntExtra(Intent.EXTRA_UID, -1);
                    if (uid >= 0) {
                        ArrayList<Receiver> removedRecs = null;
                        for (ArrayList<UpdateRecord> i : mRecordsByProvider.values()) {
                            for (int j=i.size()-1; j>=0; j--) {
                                UpdateRecord ur = i.get(j);
                                if (ur.mReceiver.isPendingIntent() && ur.mUid == uid) {
                                    if (removedRecs == null) {
                                        removedRecs = new ArrayList<Receiver>();
                                    }
                                    if (!removedRecs.contains(ur.mReceiver)) {
                                        removedRecs.add(ur.mReceiver);
                                    }
                                }
                            }
                        }
                        ArrayList<ProximityAlert> removedAlerts = null;
                        for (ProximityAlert i : mProximityAlerts.values()) {
                            if (i.mUid == uid) {
                                if (removedAlerts == null) {
                                    removedAlerts = new ArrayList<ProximityAlert>();
                                }
                                if (!removedAlerts.contains(i)) {
                                    removedAlerts.add(i);
                                }
                            }
                        }
                        if (removedRecs != null) {
                            for (int i=removedRecs.size()-1; i>=0; i--) {
                                removeUpdatesLocked(removedRecs.get(i));
                            }
                        }
                        if (removedAlerts != null) {
                            for (int i=removedAlerts.size()-1; i>=0; i--) {
                                removeProximityAlertLocked(removedAlerts.get(i).mIntent);
                            }
                        }
                    }
                }
            }
        }
    }

    private class NetworkStateBroadcastReceiver extends BroadcastReceiver {
        @Override public void onReceive(Context context, Intent intent) {
            String action = intent.getAction();

            if (action.equals(ConnectivityManager.CONNECTIVITY_ACTION)) {
                boolean noConnectivity =
                    intent.getBooleanExtra(ConnectivityManager.EXTRA_NO_CONNECTIVITY, false);
                if (!noConnectivity) {
                    mNetworkState = LocationProvider.AVAILABLE;
                } else {
                    mNetworkState = LocationProvider.TEMPORARILY_UNAVAILABLE;
                }

                // Notify location providers of current network state
                synchronized (mLock) {
                    List<LocationProviderImpl> providers = LocationProviderImpl.getProviders();
                    for (LocationProviderImpl provider : providers) {
                        if (provider.requiresNetwork()) {
                            provider.updateNetworkState(mNetworkState);
                        }
                    }
                }
            } else if (action.equals(GpsLocationProvider.GPS_ENABLED_CHANGE_ACTION)) {

                final boolean enabled = intent.getBooleanExtra(GpsLocationProvider.EXTRA_ENABLED,
                    false);

                synchronized (mLock) {
                    if (!enabled) {
                        // When GPS is disabled, we are OK to release wake-lock
                        mWakeLockGpsReceived = true;
                    }
                }
            }

        }
    }

    // Wake locks

    private void updateWakelockStatusLocked() {
        log("updateWakelockStatus()");

        long callerId = Binder.clearCallingIdentity();
        
        boolean needsLock = false;
        long minTime = Integer.MAX_VALUE;

        if (mNetworkLocationProvider != null && mNetworkLocationProvider.isLocationTracking()) {
            needsLock = true;
            minTime = Math.min(mNetworkLocationProvider.getMinTime(), minTime);
        }

        if (mGpsLocationProvider != null && mGpsLocationProvider.isLocationTracking()) {
            needsLock = true;
            minTime = Math.min(mGpsLocationProvider.getMinTime(), minTime);
        }

        PendingIntent sender =
            PendingIntent.getBroadcast(mContext, 0, new Intent(ALARM_INTENT), 0);

        // Cancel existing alarm
        log("Cancelling existing alarm");
        mAlarmManager.cancel(sender);

        if (needsLock) {
            long now = SystemClock.elapsedRealtime();
            mAlarmManager.set(
                AlarmManager.ELAPSED_REALTIME_WAKEUP, now + minTime, sender);
            mAlarmInterval = minTime;
            log("Creating a new wakelock alarm with minTime = " + minTime);
        } else {
            log("No need for alarm");
            mAlarmInterval = -1;

            // Clear out existing wakelocks
            mLocationHandler.removeMessages(MESSAGE_RELEASE_WAKE_LOCK);
            releaseWakeLockLocked();
        }
        Binder.restoreCallingIdentity(callerId);
    }

    private void acquireWakeLockLocked() {
        try {
            acquireWakeLockXLocked();
        } catch (Exception e) {
            // This is to catch a runtime exception thrown when we try to release an
            // already released lock.
            Log.e(TAG, "exception in acquireWakeLock()", e);
        }
    }

    private void acquireWakeLockXLocked() {
        if (mWakeLock.isHeld()) {
            log("Must release wakelock before acquiring");
            mWakeLockAcquireTime = 0;
            mWakeLock.release();
        }

        boolean networkActive = (mNetworkLocationProvider != null)
                && mNetworkLocationProvider.isLocationTracking();
        boolean gpsActive = (mGpsLocationProvider != null)
                && mGpsLocationProvider.isLocationTracking();

        boolean needsLock = networkActive || gpsActive;
        if (!needsLock) {
            log("No need for Lock!");
            return;
        }

        mWakeLockGpsReceived = !gpsActive;
        mWakeLockNetworkReceived = !networkActive;

        // Acquire wake lock
        mWakeLock.acquire();
        mWakeLockAcquireTime = SystemClock.elapsedRealtime();
        log("Acquired wakelock");

<<<<<<< HEAD
        // Start the gps provider
        startGpsLocked();

        // Acquire cell lock
        if (mCellWakeLockAcquired) {
            // Lock is already acquired
        } else if (!mWakeLockNetworkReceived) {
            mTelephonyManager.enableLocationUpdates();
            mCellWakeLockAcquired = true;
        } else {
            mCellWakeLockAcquired = false;
        }

        // Notify NetworkLocationProvider
        if (mNetworkLocationProvider != null) {
            mNetworkLocationProvider.updateCellLockStatus(mCellWakeLockAcquired);
        }

        // Acquire wifi lock
        WifiManager.WifiLock wifiLock = getWifiWakelockLocked();
        if (wifiLock != null) {
            if (mWifiWakeLockAcquired) {
                // Lock is already acquired
            } else if (mWifiManager.isWifiEnabled() && !mWakeLockNetworkReceived) {
                wifiLock.acquire();
                mWifiWakeLockAcquired = true;
            } else {
                mWifiWakeLockAcquired = false;
                Log.w(TAG, "acquireWakeLock(): Unable to get WiFi lock");
            }
        }
    }

    private boolean reportGpsUidLocked(int curSeq, int nextSeq, int uid) {
        int seq = mReportedGpsUids.get(uid, -1);
        if (seq == curSeq) {
            // Already reported; propagate to next sequence.
            mReportedGpsUids.put(uid, nextSeq);
            return true;
        } else if (seq != nextSeq) {
            try {
                // New UID; report it.
                mBatteryStats.noteStartGps(uid);
                mReportedGpsUids.put(uid, nextSeq);
                return true;
            } catch (RemoteException e) {
            }
        }
        return false;
    }
    
    private void updateReportedGpsLocked() {
        if (mGpsLocationProvider == null) {
            return;
        }
        
        final String name = mGpsLocationProvider.getName();
        final int curSeq = mReportedGpsSeq;
        final int nextSeq = (curSeq+1) >= 0 ? (curSeq+1) : 0;
        mReportedGpsSeq = nextSeq;
        
        ArrayList<UpdateRecord> urs = mRecordsByProvider.get(name);
        int num = 0;
        final int N = urs.size();
        for (int i=0; i<N; i++) {
            UpdateRecord ur = urs.get(i);
            if (ur.mReceiver == mProximityListener) {
                // We don't want the system to take the blame for this one.
                continue;
            }
            if (reportGpsUidLocked(curSeq, nextSeq, ur.mUid)) {
                num++;
            }
=======
        if (mNetworkLocationProvider != null) {
            mNetworkLocationProvider.wakeLockAcquired();
>>>>>>> 644cf626
        }
        if (mGpsLocationProvider != null) {
            mGpsLocationProvider.wakeLockAcquired();
        }
    }

    private void releaseWakeLockLocked() {
        try {
            releaseWakeLockXLocked();
        } catch (Exception e) {
            // This is to catch a runtime exception thrown when we try to release an
            // already released lock.
            Log.e(TAG, "exception in releaseWakeLock()", e);
        }
    }

    private void releaseWakeLockXLocked() {
        if (mNetworkLocationProvider != null) {
            mNetworkLocationProvider.wakeLockReleased();
        }
<<<<<<< HEAD

        if (!mScreenOn) {
            // Stop the gps
            stopGpsLocked();
        }

        // Release cell lock
        if (mCellWakeLockAcquired) {
            mTelephonyManager.disableLocationUpdates();
            mCellWakeLockAcquired = false;
        }

        // Notify NetworkLocationProvider
        if (mNetworkLocationProvider != null) {
            mNetworkLocationProvider.updateCellLockStatus(mCellWakeLockAcquired);
=======
        if (mGpsLocationProvider != null) {
            mGpsLocationProvider.wakeLockReleased();
>>>>>>> 644cf626
        }

        // Release wake lock
        mWakeLockAcquireTime = 0;
        if (mWakeLock.isHeld()) {
            log("Released wakelock");
            mWakeLock.release();
        } else {
            log("Can't release wakelock again!");
        }
    }

    // Geocoder

    public String getFromLocation(double latitude, double longitude, int maxResults,
<<<<<<< HEAD
        String language, String country, String variant, String appName, List<Address> addrs) {
        synchronized (mLocationListeners) {
            if (mNetworkLocationProvider != null) {
                return mNetworkLocationProvider.getFromLocation(latitude, longitude, maxResults,
                        language, country, variant, appName, addrs);
            } else {
                return null;
=======
            String language, String country, String variant, String appName, List<Address> addrs) {
        if (mGeocodeProvider != null) {
            try {
                return mGeocodeProvider.getFromLocation(latitude, longitude, maxResults, language, country,
                        variant, appName,  addrs);
            } catch (RemoteException e) {
                Log.e(TAG, "getFromLocation failed", e);
>>>>>>> 644cf626
            }
        }
        return null;
    }


    public String getFromLocationName(String locationName,
<<<<<<< HEAD
        double lowerLeftLatitude, double lowerLeftLongitude,
        double upperRightLatitude, double upperRightLongitude, int maxResults,
        String language, String country, String variant, String appName, List<Address> addrs) {
        synchronized (mLocationListeners) {
            if (mNetworkLocationProvider != null) {
                return mNetworkLocationProvider.getFromLocationName(locationName, lowerLeftLatitude, 
                        lowerLeftLongitude, upperRightLatitude, upperRightLongitude, maxResults,
                        language, country, variant, appName, addrs);
            } else {
                return null;
=======
            double lowerLeftLatitude, double lowerLeftLongitude,
            double upperRightLatitude, double upperRightLongitude, int maxResults,
            String language, String country, String variant, String appName, List<Address> addrs) {

        if (mGeocodeProvider != null) {
            try {
                return mGeocodeProvider.getFromLocationName(locationName, lowerLeftLatitude,
                        lowerLeftLongitude, upperRightLatitude, upperRightLongitude,
                        maxResults, language, country, variant, appName, addrs);
            } catch (RemoteException e) {
                Log.e(TAG, "getFromLocationName failed", e);
>>>>>>> 644cf626
            }
        }
        return null;
    }

    // Mock Providers

    private void checkMockPermissionsSafe() {
        boolean allowMocks = Settings.Secure.getInt(mContext.getContentResolver(),
                Settings.Secure.ALLOW_MOCK_LOCATION, 0) == 1;
        if (!allowMocks) {
            throw new SecurityException("Requires ACCESS_MOCK_LOCATION secure setting");
        }

        if (mContext.checkCallingPermission(ACCESS_MOCK_LOCATION) !=
            PackageManager.PERMISSION_GRANTED) {
            throw new SecurityException("Requires ACCESS_MOCK_LOCATION permission");
        }            
    }

    public void addTestProvider(String name, boolean requiresNetwork, boolean requiresSatellite,
        boolean requiresCell, boolean hasMonetaryCost, boolean supportsAltitude,
        boolean supportsSpeed, boolean supportsBearing, int powerRequirement, int accuracy) {
        checkMockPermissionsSafe();

<<<<<<< HEAD
        synchronized (mLocationListeners) {
=======
        synchronized (mLock) {
>>>>>>> 644cf626
            MockProvider provider = new MockProvider(name, this,
                requiresNetwork, requiresSatellite,
                requiresCell, hasMonetaryCost, supportsAltitude,
                supportsSpeed, supportsBearing, powerRequirement, accuracy);
            if (LocationProviderImpl.getProvider(name) != null) {
                throw new IllegalArgumentException("Provider \"" + name + "\" already exists");
            }
            LocationProviderImpl.addProvider(provider);
            mMockProviders.put(name, provider);
            updateProvidersLocked();
        }
    }

    public void removeTestProvider(String provider) {
        checkMockPermissionsSafe();
<<<<<<< HEAD
        synchronized (mLocationListeners) {
=======
        synchronized (mLock) {
>>>>>>> 644cf626
            MockProvider mockProvider = mMockProviders.get(provider);
            if (mockProvider == null) {
                throw new IllegalArgumentException("Provider \"" + provider + "\" unknown");
            }
            LocationProviderImpl.removeProvider(mockProvider);
            mMockProviders.remove(mockProvider);
            updateProvidersLocked();
        }
    }

    public void setTestProviderLocation(String provider, Location loc) {
        checkMockPermissionsSafe();
<<<<<<< HEAD
        synchronized (mLocationListeners) {
=======
        synchronized (mLock) {
>>>>>>> 644cf626
            MockProvider mockProvider = mMockProviders.get(provider);
            if (mockProvider == null) {
                throw new IllegalArgumentException("Provider \"" + provider + "\" unknown");
            }
            mockProvider.setLocation(loc);
        }
    }

    public void clearTestProviderLocation(String provider) {
        checkMockPermissionsSafe();
<<<<<<< HEAD
        synchronized (mLocationListeners) {
=======
        synchronized (mLock) {
>>>>>>> 644cf626
            MockProvider mockProvider = mMockProviders.get(provider);
            if (mockProvider == null) {
                throw new IllegalArgumentException("Provider \"" + provider + "\" unknown");
            }
            mockProvider.clearLocation();
        }
    }

    public void setTestProviderEnabled(String provider, boolean enabled) {
        checkMockPermissionsSafe();
<<<<<<< HEAD
        synchronized (mLocationListeners) {
=======
        synchronized (mLock) {
>>>>>>> 644cf626
            MockProvider mockProvider = mMockProviders.get(provider);
            if (mockProvider == null) {
                throw new IllegalArgumentException("Provider \"" + provider + "\" unknown");
            }
            if (enabled) {
                mockProvider.enable();
                mEnabledProviders.add(provider);
                mDisabledProviders.remove(provider);
            } else {
                mockProvider.disable();
                mEnabledProviders.remove(provider);
                mDisabledProviders.add(provider);
            }
            updateProvidersLocked();
        }
    }

    public void clearTestProviderEnabled(String provider) {
        checkMockPermissionsSafe();
<<<<<<< HEAD
        synchronized (mLocationListeners) {
=======
        synchronized (mLock) {
>>>>>>> 644cf626
            MockProvider mockProvider = mMockProviders.get(provider);
            if (mockProvider == null) {
                throw new IllegalArgumentException("Provider \"" + provider + "\" unknown");
            }
            mEnabledProviders.remove(provider);
            mDisabledProviders.remove(provider);
            updateProvidersLocked();
        }
    }

    public void setTestProviderStatus(String provider, int status, Bundle extras, long updateTime) {
        checkMockPermissionsSafe();
<<<<<<< HEAD
        synchronized (mLocationListeners) {
=======
        synchronized (mLock) {
>>>>>>> 644cf626
            MockProvider mockProvider = mMockProviders.get(provider);
            if (mockProvider == null) {
                throw new IllegalArgumentException("Provider \"" + provider + "\" unknown");
            }
            mockProvider.setStatus(status, extras, updateTime);
        }
    }

    public void clearTestProviderStatus(String provider) {
        checkMockPermissionsSafe();
<<<<<<< HEAD
        synchronized (mLocationListeners) {
=======
        synchronized (mLock) {
>>>>>>> 644cf626
            MockProvider mockProvider = mMockProviders.get(provider);
            if (mockProvider == null) {
                throw new IllegalArgumentException("Provider \"" + provider + "\" unknown");
            }
            mockProvider.clearStatus();
        }
    }

    private void log(String log) {
        if (Log.isLoggable(TAG, Log.VERBOSE)) {
            Log.d(TAG, log);
        }
    }
    
    protected void dump(FileDescriptor fd, PrintWriter pw, String[] args) {
        if (mContext.checkCallingOrSelfPermission(android.Manifest.permission.DUMP)
                != PackageManager.PERMISSION_GRANTED) {
            pw.println("Permission Denial: can't dump AlarmManager from from pid="
                    + Binder.getCallingPid()
                    + ", uid=" + Binder.getCallingUid());
            return;
        }
        
        synchronized (mLock) {
            pw.println("Current Location Manager state:");
            pw.println("  sProvidersLoaded=" + sProvidersLoaded);
            pw.println("  mGpsLocationProvider=" + mGpsLocationProvider);
            pw.println("  mNetworkLocationProvider=" + mNetworkLocationProvider);
            pw.println("  mCollector=" + mCollector);
            pw.println("  mAlarmInterval=" + mAlarmInterval
                    + " mWakeLockAcquireTime=" + mWakeLockAcquireTime);
            pw.println("  mWakeLockGpsReceived=" + mWakeLockGpsReceived
                    + " mWakeLockNetworkReceived=" + mWakeLockNetworkReceived);
            pw.println("  Listeners:");
            int N = mReceivers.size();
            for (int i=0; i<N; i++) {
                pw.println("    " + mReceivers.get(i));
            }
            pw.println("  Location Listeners:");
            for (Receiver i : mReceivers.values()) {
                pw.println("    " + i + ":");
                for (Map.Entry<String,UpdateRecord> j : i.mUpdateRecords.entrySet()) {
                    pw.println("      " + j.getKey() + ":");
                    j.getValue().dump(pw, "        ");
                }
            }
            pw.println("  Records by Provider:");
            for (Map.Entry<String, ArrayList<UpdateRecord>> i
                    : mRecordsByProvider.entrySet()) {
                pw.println("    " + i.getKey() + ":");
                for (UpdateRecord j : i.getValue()) {
                    pw.println("      " + j + ":");
                    j.dump(pw, "        ");
                }
            }
            pw.println("  Last Known Locations:");
            for (Map.Entry<String, Location> i
                    : mLastKnownLocation.entrySet()) {
                pw.println("    " + i.getKey() + ":");
                i.getValue().dump(new PrintWriterPrinter(pw), "      ");
            }
            if (mProximityAlerts.size() > 0) {
                pw.println("  Proximity Alerts:");
                for (Map.Entry<PendingIntent, ProximityAlert> i
                        : mProximityAlerts.entrySet()) {
                    pw.println("    " + i.getKey() + ":");
                    i.getValue().dump(pw, "      ");
                }
            }
            if (mProximitiesEntered.size() > 0) {
                pw.println("  Proximities Entered:");
                for (ProximityAlert i : mProximitiesEntered) {
                    pw.println("    " + i + ":");
                    i.dump(pw, "      ");
                }
            }
            pw.println("  mProximityListener=" + mProximityListener);
            if (mEnabledProviders.size() > 0) {
                pw.println("  Enabled Providers:");
                for (String i : mEnabledProviders) {
                    pw.println("    " + i);
                }
                
            }
            if (mDisabledProviders.size() > 0) {
                pw.println("  Disabled Providers:");
                for (String i : mDisabledProviders) {
                    pw.println("    " + i);
                }
                
            }
            if (mMockProviders.size() > 0) {
                pw.println("  Mock Providers:");
                for (Map.Entry<String, MockProvider> i : mMockProviders.entrySet()) {
                    i.getValue().dump(pw, "      ");
                }
            }
        }
    }
}<|MERGE_RESOLUTION|>--- conflicted
+++ resolved
@@ -56,10 +56,6 @@
 import android.location.LocationProviderImpl;
 import android.net.ConnectivityManager;
 import android.net.Uri;
-<<<<<<< HEAD
-import android.net.wifi.WifiManager;
-=======
->>>>>>> 644cf626
 import android.os.Binder;
 import android.os.Bundle;
 import android.os.Handler;
@@ -70,19 +66,11 @@
 import android.os.RemoteException;
 import android.os.SystemClock;
 import android.provider.Settings;
-<<<<<<< HEAD
-import android.telephony.TelephonyManager;
-=======
->>>>>>> 644cf626
 import android.util.Config;
 import android.util.Log;
 import android.util.PrintWriterPrinter;
 import android.util.SparseIntArray;
 
-<<<<<<< HEAD
-import com.android.internal.app.IBatteryStats;
-=======
->>>>>>> 644cf626
 import com.android.internal.location.GpsLocationProvider;
 import com.android.internal.location.LocationProviderProxy;
 import com.android.internal.location.MockProvider;
@@ -136,23 +124,13 @@
 
     private final Context mContext;
     private GpsLocationProvider mGpsLocationProvider;
-<<<<<<< HEAD
-    private boolean mGpsNavigating;
-    private LocationProviderProxy mNetworkLocationProvider;
-=======
     private LocationProviderProxy mNetworkLocationProvider;
     private IGeocodeProvider mGeocodeProvider;
->>>>>>> 644cf626
     private LocationWorkerHandler mLocationHandler;
 
     // Handler messages
     private static final int MESSAGE_LOCATION_CHANGED = 1;
-<<<<<<< HEAD
-    private static final int MESSAGE_ACQUIRE_WAKE_LOCK = 2;
-    private static final int MESSAGE_RELEASE_WAKE_LOCK = 3;
-=======
     private static final int MESSAGE_RELEASE_WAKE_LOCK = 2;
->>>>>>> 644cf626
 
     // Alarm manager and wakelock variables
     private final static String ALARM_INTENT = "com.android.location.ALARM_INTENT";
@@ -191,12 +169,6 @@
     private HashMap<String,Location> mLastKnownLocation =
         new HashMap<String,Location>();
 
-<<<<<<< HEAD
-    // Last known cell service state
-    private TelephonyManager mTelephonyManager;
-
-=======
->>>>>>> 644cf626
     // Location collector
     private ILocationCollector mCollector;
 
@@ -328,11 +300,7 @@
 
     private final class SettingsObserver implements Observer {
         public void update(Observable o, Object arg) {
-<<<<<<< HEAD
-            synchronized (mLocationListeners) {
-=======
             synchronized (mLock) {
->>>>>>> 644cf626
                 updateProvidersLocked();
             }
         }
@@ -556,12 +524,6 @@
         // Load providers
         loadProviders();
 
-<<<<<<< HEAD
-        // Listen for Radio changes
-        mTelephonyManager = (TelephonyManager)context.getSystemService(Context.TELEPHONY_SERVICE);
-
-=======
->>>>>>> 644cf626
         // Register for Network (Wifi or Mobile) updates
         NetworkStateBroadcastReceiver networkReceiver = new NetworkStateBroadcastReceiver();
         IntentFilter networkIntentFilter = new IntentFilter();
@@ -573,11 +535,6 @@
         PowerStateBroadcastReceiver powerStateReceiver = new PowerStateBroadcastReceiver();
         IntentFilter intentFilter = new IntentFilter();
         intentFilter.addAction(ALARM_INTENT);
-<<<<<<< HEAD
-        intentFilter.addAction(Intent.ACTION_SCREEN_OFF);
-        intentFilter.addAction(Intent.ACTION_SCREEN_ON);
-=======
->>>>>>> 644cf626
         intentFilter.addAction(Intent.ACTION_PACKAGE_REMOVED);
         intentFilter.addAction(Intent.ACTION_PACKAGE_RESTARTED);
         context.registerReceiver(powerStateReceiver, intentFilter);
@@ -591,15 +548,6 @@
         mSettings = new ContentQueryMap(settingsCursor, Settings.System.NAME, true, mLocationHandler);
         SettingsObserver settingsObserver = new SettingsObserver();
         mSettings.addObserver(settingsObserver);
-<<<<<<< HEAD
-
-        // Get the wifi manager
-        mWifiManager = (WifiManager) context.getSystemService(Context.WIFI_SERVICE);
-
-        // Create a wifi lock for future use
-        mWifiLock = getWifiWakelockLocked();
-=======
->>>>>>> 644cf626
     }
 
     public void setNetworkLocationProvider(ILocationProvider provider) {
@@ -608,25 +556,14 @@
                 "Installing location providers outside of the system is not supported");
         }
 
-<<<<<<< HEAD
-        synchronized (mLocationListeners) {
-            mNetworkLocationProvider =
-                    new LocationProviderProxy(LocationManager.NETWORK_PROVIDER, this, provider);
-            mNetworkLocationProvider.addListener(getPackageNames());
-=======
         synchronized (mLock) {
             mNetworkLocationProvider =
                     new LocationProviderProxy(LocationManager.NETWORK_PROVIDER, this, provider);
->>>>>>> 644cf626
             LocationProviderImpl.addProvider(mNetworkLocationProvider);
             updateProvidersLocked();
             
             // notify NetworkLocationProvider of any events it might have missed
             mNetworkLocationProvider.updateNetworkState(mNetworkState);
-<<<<<<< HEAD
-            mNetworkLocationProvider.updateCellLockStatus(mCellWakeLockAcquired);
-=======
->>>>>>> 644cf626
         }
     }
 
@@ -634,16 +571,6 @@
         if (Binder.getCallingUid() != Process.SYSTEM_UID) {
             throw new SecurityException(
                 "Installing location collectors outside of the system is not supported");
-<<<<<<< HEAD
-        }
-
-        synchronized (mLocationListeners) {
-            mCollector = collector;
-            if (mGpsLocationProvider != null) {
-                mGpsLocationProvider.setLocationCollector(mCollector);
-            }
-=======
->>>>>>> 644cf626
         }
 
         mCollector = collector;
@@ -839,11 +766,7 @@
         } else {
             p.enableLocationTracking(false);
             p.disable();
-<<<<<<< HEAD
-            updateWakelockStatusLocked(mScreenOn);
-=======
             updateWakelockStatusLocked();
->>>>>>> 644cf626
         }
     }
 
@@ -1033,17 +956,7 @@
                 long minTimeForProvider = getMinTimeLocked(provider);
                 impl.setMinTime(minTimeForProvider);
                 impl.enableLocationTracking(true);
-<<<<<<< HEAD
-                updateWakelockStatusLocked(mScreenOn);
-
-                if (provider.equals(LocationManager.GPS_PROVIDER)) {
-                    if (mGpsNavigating) {
-                        updateReportedGpsLocked();
-                    }
-                }
-=======
                 updateWakelockStatusLocked();
->>>>>>> 644cf626
             } else {
                 try {
                     // Notify the listener that updates are currently disabled
@@ -1103,17 +1016,11 @@
             if (oldRecords != null) {
                 // Call dispose() on the obsolete update records.
                 for (UpdateRecord record : oldRecords.values()) {
-<<<<<<< HEAD
-                    if (record.mProvider.equals(LocationManager.NETWORK_PROVIDER)) {
-                        if (mNetworkLocationProvider != null) {
-                            mNetworkLocationProvider.removeListener(record.mPackages);
-=======
                     if (!providerHasListener(record.mProvider, callingUid, receiver)) {
                         LocationProviderImpl impl =
                                 LocationProviderImpl.getProvider(record.mProvider);
                         if (impl != null) {
                             impl.removeListener(callingUid);
->>>>>>> 644cf626
                         }
                     }
                     record.disposeLocked();
@@ -1611,24 +1518,11 @@
             UpdateRecord r = records.get(i);
             Receiver receiver = r.mReceiver;
 
-<<<<<<< HEAD
-            HashMap<String,Location> map = mLastFixBroadcast.get(receiver);
-            if (map == null) {
-                map = new HashMap<String,Location>();
-                mLastFixBroadcast.put(receiver, map);
-            }
-            Location lastLoc = map.get(provider);
-            if ((lastLoc == null) || shouldBroadcastSafe(location, lastLoc, r)) {
-                if (lastLoc == null) {
-                    lastLoc = new Location(location);
-                    map.put(provider, lastLoc);
-=======
             Location lastLoc = r.mLastFixBroadcast;
             if ((lastLoc == null) || shouldBroadcastSafe(location, lastLoc, r)) {
                 if (lastLoc == null) {
                     lastLoc = new Location(location);
                     r.mLastFixBroadcast = lastLoc;
->>>>>>> 644cf626
                 } else {
                     lastLoc.set(location);
                 }
@@ -1672,11 +1566,6 @@
             try {
                 if (msg.what == MESSAGE_LOCATION_CHANGED) {
                     // log("LocationWorkerHandler: MESSAGE_LOCATION_CHANGED!");
-<<<<<<< HEAD
-
-                    synchronized (mLocationListeners) {
-                        Location location = (Location) msg.obj;
-=======
 
                     synchronized (mLock) {
                         Location location = (Location) msg.obj;
@@ -1690,20 +1579,12 @@
                             }
                         }
 
->>>>>>> 644cf626
                         String provider = location.getProvider();
                         if (!isAllowedBySettingsLocked(provider)) {
                             return;
                         }
 
-<<<<<<< HEAD
-                        // Process the location fix if the screen is on or we're holding a wakelock
-                        if (mScreenOn || (mWakeLockAcquireTime != 0)) {
-                            handleLocationChangedLocked(location);
-                        }
-=======
                         handleLocationChangedLocked(location);
->>>>>>> 644cf626
 
                         if ((mWakeLockAcquireTime != 0) &&
                             (SystemClock.elapsedRealtime() - mWakeLockAcquireTime
@@ -1755,21 +1636,6 @@
                     // is finished.
                     acquireWakeLockLocked();
                 }
-<<<<<<< HEAD
-
-            } else if (action.equals(Intent.ACTION_SCREEN_OFF)) {
-                log("PowerStateBroadcastReceiver: Screen off");
-                synchronized (mLocationListeners) {
-                    updateWakelockStatusLocked(false);
-                }
-
-            } else if (action.equals(Intent.ACTION_SCREEN_ON)) {
-                log("PowerStateBroadcastReceiver: Screen on");
-                synchronized (mLocationListeners) {
-                    updateWakelockStatusLocked(true);
-                }
-=======
->>>>>>> 644cf626
             } else if (action.equals(Intent.ACTION_PACKAGE_REMOVED)
                     || action.equals(Intent.ACTION_PACKAGE_RESTARTED)) {
                 synchronized (mLock) {
@@ -1934,84 +1800,8 @@
         mWakeLockAcquireTime = SystemClock.elapsedRealtime();
         log("Acquired wakelock");
 
-<<<<<<< HEAD
-        // Start the gps provider
-        startGpsLocked();
-
-        // Acquire cell lock
-        if (mCellWakeLockAcquired) {
-            // Lock is already acquired
-        } else if (!mWakeLockNetworkReceived) {
-            mTelephonyManager.enableLocationUpdates();
-            mCellWakeLockAcquired = true;
-        } else {
-            mCellWakeLockAcquired = false;
-        }
-
-        // Notify NetworkLocationProvider
-        if (mNetworkLocationProvider != null) {
-            mNetworkLocationProvider.updateCellLockStatus(mCellWakeLockAcquired);
-        }
-
-        // Acquire wifi lock
-        WifiManager.WifiLock wifiLock = getWifiWakelockLocked();
-        if (wifiLock != null) {
-            if (mWifiWakeLockAcquired) {
-                // Lock is already acquired
-            } else if (mWifiManager.isWifiEnabled() && !mWakeLockNetworkReceived) {
-                wifiLock.acquire();
-                mWifiWakeLockAcquired = true;
-            } else {
-                mWifiWakeLockAcquired = false;
-                Log.w(TAG, "acquireWakeLock(): Unable to get WiFi lock");
-            }
-        }
-    }
-
-    private boolean reportGpsUidLocked(int curSeq, int nextSeq, int uid) {
-        int seq = mReportedGpsUids.get(uid, -1);
-        if (seq == curSeq) {
-            // Already reported; propagate to next sequence.
-            mReportedGpsUids.put(uid, nextSeq);
-            return true;
-        } else if (seq != nextSeq) {
-            try {
-                // New UID; report it.
-                mBatteryStats.noteStartGps(uid);
-                mReportedGpsUids.put(uid, nextSeq);
-                return true;
-            } catch (RemoteException e) {
-            }
-        }
-        return false;
-    }
-    
-    private void updateReportedGpsLocked() {
-        if (mGpsLocationProvider == null) {
-            return;
-        }
-        
-        final String name = mGpsLocationProvider.getName();
-        final int curSeq = mReportedGpsSeq;
-        final int nextSeq = (curSeq+1) >= 0 ? (curSeq+1) : 0;
-        mReportedGpsSeq = nextSeq;
-        
-        ArrayList<UpdateRecord> urs = mRecordsByProvider.get(name);
-        int num = 0;
-        final int N = urs.size();
-        for (int i=0; i<N; i++) {
-            UpdateRecord ur = urs.get(i);
-            if (ur.mReceiver == mProximityListener) {
-                // We don't want the system to take the blame for this one.
-                continue;
-            }
-            if (reportGpsUidLocked(curSeq, nextSeq, ur.mUid)) {
-                num++;
-            }
-=======
         if (mNetworkLocationProvider != null) {
             mNetworkLocationProvider.wakeLockAcquired();
->>>>>>> 644cf626
         }
         if (mGpsLocationProvider != null) {
             mGpsLocationProvider.wakeLockAcquired();
@@ -2032,26 +1822,8 @@
         if (mNetworkLocationProvider != null) {
             mNetworkLocationProvider.wakeLockReleased();
         }
-<<<<<<< HEAD
-
-        if (!mScreenOn) {
-            // Stop the gps
-            stopGpsLocked();
-        }
-
-        // Release cell lock
-        if (mCellWakeLockAcquired) {
-            mTelephonyManager.disableLocationUpdates();
-            mCellWakeLockAcquired = false;
-        }
-
-        // Notify NetworkLocationProvider
-        if (mNetworkLocationProvider != null) {
-            mNetworkLocationProvider.updateCellLockStatus(mCellWakeLockAcquired);
-=======
         if (mGpsLocationProvider != null) {
             mGpsLocationProvider.wakeLockReleased();
->>>>>>> 644cf626
         }
 
         // Release wake lock
@@ -2067,15 +1839,6 @@
     // Geocoder
 
     public String getFromLocation(double latitude, double longitude, int maxResults,
-<<<<<<< HEAD
-        String language, String country, String variant, String appName, List<Address> addrs) {
-        synchronized (mLocationListeners) {
-            if (mNetworkLocationProvider != null) {
-                return mNetworkLocationProvider.getFromLocation(latitude, longitude, maxResults,
-                        language, country, variant, appName, addrs);
-            } else {
-                return null;
-=======
             String language, String country, String variant, String appName, List<Address> addrs) {
         if (mGeocodeProvider != null) {
             try {
@@ -2083,7 +1846,6 @@
                         variant, appName,  addrs);
             } catch (RemoteException e) {
                 Log.e(TAG, "getFromLocation failed", e);
->>>>>>> 644cf626
             }
         }
         return null;
@@ -2091,18 +1853,6 @@
 
 
     public String getFromLocationName(String locationName,
-<<<<<<< HEAD
-        double lowerLeftLatitude, double lowerLeftLongitude,
-        double upperRightLatitude, double upperRightLongitude, int maxResults,
-        String language, String country, String variant, String appName, List<Address> addrs) {
-        synchronized (mLocationListeners) {
-            if (mNetworkLocationProvider != null) {
-                return mNetworkLocationProvider.getFromLocationName(locationName, lowerLeftLatitude, 
-                        lowerLeftLongitude, upperRightLatitude, upperRightLongitude, maxResults,
-                        language, country, variant, appName, addrs);
-            } else {
-                return null;
-=======
             double lowerLeftLatitude, double lowerLeftLongitude,
             double upperRightLatitude, double upperRightLongitude, int maxResults,
             String language, String country, String variant, String appName, List<Address> addrs) {
@@ -2114,7 +1864,6 @@
                         maxResults, language, country, variant, appName, addrs);
             } catch (RemoteException e) {
                 Log.e(TAG, "getFromLocationName failed", e);
->>>>>>> 644cf626
             }
         }
         return null;
@@ -2140,11 +1889,7 @@
         boolean supportsSpeed, boolean supportsBearing, int powerRequirement, int accuracy) {
         checkMockPermissionsSafe();
 
-<<<<<<< HEAD
-        synchronized (mLocationListeners) {
-=======
         synchronized (mLock) {
->>>>>>> 644cf626
             MockProvider provider = new MockProvider(name, this,
                 requiresNetwork, requiresSatellite,
                 requiresCell, hasMonetaryCost, supportsAltitude,
@@ -2160,11 +1905,7 @@
 
     public void removeTestProvider(String provider) {
         checkMockPermissionsSafe();
-<<<<<<< HEAD
-        synchronized (mLocationListeners) {
-=======
         synchronized (mLock) {
->>>>>>> 644cf626
             MockProvider mockProvider = mMockProviders.get(provider);
             if (mockProvider == null) {
                 throw new IllegalArgumentException("Provider \"" + provider + "\" unknown");
@@ -2177,11 +1918,7 @@
 
     public void setTestProviderLocation(String provider, Location loc) {
         checkMockPermissionsSafe();
-<<<<<<< HEAD
-        synchronized (mLocationListeners) {
-=======
         synchronized (mLock) {
->>>>>>> 644cf626
             MockProvider mockProvider = mMockProviders.get(provider);
             if (mockProvider == null) {
                 throw new IllegalArgumentException("Provider \"" + provider + "\" unknown");
@@ -2192,11 +1929,7 @@
 
     public void clearTestProviderLocation(String provider) {
         checkMockPermissionsSafe();
-<<<<<<< HEAD
-        synchronized (mLocationListeners) {
-=======
         synchronized (mLock) {
->>>>>>> 644cf626
             MockProvider mockProvider = mMockProviders.get(provider);
             if (mockProvider == null) {
                 throw new IllegalArgumentException("Provider \"" + provider + "\" unknown");
@@ -2207,11 +1940,7 @@
 
     public void setTestProviderEnabled(String provider, boolean enabled) {
         checkMockPermissionsSafe();
-<<<<<<< HEAD
-        synchronized (mLocationListeners) {
-=======
         synchronized (mLock) {
->>>>>>> 644cf626
             MockProvider mockProvider = mMockProviders.get(provider);
             if (mockProvider == null) {
                 throw new IllegalArgumentException("Provider \"" + provider + "\" unknown");
@@ -2231,11 +1960,7 @@
 
     public void clearTestProviderEnabled(String provider) {
         checkMockPermissionsSafe();
-<<<<<<< HEAD
-        synchronized (mLocationListeners) {
-=======
         synchronized (mLock) {
->>>>>>> 644cf626
             MockProvider mockProvider = mMockProviders.get(provider);
             if (mockProvider == null) {
                 throw new IllegalArgumentException("Provider \"" + provider + "\" unknown");
@@ -2248,11 +1973,7 @@
 
     public void setTestProviderStatus(String provider, int status, Bundle extras, long updateTime) {
         checkMockPermissionsSafe();
-<<<<<<< HEAD
-        synchronized (mLocationListeners) {
-=======
         synchronized (mLock) {
->>>>>>> 644cf626
             MockProvider mockProvider = mMockProviders.get(provider);
             if (mockProvider == null) {
                 throw new IllegalArgumentException("Provider \"" + provider + "\" unknown");
@@ -2263,11 +1984,7 @@
 
     public void clearTestProviderStatus(String provider) {
         checkMockPermissionsSafe();
-<<<<<<< HEAD
-        synchronized (mLocationListeners) {
-=======
         synchronized (mLock) {
->>>>>>> 644cf626
             MockProvider mockProvider = mMockProviders.get(provider);
             if (mockProvider == null) {
                 throw new IllegalArgumentException("Provider \"" + provider + "\" unknown");
