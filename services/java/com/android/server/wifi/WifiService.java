/*
 * Copyright (C) 2010 The Android Open Source Project
 *
 * Licensed under the Apache License, Version 2.0 (the "License");
 * you may not use this file except in compliance with the License.
 * You may obtain a copy of the License at
 *
 *      http://www.apache.org/licenses/LICENSE-2.0
 *
 * Unless required by applicable law or agreed to in writing, software
 * distributed under the License is distributed on an "AS IS" BASIS,
 * WITHOUT WARRANTIES OR CONDITIONS OF ANY KIND, either express or implied.
 * See the License for the specific language governing permissions and
 * limitations under the License.
 */

package com.android.server.wifi;

import android.app.ActivityManager;
import android.app.AppOpsManager;
import android.bluetooth.BluetoothAdapter;
import android.content.BroadcastReceiver;
import android.content.Context;
import android.content.Intent;
import android.content.IntentFilter;
import android.content.pm.PackageManager;
import android.database.ContentObserver;
import android.net.DhcpInfo;
import android.net.DhcpResults;
import android.net.LinkAddress;
import android.net.NetworkUtils;
import android.net.RouteInfo;
import android.net.wifi.IWifiManager;
import android.net.wifi.ScanResult;
import android.net.wifi.BatchedScanResult;
import android.net.wifi.BatchedScanSettings;
import android.net.wifi.WifiConfiguration;
<<<<<<< HEAD
=======
import android.net.wifi.WifiConfiguration.ProxySettings;
>>>>>>> bac61807
import android.net.wifi.WifiInfo;
import android.net.wifi.WifiManager;
import android.net.wifi.WifiStateMachine;
import android.net.wifi.WifiWatchdogStateMachine;
import android.os.Binder;
import android.os.Handler;
import android.os.Messenger;
import android.os.HandlerThread;
import android.os.IBinder;
import android.os.INetworkManagementService;
import android.os.Message;
import android.os.RemoteException;
import android.os.SystemProperties;
import android.os.UserHandle;
import android.os.WorkSource;
import android.os.AsyncTask;
import android.provider.Settings;
import android.util.Log;
import android.util.Slog;

import java.io.FileNotFoundException;
import java.io.BufferedReader;
import java.io.FileDescriptor;
import java.io.FileReader;
import java.io.IOException;
import java.io.PrintWriter;

import java.net.InetAddress;
import java.net.Inet4Address;
import java.util.ArrayList;
import java.util.HashMap;
import java.util.List;

import java.util.concurrent.atomic.AtomicBoolean;

import com.android.internal.R;
import com.android.internal.app.IBatteryStats;
import com.android.internal.telephony.TelephonyIntents;
import com.android.internal.util.AsyncChannel;
import com.android.server.am.BatteryStatsService;
import static com.android.server.wifi.WifiController.CMD_AIRPLANE_TOGGLED;
import static com.android.server.wifi.WifiController.CMD_BATTERY_CHANGED;
import static com.android.server.wifi.WifiController.CMD_EMERGENCY_MODE_CHANGED;
import static com.android.server.wifi.WifiController.CMD_LOCKS_CHANGED;
import static com.android.server.wifi.WifiController.CMD_SCAN_ALWAYS_MODE_CHANGED;
import static com.android.server.wifi.WifiController.CMD_SCREEN_OFF;
import static com.android.server.wifi.WifiController.CMD_SCREEN_ON;
import static com.android.server.wifi.WifiController.CMD_SET_AP;
import static com.android.server.wifi.WifiController.CMD_USER_PRESENT;
import static com.android.server.wifi.WifiController.CMD_WIFI_TOGGLED;
/**
 * WifiService handles remote WiFi operation requests by implementing
 * the IWifiManager interface.
 *
 * @hide
 */
public final class WifiService extends IWifiManager.Stub {
    private static final String TAG = "WifiService";
    private static final boolean DBG = false;

    final WifiStateMachine mWifiStateMachine;

    private final Context mContext;

    final LockList mLocks = new LockList();
    // some wifi lock statistics
    private int mFullHighPerfLocksAcquired;
    private int mFullHighPerfLocksReleased;
    private int mFullLocksAcquired;
    private int mFullLocksReleased;
    private int mScanLocksAcquired;
    private int mScanLocksReleased;

    private final List<Multicaster> mMulticasters =
            new ArrayList<Multicaster>();
    private int mMulticastEnabled;
    private int mMulticastDisabled;

    private final IBatteryStats mBatteryStats;
    private final AppOpsManager mAppOps;

    private String mInterfaceName;

    /* Tracks the open wi-fi network notification */
    private WifiNotificationController mNotificationController;
    /* Polls traffic stats and notifies clients */
    private WifiTrafficPoller mTrafficPoller;
    /* Tracks the persisted states for wi-fi & airplane mode */
    final WifiSettingsStore mSettingsStore;

    final boolean mBatchedScanSupported;

    /**
     * Asynchronous channel to WifiStateMachine
     */
    private AsyncChannel mWifiStateMachineChannel;

    /**
     * Handles client connections
     */
    private class ClientHandler extends Handler {

        ClientHandler(android.os.Looper looper) {
            super(looper);
        }

        @Override
        public void handleMessage(Message msg) {
            switch (msg.what) {
                case AsyncChannel.CMD_CHANNEL_HALF_CONNECTED: {
                    if (msg.arg1 == AsyncChannel.STATUS_SUCCESSFUL) {
                        if (DBG) Slog.d(TAG, "New client listening to asynchronous messages");
                        // We track the clients by the Messenger
                        // since it is expected to be always available
                        mTrafficPoller.addClient(msg.replyTo);
                    } else {
                        Slog.e(TAG, "Client connection failure, error=" + msg.arg1);
                    }
                    break;
                }
                case AsyncChannel.CMD_CHANNEL_DISCONNECTED: {
                    if (msg.arg1 == AsyncChannel.STATUS_SEND_UNSUCCESSFUL) {
                        if (DBG) Slog.d(TAG, "Send failed, client connection lost");
                    } else {
                        if (DBG) Slog.d(TAG, "Client connection lost with reason: " + msg.arg1);
                    }
                    mTrafficPoller.removeClient(msg.replyTo);
                    break;
                }
                case AsyncChannel.CMD_CHANNEL_FULL_CONNECTION: {
                    AsyncChannel ac = new AsyncChannel();
                    ac.connect(mContext, this, msg.replyTo);
                    break;
                }
                /* Client commands are forwarded to state machine */
                case WifiManager.CONNECT_NETWORK:
                case WifiManager.SAVE_NETWORK: {
                    WifiConfiguration config = (WifiConfiguration) msg.obj;
                    int networkId = msg.arg1;
                    if (config != null && config.isValid()) {
<<<<<<< HEAD
                        if (DBG) Slog.d(TAG, "Connect with config" + config);
                        mWifiStateMachine.sendMessage(Message.obtain(msg));
=======
                        // This is restricted because there is no UI for the user to
                        // monitor/control PAC.
                        if (config.proxySettings != ProxySettings.PAC) {
                            if (DBG) Slog.d(TAG, "Connect with config" + config);
                            mWifiStateMachine.sendMessage(Message.obtain(msg));
                        } else {
                            Slog.e(TAG,  "ClientHandler.handleMessage cannot process msg with PAC");
                            if (msg.what == WifiManager.CONNECT_NETWORK) {
                                replyFailed(msg, WifiManager.CONNECT_NETWORK_FAILED);
                            } else {
                                replyFailed(msg, WifiManager.SAVE_NETWORK_FAILED);
                            }
                        }
>>>>>>> bac61807
                    } else if (config == null
                            && networkId != WifiConfiguration.INVALID_NETWORK_ID) {
                        if (DBG) Slog.d(TAG, "Connect with networkId" + networkId);
                        mWifiStateMachine.sendMessage(Message.obtain(msg));
                    } else {
                        Slog.e(TAG, "ClientHandler.handleMessage ignoring invalid msg=" + msg);
                        if (msg.what == WifiManager.CONNECT_NETWORK) {
                            replyFailed(msg, WifiManager.CONNECT_NETWORK_FAILED);
                        } else {
                            replyFailed(msg, WifiManager.SAVE_NETWORK_FAILED);
                        }
                    }
                    break;
                }
                case WifiManager.FORGET_NETWORK:
                case WifiManager.START_WPS:
                case WifiManager.CANCEL_WPS:
                case WifiManager.DISABLE_NETWORK:
                case WifiManager.RSSI_PKTCNT_FETCH: {
                    mWifiStateMachine.sendMessage(Message.obtain(msg));
                    break;
                }
                default: {
                    Slog.d(TAG, "ClientHandler.handleMessage ignoring msg=" + msg);
                    break;
                }
            }
        }

        private void replyFailed(Message msg, int what) {
            Message reply = msg.obtain();
            reply.what = what;
            reply.arg1 = WifiManager.INVALID_ARGS;
            try {
                msg.replyTo.send(reply);
            } catch (RemoteException e) {
                // There's not much we can do if reply can't be sent!
            }
        }
    }
    private ClientHandler mClientHandler;

    /**
     * Handles interaction with WifiStateMachine
     */
    private class WifiStateMachineHandler extends Handler {
        private AsyncChannel mWsmChannel;

        WifiStateMachineHandler(android.os.Looper looper) {
            super(looper);
            mWsmChannel = new AsyncChannel();
            mWsmChannel.connect(mContext, this, mWifiStateMachine.getHandler());
        }

        @Override
        public void handleMessage(Message msg) {
            switch (msg.what) {
                case AsyncChannel.CMD_CHANNEL_HALF_CONNECTED: {
                    if (msg.arg1 == AsyncChannel.STATUS_SUCCESSFUL) {
                        mWifiStateMachineChannel = mWsmChannel;
                    } else {
                        Slog.e(TAG, "WifiStateMachine connection failure, error=" + msg.arg1);
                        mWifiStateMachineChannel = null;
                    }
                    break;
                }
                case AsyncChannel.CMD_CHANNEL_DISCONNECTED: {
                    Slog.e(TAG, "WifiStateMachine channel lost, msg.arg1 =" + msg.arg1);
                    mWifiStateMachineChannel = null;
                    //Re-establish connection to state machine
                    mWsmChannel.connect(mContext, this, mWifiStateMachine.getHandler());
                    break;
                }
                default: {
                    Slog.d(TAG, "WifiStateMachineHandler.handleMessage ignoring msg=" + msg);
                    break;
                }
            }
        }
    }
    WifiStateMachineHandler mWifiStateMachineHandler;

    private WifiWatchdogStateMachine mWifiWatchdogStateMachine;

    public WifiService(Context context) {
        mContext = context;

        mInterfaceName =  SystemProperties.get("wifi.interface", "wlan0");

        mWifiStateMachine = new WifiStateMachine(mContext, mInterfaceName);
        mWifiStateMachine.enableRssiPolling(true);
        mBatteryStats = BatteryStatsService.getService();
        mAppOps = (AppOpsManager)context.getSystemService(Context.APP_OPS_SERVICE);

        mNotificationController = new WifiNotificationController(mContext, mWifiStateMachine);
        mTrafficPoller = new WifiTrafficPoller(mContext, mInterfaceName);
        mSettingsStore = new WifiSettingsStore(mContext);

        HandlerThread wifiThread = new HandlerThread("WifiService");
        wifiThread.start();
        mClientHandler = new ClientHandler(wifiThread.getLooper());
        mWifiStateMachineHandler = new WifiStateMachineHandler(wifiThread.getLooper());
        mWifiController = new WifiController(mContext, this, wifiThread.getLooper());
        mWifiController.start();

        mBatchedScanSupported = mContext.getResources().getBoolean(
                R.bool.config_wifi_batched_scan_supported);

        registerForScanModeChange();
        mContext.registerReceiver(
                new BroadcastReceiver() {
                    @Override
                    public void onReceive(Context context, Intent intent) {
                        if (mSettingsStore.handleAirplaneModeToggled()) {
                            mWifiController.sendMessage(CMD_AIRPLANE_TOGGLED);
                        }
                    }
                },
                new IntentFilter(Intent.ACTION_AIRPLANE_MODE_CHANGED));

        // Adding optimizations of only receiving broadcasts when wifi is enabled
        // can result in race conditions when apps toggle wifi in the background
        // without active user involvement. Always receive broadcasts.
        registerForBroadcasts();
    }

    private WifiController mWifiController;

    /**
     * Check if Wi-Fi needs to be enabled and start
     * if needed
     *
     * This function is used only at boot time
     */
    public void checkAndStartWifi() {
        /* Check if wi-fi needs to be enabled */
        boolean wifiEnabled = mSettingsStore.isWifiToggleEnabled();
        Slog.i(TAG, "WifiService starting up with Wi-Fi " +
                (wifiEnabled ? "enabled" : "disabled"));

        // If we are already disabled (could be due to airplane mode), avoid changing persist
        // state here
        if (wifiEnabled) setWifiEnabled(wifiEnabled);

        mWifiWatchdogStateMachine = WifiWatchdogStateMachine.
               makeWifiWatchdogStateMachine(mContext);

    }

    /**
     * see {@link android.net.wifi.WifiManager#pingSupplicant()}
     * @return {@code true} if the operation succeeds, {@code false} otherwise
     */
    public boolean pingSupplicant() {
        enforceAccessPermission();
        if (mWifiStateMachineChannel != null) {
            return mWifiStateMachine.syncPingSupplicant(mWifiStateMachineChannel);
        } else {
            Slog.e(TAG, "mWifiStateMachineChannel is not initialized");
            return false;
        }
    }

    /**
     * see {@link android.net.wifi.WifiManager#startScan()}
     *
     * <p>If workSource is null, all blame is given to the calling uid.
     */
    public void startScan(WorkSource workSource) {
        enforceChangePermission();
        if (workSource != null) {
            enforceWorkSourcePermission();
            // WifiManager currently doesn't use names, so need to clear names out of the
            // supplied WorkSource to allow future WorkSource combining.
            workSource.clearNames();
        }
        mWifiStateMachine.startScan(Binder.getCallingUid(), workSource);
    }

    private class BatchedScanRequest extends DeathRecipient {
<<<<<<< HEAD
        BatchedScanSettings settings;
        int uid;
        int pid;

        BatchedScanRequest(BatchedScanSettings settings, IBinder binder) {
=======
        final BatchedScanSettings settings;
        final int uid;
        final int pid;
        final WorkSource workSource;

        BatchedScanRequest(BatchedScanSettings settings, IBinder binder, WorkSource ws) {
>>>>>>> bac61807
            super(0, null, binder, null);
            this.settings = settings;
            this.uid = getCallingUid();
            this.pid = getCallingPid();
<<<<<<< HEAD
=======
            workSource = ws;
>>>>>>> bac61807
        }
        public void binderDied() {
            stopBatchedScan(settings, uid, pid);
        }
        public String toString() {
            return "BatchedScanRequest{settings=" + settings + ", binder=" + mBinder + "}";
        }

        public boolean isSameApp(int uid, int pid) {
            return (this.uid == uid && this.pid == pid);
        }
    }

    private final List<BatchedScanRequest> mBatchedScanners = new ArrayList<BatchedScanRequest>();

    public boolean isBatchedScanSupported() {
        return mBatchedScanSupported;
    }

    public void pollBatchedScan() {
        enforceChangePermission();
        if (mBatchedScanSupported == false) return;
        mWifiStateMachine.requestBatchedScanPoll();
    }

    /**
     * see {@link android.net.wifi.WifiManager#requestBatchedScan()}
     */
<<<<<<< HEAD
    public boolean requestBatchedScan(BatchedScanSettings requested, IBinder binder) {
        enforceChangePermission();
        if (mBatchedScanSupported == false) return false;
        requested = new BatchedScanSettings(requested);
        if (requested.isInvalid()) return false;
        BatchedScanRequest r = new BatchedScanRequest(requested, binder);
        synchronized(mBatchedScanners) {
            mBatchedScanners.add(r);
            resolveBatchedScannersLocked();
        }
        return true;
    }

    public List<BatchedScanResult> getBatchedScanResults(String callingPackage) {
        enforceAccessPermission();
        if (mBatchedScanSupported == false) return new ArrayList<BatchedScanResult>();
        int userId = UserHandle.getCallingUserId();
        int uid = Binder.getCallingUid();
        long ident = Binder.clearCallingIdentity();
        try {
            if (mAppOps.noteOp(AppOpsManager.OP_WIFI_SCAN, uid, callingPackage)
                    != AppOpsManager.MODE_ALLOWED) {
                return new ArrayList<BatchedScanResult>();
            }
            int currentUser = ActivityManager.getCurrentUser();
            if (userId != currentUser) {
                return new ArrayList<BatchedScanResult>();
            } else {
                return mWifiStateMachine.syncGetBatchedScanResultsList();
            }
        } finally {
            Binder.restoreCallingIdentity(ident);
        }
    }


    public void stopBatchedScan(BatchedScanSettings settings) {
        enforceChangePermission();
=======
    public boolean requestBatchedScan(BatchedScanSettings requested, IBinder binder,
            WorkSource workSource) {
        enforceChangePermission();
        if (workSource != null) {
            enforceWorkSourcePermission();
            // WifiManager currently doesn't use names, so need to clear names out of the
            // supplied WorkSource to allow future WorkSource combining.
            workSource.clearNames();
        }
        if (mBatchedScanSupported == false) return false;
        requested = new BatchedScanSettings(requested);
        if (requested.isInvalid()) return false;
        BatchedScanRequest r = new BatchedScanRequest(requested, binder, workSource);
        synchronized(mBatchedScanners) {
            mBatchedScanners.add(r);
            resolveBatchedScannersLocked();
        }
        return true;
    }

    public List<BatchedScanResult> getBatchedScanResults(String callingPackage) {
        enforceAccessPermission();
        if (mBatchedScanSupported == false) return new ArrayList<BatchedScanResult>();
        int userId = UserHandle.getCallingUserId();
        int uid = Binder.getCallingUid();
        long ident = Binder.clearCallingIdentity();
        try {
            if (mAppOps.noteOp(AppOpsManager.OP_WIFI_SCAN, uid, callingPackage)
                    != AppOpsManager.MODE_ALLOWED) {
                return new ArrayList<BatchedScanResult>();
            }
            int currentUser = ActivityManager.getCurrentUser();
            if (userId != currentUser) {
                return new ArrayList<BatchedScanResult>();
            } else {
                return mWifiStateMachine.syncGetBatchedScanResultsList();
            }
        } finally {
            Binder.restoreCallingIdentity(ident);
        }
    }


    public void stopBatchedScan(BatchedScanSettings settings) {
        enforceChangePermission();
>>>>>>> bac61807
        if (mBatchedScanSupported == false) return;
        stopBatchedScan(settings, getCallingUid(), getCallingPid());
    }

    private void stopBatchedScan(BatchedScanSettings settings, int uid, int pid) {
        ArrayList<BatchedScanRequest> found = new ArrayList<BatchedScanRequest>();
        synchronized(mBatchedScanners) {
            for (BatchedScanRequest r : mBatchedScanners) {
                if (r.isSameApp(uid, pid) && (settings == null || settings.equals(r.settings))) {
                    found.add(r);
                    if (settings != null) break;
                }
            }
            for (BatchedScanRequest r : found) {
                mBatchedScanners.remove(r);
            }
            if (found.size() != 0) {
                resolveBatchedScannersLocked();
            }
        }
    }

    private void resolveBatchedScannersLocked() {
        BatchedScanSettings setting = new BatchedScanSettings();
<<<<<<< HEAD
        int responsibleUid = 0;

        if (mBatchedScanners.size() == 0) {
            mWifiStateMachine.setBatchedScanSettings(null, 0);
=======
        WorkSource responsibleWorkSource = null;
        int responsibleUid = 0;
        double responsibleCsph = 0; // Channel Scans Per Hour

        if (mBatchedScanners.size() == 0) {
            mWifiStateMachine.setBatchedScanSettings(null, 0, 0, null);
>>>>>>> bac61807
            return;
        }
        for (BatchedScanRequest r : mBatchedScanners) {
            BatchedScanSettings s = r.settings;
<<<<<<< HEAD
            if (s.maxScansPerBatch != BatchedScanSettings.UNSPECIFIED &&
                    s.maxScansPerBatch < setting.maxScansPerBatch) {
                setting.maxScansPerBatch = s.maxScansPerBatch;
                responsibleUid = r.uid;
=======

            // evaluate responsibility
            int currentChannelCount;
            int currentScanInterval;
            double currentCsph;

            if (s.channelSet == null || s.channelSet.isEmpty()) {
                // all channels - 11 B and 9 A channels roughly.
                currentChannelCount = 9 + 11;
            } else {
                currentChannelCount = s.channelSet.size();
                // these are rough est - no real need to correct for reg-domain;
                if (s.channelSet.contains("A")) currentChannelCount += (9 - 1);
                if (s.channelSet.contains("B")) currentChannelCount += (11 - 1);

            }
            if (s.scanIntervalSec == BatchedScanSettings.UNSPECIFIED) {
                currentScanInterval = BatchedScanSettings.DEFAULT_INTERVAL_SEC;
            } else {
                currentScanInterval = s.scanIntervalSec;
            }
            currentCsph = 60 * 60 * currentChannelCount / currentScanInterval;

            if (currentCsph > responsibleCsph) {
                responsibleUid = r.uid;
                responsibleWorkSource = r.workSource;
                responsibleCsph = currentCsph;
            }

            if (s.maxScansPerBatch != BatchedScanSettings.UNSPECIFIED &&
                    s.maxScansPerBatch < setting.maxScansPerBatch) {
                setting.maxScansPerBatch = s.maxScansPerBatch;
>>>>>>> bac61807
            }
            if (s.maxApPerScan != BatchedScanSettings.UNSPECIFIED &&
                    (setting.maxApPerScan == BatchedScanSettings.UNSPECIFIED ||
                    s.maxApPerScan > setting.maxApPerScan)) {
                setting.maxApPerScan = s.maxApPerScan;
            }
            if (s.scanIntervalSec != BatchedScanSettings.UNSPECIFIED &&
                    s.scanIntervalSec < setting.scanIntervalSec) {
                setting.scanIntervalSec = s.scanIntervalSec;
<<<<<<< HEAD
                responsibleUid = r.uid;
=======
>>>>>>> bac61807
            }
            if (s.maxApForDistance != BatchedScanSettings.UNSPECIFIED &&
                    (setting.maxApForDistance == BatchedScanSettings.UNSPECIFIED ||
                    s.maxApForDistance > setting.maxApForDistance)) {
                setting.maxApForDistance = s.maxApForDistance;
            }
            if (s.channelSet != null && s.channelSet.size() != 0) {
                if (setting.channelSet == null || setting.channelSet.size() != 0) {
                    if (setting.channelSet == null) setting.channelSet = new ArrayList<String>();
                    for (String i : s.channelSet) {
                        if (setting.channelSet.contains(i) == false) setting.channelSet.add(i);
                    }
                } // else, ignore the constraint - we already use all channels
            } else {
                if (setting.channelSet == null || setting.channelSet.size() != 0) {
                    setting.channelSet = new ArrayList<String>();
                }
            }
        }

        setting.constrain();
<<<<<<< HEAD
        mWifiStateMachine.setBatchedScanSettings(setting, responsibleUid);
=======
        mWifiStateMachine.setBatchedScanSettings(setting, responsibleUid, (int)responsibleCsph,
                responsibleWorkSource);
>>>>>>> bac61807
    }

    private void enforceAccessPermission() {
        mContext.enforceCallingOrSelfPermission(android.Manifest.permission.ACCESS_WIFI_STATE,
                                                "WifiService");
    }

    private void enforceChangePermission() {
        mContext.enforceCallingOrSelfPermission(android.Manifest.permission.CHANGE_WIFI_STATE,
                                                "WifiService");

    }

    private void enforceWorkSourcePermission() {
        mContext.enforceCallingPermission(android.Manifest.permission.UPDATE_DEVICE_STATS,
                                                "WifiService");

    }

    private void enforceMulticastChangePermission() {
        mContext.enforceCallingOrSelfPermission(
                android.Manifest.permission.CHANGE_WIFI_MULTICAST_STATE,
                "WifiService");
    }

    private void enforceConnectivityInternalPermission() {
        mContext.enforceCallingOrSelfPermission(
                android.Manifest.permission.CONNECTIVITY_INTERNAL,
                "ConnectivityService");
    }

    /**
     * see {@link android.net.wifi.WifiManager#setWifiEnabled(boolean)}
     * @param enable {@code true} to enable, {@code false} to disable.
     * @return {@code true} if the enable/disable operation was
     *         started or is already in the queue.
     */
    public synchronized boolean setWifiEnabled(boolean enable) {
        enforceChangePermission();
        Slog.d(TAG, "setWifiEnabled: " + enable + " pid=" + Binder.getCallingPid()
                    + ", uid=" + Binder.getCallingUid());
        if (DBG) {
            Slog.e(TAG, "Invoking mWifiStateMachine.setWifiEnabled\n");
        }

        /*
        * Caller might not have WRITE_SECURE_SETTINGS,
        * only CHANGE_WIFI_STATE is enforced
        */

        long ident = Binder.clearCallingIdentity();
        try {
            if (! mSettingsStore.handleWifiToggled(enable)) {
                // Nothing to do if wifi cannot be toggled
                return true;
            }
        } finally {
            Binder.restoreCallingIdentity(ident);
        }

        mWifiController.sendMessage(CMD_WIFI_TOGGLED);
        return true;
    }

    /**
     * see {@link WifiManager#getWifiState()}
     * @return One of {@link WifiManager#WIFI_STATE_DISABLED},
     *         {@link WifiManager#WIFI_STATE_DISABLING},
     *         {@link WifiManager#WIFI_STATE_ENABLED},
     *         {@link WifiManager#WIFI_STATE_ENABLING},
     *         {@link WifiManager#WIFI_STATE_UNKNOWN}
     */
    public int getWifiEnabledState() {
        enforceAccessPermission();
        return mWifiStateMachine.syncGetWifiState();
    }

    /**
     * see {@link android.net.wifi.WifiManager#setWifiApEnabled(WifiConfiguration, boolean)}
     * @param wifiConfig SSID, security and channel details as
     *        part of WifiConfiguration
     * @param enabled true to enable and false to disable
     */
    public void setWifiApEnabled(WifiConfiguration wifiConfig, boolean enabled) {
        enforceChangePermission();
        // null wifiConfig is a meaningful input for CMD_SET_AP
        if (wifiConfig == null || wifiConfig.isValid()) {
            mWifiController.obtainMessage(CMD_SET_AP, enabled ? 1 : 0, 0, wifiConfig).sendToTarget();
        } else {
            Slog.e(TAG, "Invalid WifiConfiguration");
        }
    }

    /**
     * see {@link WifiManager#getWifiApState()}
     * @return One of {@link WifiManager#WIFI_AP_STATE_DISABLED},
     *         {@link WifiManager#WIFI_AP_STATE_DISABLING},
     *         {@link WifiManager#WIFI_AP_STATE_ENABLED},
     *         {@link WifiManager#WIFI_AP_STATE_ENABLING},
     *         {@link WifiManager#WIFI_AP_STATE_FAILED}
     */
    public int getWifiApEnabledState() {
        enforceAccessPermission();
        return mWifiStateMachine.syncGetWifiApState();
    }

    /**
     * see {@link WifiManager#getWifiApConfiguration()}
     * @return soft access point configuration
     */
    public WifiConfiguration getWifiApConfiguration() {
        enforceAccessPermission();
        return mWifiStateMachine.syncGetWifiApConfiguration();
    }

    /**
     * see {@link WifiManager#setWifiApConfiguration(WifiConfiguration)}
     * @param wifiConfig WifiConfiguration details for soft access point
     */
    public void setWifiApConfiguration(WifiConfiguration wifiConfig) {
        enforceChangePermission();
        if (wifiConfig == null)
            return;
        if (wifiConfig.isValid()) {
            mWifiStateMachine.setWifiApConfiguration(wifiConfig);
        } else {
            Slog.e(TAG, "Invalid WifiConfiguration");
        }
    }

    /**
     * @param enable {@code true} to enable, {@code false} to disable.
     * @return {@code true} if the enable/disable operation was
     *         started or is already in the queue.
     */
    public boolean isScanAlwaysAvailable() {
        enforceAccessPermission();
        return mSettingsStore.isScanAlwaysAvailable();
    }

    /**
     * see {@link android.net.wifi.WifiManager#disconnect()}
     */
    public void disconnect() {
        enforceChangePermission();
        mWifiStateMachine.disconnectCommand();
    }

    /**
     * see {@link android.net.wifi.WifiManager#reconnect()}
     */
    public void reconnect() {
        enforceChangePermission();
        mWifiStateMachine.reconnectCommand();
    }

    /**
     * see {@link android.net.wifi.WifiManager#reassociate()}
     */
    public void reassociate() {
        enforceChangePermission();
        mWifiStateMachine.reassociateCommand();
    }

    /**
     * see {@link android.net.wifi.WifiManager#getConfiguredNetworks()}
     * @return the list of configured networks
     */
    public List<WifiConfiguration> getConfiguredNetworks() {
        enforceAccessPermission();
        if (mWifiStateMachineChannel != null) {
            return mWifiStateMachine.syncGetConfiguredNetworks(mWifiStateMachineChannel);
        } else {
            Slog.e(TAG, "mWifiStateMachineChannel is not initialized");
            return null;
        }
    }

    /**
     * see {@link android.net.wifi.WifiManager#addOrUpdateNetwork(WifiConfiguration)}
     * @return the supplicant-assigned identifier for the new or updated
     * network if the operation succeeds, or {@code -1} if it fails
     */
    public int addOrUpdateNetwork(WifiConfiguration config) {
        enforceChangePermission();
<<<<<<< HEAD
=======
        if (config.proxySettings == ProxySettings.PAC) {
            enforceConnectivityInternalPermission();
        }
>>>>>>> bac61807
        if (config.isValid()) {
            if (mWifiStateMachineChannel != null) {
                return mWifiStateMachine.syncAddOrUpdateNetwork(mWifiStateMachineChannel, config);
            } else {
                Slog.e(TAG, "mWifiStateMachineChannel is not initialized");
                return -1;
            }
        } else {
            Slog.e(TAG, "bad network configuration");
            return -1;
        }
    }

     /**
     * See {@link android.net.wifi.WifiManager#removeNetwork(int)}
     * @param netId the integer that identifies the network configuration
     * to the supplicant
     * @return {@code true} if the operation succeeded
     */
    public boolean removeNetwork(int netId) {
        enforceChangePermission();
        if (mWifiStateMachineChannel != null) {
            return mWifiStateMachine.syncRemoveNetwork(mWifiStateMachineChannel, netId);
        } else {
            Slog.e(TAG, "mWifiStateMachineChannel is not initialized");
            return false;
        }
    }

    /**
     * See {@link android.net.wifi.WifiManager#enableNetwork(int, boolean)}
     * @param netId the integer that identifies the network configuration
     * to the supplicant
     * @param disableOthers if true, disable all other networks.
     * @return {@code true} if the operation succeeded
     */
    public boolean enableNetwork(int netId, boolean disableOthers) {
        enforceChangePermission();
        if (mWifiStateMachineChannel != null) {
            return mWifiStateMachine.syncEnableNetwork(mWifiStateMachineChannel, netId,
                    disableOthers);
        } else {
            Slog.e(TAG, "mWifiStateMachineChannel is not initialized");
            return false;
        }
    }

    /**
     * See {@link android.net.wifi.WifiManager#disableNetwork(int)}
     * @param netId the integer that identifies the network configuration
     * to the supplicant
     * @return {@code true} if the operation succeeded
     */
    public boolean disableNetwork(int netId) {
        enforceChangePermission();
        if (mWifiStateMachineChannel != null) {
            return mWifiStateMachine.syncDisableNetwork(mWifiStateMachineChannel, netId);
        } else {
            Slog.e(TAG, "mWifiStateMachineChannel is not initialized");
            return false;
        }
    }

    /**
     * See {@link android.net.wifi.WifiManager#getConnectionInfo()}
     * @return the Wi-Fi information, contained in {@link WifiInfo}.
     */
    public WifiInfo getConnectionInfo() {
        enforceAccessPermission();
        /*
         * Make sure we have the latest information, by sending
         * a status request to the supplicant.
         */
        return mWifiStateMachine.syncRequestConnectionInfo();
    }

    /**
     * Return the results of the most recent access point scan, in the form of
     * a list of {@link ScanResult} objects.
     * @return the list of results
     */
    public List<ScanResult> getScanResults(String callingPackage) {
        enforceAccessPermission();
        int userId = UserHandle.getCallingUserId();
        int uid = Binder.getCallingUid();
        long ident = Binder.clearCallingIdentity();
        try {
            if (mAppOps.noteOp(AppOpsManager.OP_WIFI_SCAN, uid, callingPackage)
                    != AppOpsManager.MODE_ALLOWED) {
                return new ArrayList<ScanResult>();
            }
            int currentUser = ActivityManager.getCurrentUser();
            if (userId != currentUser) {
                return new ArrayList<ScanResult>();
            } else {
                return mWifiStateMachine.syncGetScanResultsList();
            }
        } finally {
            Binder.restoreCallingIdentity(ident);
        }
    }

    /**
     * Tell the supplicant to persist the current list of configured networks.
     * @return {@code true} if the operation succeeded
     *
     * TODO: deprecate this
     */
    public boolean saveConfiguration() {
        boolean result = true;
        enforceChangePermission();
        if (mWifiStateMachineChannel != null) {
            return mWifiStateMachine.syncSaveConfig(mWifiStateMachineChannel);
        } else {
            Slog.e(TAG, "mWifiStateMachineChannel is not initialized");
            return false;
        }
    }

    /**
     * Set the country code
     * @param countryCode ISO 3166 country code.
     * @param persist {@code true} if the setting should be remembered.
     *
     * The persist behavior exists so that wifi can fall back to the last
     * persisted country code on a restart, when the locale information is
     * not available from telephony.
     */
    public void setCountryCode(String countryCode, boolean persist) {
        Slog.i(TAG, "WifiService trying to set country code to " + countryCode +
                " with persist set to " + persist);
        enforceChangePermission();
        final long token = Binder.clearCallingIdentity();
        try {
            mWifiStateMachine.setCountryCode(countryCode, persist);
        } finally {
            Binder.restoreCallingIdentity(token);
        }
    }

    /**
     * Set the operational frequency band
     * @param band One of
     *     {@link WifiManager#WIFI_FREQUENCY_BAND_AUTO},
     *     {@link WifiManager#WIFI_FREQUENCY_BAND_5GHZ},
     *     {@link WifiManager#WIFI_FREQUENCY_BAND_2GHZ},
     * @param persist {@code true} if the setting should be remembered.
     *
     */
    public void setFrequencyBand(int band, boolean persist) {
        enforceChangePermission();
        if (!isDualBandSupported()) return;
        Slog.i(TAG, "WifiService trying to set frequency band to " + band +
                " with persist set to " + persist);
        final long token = Binder.clearCallingIdentity();
        try {
            mWifiStateMachine.setFrequencyBand(band, persist);
        } finally {
            Binder.restoreCallingIdentity(token);
        }
    }


    /**
     * Get the operational frequency band
     */
    public int getFrequencyBand() {
        enforceAccessPermission();
        return mWifiStateMachine.getFrequencyBand();
    }

    public boolean isDualBandSupported() {
        //TODO: Should move towards adding a driver API that checks at runtime
        return mContext.getResources().getBoolean(
                com.android.internal.R.bool.config_wifi_dual_band_support);
    }

    /**
     * Return the DHCP-assigned addresses from the last successful DHCP request,
     * if any.
     * @return the DHCP information
     * @deprecated
     */
    public DhcpInfo getDhcpInfo() {
        enforceAccessPermission();
        DhcpResults dhcpResults = mWifiStateMachine.syncGetDhcpResults();
        if (dhcpResults.linkProperties == null) return null;

        DhcpInfo info = new DhcpInfo();
        for (LinkAddress la : dhcpResults.linkProperties.getLinkAddresses()) {
            InetAddress addr = la.getAddress();
            if (addr instanceof Inet4Address) {
                info.ipAddress = NetworkUtils.inetAddressToInt((Inet4Address)addr);
                break;
            }
        }
        for (RouteInfo r : dhcpResults.linkProperties.getRoutes()) {
            if (r.isDefaultRoute()) {
                InetAddress gateway = r.getGateway();
                if (gateway instanceof Inet4Address) {
                    info.gateway = NetworkUtils.inetAddressToInt((Inet4Address)gateway);
                }
            } else if (r.hasGateway() == false) {
                LinkAddress dest = r.getDestination();
                if (dest.getAddress() instanceof Inet4Address) {
                    info.netmask = NetworkUtils.prefixLengthToNetmaskInt(
                            dest.getNetworkPrefixLength());
                }
            }
        }
        int dnsFound = 0;
        for (InetAddress dns : dhcpResults.linkProperties.getDnses()) {
            if (dns instanceof Inet4Address) {
                if (dnsFound == 0) {
                    info.dns1 = NetworkUtils.inetAddressToInt((Inet4Address)dns);
                } else {
                    info.dns2 = NetworkUtils.inetAddressToInt((Inet4Address)dns);
                }
                if (++dnsFound > 1) break;
            }
        }
        InetAddress serverAddress = dhcpResults.serverAddress;
        if (serverAddress instanceof Inet4Address) {
            info.serverAddress = NetworkUtils.inetAddressToInt((Inet4Address)serverAddress);
        }
        info.leaseDuration = dhcpResults.leaseDuration;

        return info;
    }

    /**
     * see {@link android.net.wifi.WifiManager#startWifi}
     *
     */
    public void startWifi() {
        enforceConnectivityInternalPermission();
        /* TODO: may be add permissions for access only to connectivity service
         * TODO: if a start issued, keep wifi alive until a stop issued irrespective
         * of WifiLock & device idle status unless wifi enabled status is toggled
         */

        mWifiStateMachine.setDriverStart(true);
        mWifiStateMachine.reconnectCommand();
    }

    public void captivePortalCheckComplete() {
        enforceConnectivityInternalPermission();
        mWifiStateMachine.captivePortalCheckComplete();
    }

    /**
     * see {@link android.net.wifi.WifiManager#stopWifi}
     *
     */
    public void stopWifi() {
        enforceConnectivityInternalPermission();
        /*
         * TODO: if a stop is issued, wifi is brought up only by startWifi
         * unless wifi enabled status is toggled
         */
        mWifiStateMachine.setDriverStart(false);
    }

    /**
     * see {@link android.net.wifi.WifiManager#addToBlacklist}
     *
     */
    public void addToBlacklist(String bssid) {
        enforceChangePermission();

        mWifiStateMachine.addToBlacklist(bssid);
    }

    /**
     * see {@link android.net.wifi.WifiManager#clearBlacklist}
     *
     */
    public void clearBlacklist() {
        enforceChangePermission();

        mWifiStateMachine.clearBlacklist();
    }

    /**
     * enable TDLS for the local NIC to remote NIC
     * The APPs don't know the remote MAC address to identify NIC though,
     * so we need to do additional work to find it from remote IP address
     */

    class TdlsTaskParams {
        public String remoteIpAddress;
        public boolean enable;
    }

    class TdlsTask extends AsyncTask<TdlsTaskParams, Integer, Integer> {
        @Override
        protected Integer doInBackground(TdlsTaskParams... params) {

            // Retrieve parameters for the call
            TdlsTaskParams param = params[0];
            String remoteIpAddress = param.remoteIpAddress.trim();
            boolean enable = param.enable;

            // Get MAC address of Remote IP
            String macAddress = null;

            BufferedReader reader = null;

            try {
                reader = new BufferedReader(new FileReader("/proc/net/arp"));

                // Skip over the line bearing colum titles
                String line = reader.readLine();

                while ((line = reader.readLine()) != null) {
                    String[] tokens = line.split("[ ]+");
                    if (tokens.length < 6) {
                        continue;
                    }

                    // ARP column format is
                    // Address HWType HWAddress Flags Mask IFace
                    String ip = tokens[0];
                    String mac = tokens[3];

                    if (remoteIpAddress.equals(ip)) {
                        macAddress = mac;
                        break;
                    }
                }

                if (macAddress == null) {
                    Slog.w(TAG, "Did not find remoteAddress {" + remoteIpAddress + "} in " +
                            "/proc/net/arp");
                } else {
                    enableTdlsWithMacAddress(macAddress, enable);
                }

            } catch (FileNotFoundException e) {
                Slog.e(TAG, "Could not open /proc/net/arp to lookup mac address");
            } catch (IOException e) {
                Slog.e(TAG, "Could not read /proc/net/arp to lookup mac address");
            } finally {
                try {
                    if (reader != null) {
                        reader.close();
                    }
                }
                catch (IOException e) {
                    // Do nothing
                }
            }

            return 0;
        }
    }

    public void enableTdls(String remoteAddress, boolean enable) {
        TdlsTaskParams params = new TdlsTaskParams();
        params.remoteIpAddress = remoteAddress;
        params.enable = enable;
        new TdlsTask().execute(params);
    }


    public void enableTdlsWithMacAddress(String remoteMacAddress, boolean enable) {
        mWifiStateMachine.enableTdls(remoteMacAddress, enable);
    }

    /**
     * Get a reference to handler. This is used by a client to establish
     * an AsyncChannel communication with WifiService
     */
    public Messenger getWifiServiceMessenger() {
        enforceAccessPermission();
        enforceChangePermission();
        return new Messenger(mClientHandler);
    }

    /** Get a reference to WifiStateMachine handler for AsyncChannel communication */
    public Messenger getWifiStateMachineMessenger() {
        enforceAccessPermission();
        enforceChangePermission();
        return mWifiStateMachine.getMessenger();
    }

    /**
     * Get the IP and proxy configuration file
     */
    public String getConfigFile() {
        enforceAccessPermission();
        return mWifiStateMachine.getConfigFile();
    }

    private final BroadcastReceiver mReceiver = new BroadcastReceiver() {
        @Override
        public void onReceive(Context context, Intent intent) {
            String action = intent.getAction();
            if (action.equals(Intent.ACTION_SCREEN_ON)) {
                mWifiController.sendMessage(CMD_SCREEN_ON);
            } else if (action.equals(Intent.ACTION_USER_PRESENT)) {
                mWifiController.sendMessage(CMD_USER_PRESENT);
            } else if (action.equals(Intent.ACTION_SCREEN_OFF)) {
                mWifiController.sendMessage(CMD_SCREEN_OFF);
            } else if (action.equals(Intent.ACTION_BATTERY_CHANGED)) {
                int pluggedType = intent.getIntExtra("plugged", 0);
                mWifiController.sendMessage(CMD_BATTERY_CHANGED, pluggedType, 0, null);
            } else if (action.equals(BluetoothAdapter.ACTION_CONNECTION_STATE_CHANGED)) {
                int state = intent.getIntExtra(BluetoothAdapter.EXTRA_CONNECTION_STATE,
                        BluetoothAdapter.STATE_DISCONNECTED);
                mWifiStateMachine.sendBluetoothAdapterStateChange(state);
            } else if (action.equals(TelephonyIntents.ACTION_EMERGENCY_CALLBACK_MODE_CHANGED)) {
                boolean emergencyMode = intent.getBooleanExtra("phoneinECMState", false);
                mWifiController.sendMessage(CMD_EMERGENCY_MODE_CHANGED, emergencyMode ? 1 : 0, 0);
            }
        }
    };

    /**
     * Observes settings changes to scan always mode.
     */
    private void registerForScanModeChange() {
        ContentObserver contentObserver = new ContentObserver(null) {
            @Override
            public void onChange(boolean selfChange) {
                mSettingsStore.handleWifiScanAlwaysAvailableToggled();
                mWifiController.sendMessage(CMD_SCAN_ALWAYS_MODE_CHANGED);
            }
        };

        mContext.getContentResolver().registerContentObserver(
                Settings.Global.getUriFor(Settings.Global.WIFI_SCAN_ALWAYS_AVAILABLE),
                false, contentObserver);
    }

    private void registerForBroadcasts() {
        IntentFilter intentFilter = new IntentFilter();
        intentFilter.addAction(Intent.ACTION_SCREEN_ON);
        intentFilter.addAction(Intent.ACTION_USER_PRESENT);
        intentFilter.addAction(Intent.ACTION_SCREEN_OFF);
        intentFilter.addAction(Intent.ACTION_BATTERY_CHANGED);
        intentFilter.addAction(WifiManager.NETWORK_STATE_CHANGED_ACTION);
        intentFilter.addAction(BluetoothAdapter.ACTION_CONNECTION_STATE_CHANGED);
        intentFilter.addAction(TelephonyIntents.ACTION_EMERGENCY_CALLBACK_MODE_CHANGED);
        mContext.registerReceiver(mReceiver, intentFilter);
    }

    @Override
    protected void dump(FileDescriptor fd, PrintWriter pw, String[] args) {
        if (mContext.checkCallingOrSelfPermission(android.Manifest.permission.DUMP)
                != PackageManager.PERMISSION_GRANTED) {
            pw.println("Permission Denial: can't dump WifiService from from pid="
                    + Binder.getCallingPid()
                    + ", uid=" + Binder.getCallingUid());
            return;
        }
        pw.println("Wi-Fi is " + mWifiStateMachine.syncGetWifiStateByName());
        pw.println("Stay-awake conditions: " +
                Settings.Global.getInt(mContext.getContentResolver(),
                                       Settings.Global.STAY_ON_WHILE_PLUGGED_IN, 0));
        pw.println("mMulticastEnabled " + mMulticastEnabled);
        pw.println("mMulticastDisabled " + mMulticastDisabled);
        mWifiController.dump(fd, pw, args);
        mSettingsStore.dump(fd, pw, args);
        mNotificationController.dump(fd, pw, args);
        mTrafficPoller.dump(fd, pw, args);

        pw.println("Latest scan results:");
        List<ScanResult> scanResults = mWifiStateMachine.syncGetScanResultsList();
        if (scanResults != null && scanResults.size() != 0) {
            pw.println("  BSSID              Frequency   RSSI  Flags             SSID");
            for (ScanResult r : scanResults) {
                pw.printf("  %17s  %9d  %5d  %-16s  %s%n",
                                         r.BSSID,
                                         r.frequency,
                                         r.level,
                                         r.capabilities,
                                         r.SSID == null ? "" : r.SSID);
            }
        }
        pw.println();
        pw.println("Locks acquired: " + mFullLocksAcquired + " full, " +
                mFullHighPerfLocksAcquired + " full high perf, " +
                mScanLocksAcquired + " scan");
        pw.println("Locks released: " + mFullLocksReleased + " full, " +
                mFullHighPerfLocksReleased + " full high perf, " +
                mScanLocksReleased + " scan");
        pw.println();
        pw.println("Locks held:");
        mLocks.dump(pw);

        mWifiWatchdogStateMachine.dump(fd, pw, args);
        pw.println();
        mWifiStateMachine.dump(fd, pw, args);
        pw.println();
    }

    private class WifiLock extends DeathRecipient {
        WifiLock(int lockMode, String tag, IBinder binder, WorkSource ws) {
            super(lockMode, tag, binder, ws);
        }

        public void binderDied() {
            synchronized (mLocks) {
                releaseWifiLockLocked(mBinder);
            }
        }

        public String toString() {
            return "WifiLock{" + mTag + " type=" + mMode + " binder=" + mBinder + "}";
        }
    }

    class LockList {
        private List<WifiLock> mList;

        private LockList() {
            mList = new ArrayList<WifiLock>();
        }

        synchronized boolean hasLocks() {
            return !mList.isEmpty();
        }

        synchronized int getStrongestLockMode() {
            if (mList.isEmpty()) {
                return WifiManager.WIFI_MODE_FULL;
            }

            if (mFullHighPerfLocksAcquired > mFullHighPerfLocksReleased) {
                return WifiManager.WIFI_MODE_FULL_HIGH_PERF;
            }

            if (mFullLocksAcquired > mFullLocksReleased) {
                return WifiManager.WIFI_MODE_FULL;
            }

            return WifiManager.WIFI_MODE_SCAN_ONLY;
        }

        synchronized void updateWorkSource(WorkSource ws) {
            for (int i = 0; i < mLocks.mList.size(); i++) {
                ws.add(mLocks.mList.get(i).mWorkSource);
            }
        }

        private void addLock(WifiLock lock) {
            if (findLockByBinder(lock.mBinder) < 0) {
                mList.add(lock);
            }
        }

        private WifiLock removeLock(IBinder binder) {
            int index = findLockByBinder(binder);
            if (index >= 0) {
                WifiLock ret = mList.remove(index);
                ret.unlinkDeathRecipient();
                return ret;
            } else {
                return null;
            }
        }

        private int findLockByBinder(IBinder binder) {
            int size = mList.size();
            for (int i = size - 1; i >= 0; i--) {
                if (mList.get(i).mBinder == binder)
                    return i;
            }
            return -1;
        }

        private void dump(PrintWriter pw) {
            for (WifiLock l : mList) {
                pw.print("    ");
                pw.println(l);
            }
        }
    }

    void enforceWakeSourcePermission(int uid, int pid) {
        if (uid == android.os.Process.myUid()) {
            return;
        }
        mContext.enforcePermission(android.Manifest.permission.UPDATE_DEVICE_STATS,
                pid, uid, null);
    }

    public boolean acquireWifiLock(IBinder binder, int lockMode, String tag, WorkSource ws) {
        mContext.enforceCallingOrSelfPermission(android.Manifest.permission.WAKE_LOCK, null);
        if (lockMode != WifiManager.WIFI_MODE_FULL &&
                lockMode != WifiManager.WIFI_MODE_SCAN_ONLY &&
                lockMode != WifiManager.WIFI_MODE_FULL_HIGH_PERF) {
            Slog.e(TAG, "Illegal argument, lockMode= " + lockMode);
            if (DBG) throw new IllegalArgumentException("lockMode=" + lockMode);
            return false;
        }
        if (ws != null && ws.size() == 0) {
            ws = null;
        }
        if (ws != null) {
            enforceWakeSourcePermission(Binder.getCallingUid(), Binder.getCallingPid());
        }
        if (ws == null) {
            ws = new WorkSource(Binder.getCallingUid());
        }
        WifiLock wifiLock = new WifiLock(lockMode, tag, binder, ws);
        synchronized (mLocks) {
            return acquireWifiLockLocked(wifiLock);
        }
    }

    private void noteAcquireWifiLock(WifiLock wifiLock) throws RemoteException {
        switch(wifiLock.mMode) {
            case WifiManager.WIFI_MODE_FULL:
            case WifiManager.WIFI_MODE_FULL_HIGH_PERF:
            case WifiManager.WIFI_MODE_SCAN_ONLY:
                mBatteryStats.noteFullWifiLockAcquiredFromSource(wifiLock.mWorkSource);
                break;
        }
    }

    private void noteReleaseWifiLock(WifiLock wifiLock) throws RemoteException {
        switch(wifiLock.mMode) {
            case WifiManager.WIFI_MODE_FULL:
            case WifiManager.WIFI_MODE_FULL_HIGH_PERF:
            case WifiManager.WIFI_MODE_SCAN_ONLY:
                mBatteryStats.noteFullWifiLockReleasedFromSource(wifiLock.mWorkSource);
                break;
        }
    }

    private boolean acquireWifiLockLocked(WifiLock wifiLock) {
        if (DBG) Slog.d(TAG, "acquireWifiLockLocked: " + wifiLock);

        mLocks.addLock(wifiLock);

        long ident = Binder.clearCallingIdentity();
        try {
            noteAcquireWifiLock(wifiLock);
            switch(wifiLock.mMode) {
            case WifiManager.WIFI_MODE_FULL:
                ++mFullLocksAcquired;
                break;
            case WifiManager.WIFI_MODE_FULL_HIGH_PERF:
                ++mFullHighPerfLocksAcquired;
                break;

            case WifiManager.WIFI_MODE_SCAN_ONLY:
                ++mScanLocksAcquired;
                break;
            }
            mWifiController.sendMessage(CMD_LOCKS_CHANGED);
            return true;
        } catch (RemoteException e) {
            return false;
        } finally {
            Binder.restoreCallingIdentity(ident);
        }
    }

    public void updateWifiLockWorkSource(IBinder lock, WorkSource ws) {
        int uid = Binder.getCallingUid();
        int pid = Binder.getCallingPid();
        if (ws != null && ws.size() == 0) {
            ws = null;
        }
        if (ws != null) {
            enforceWakeSourcePermission(uid, pid);
        }
        long ident = Binder.clearCallingIdentity();
        try {
            synchronized (mLocks) {
                int index = mLocks.findLockByBinder(lock);
                if (index < 0) {
                    throw new IllegalArgumentException("Wifi lock not active");
                }
                WifiLock wl = mLocks.mList.get(index);
                noteReleaseWifiLock(wl);
                wl.mWorkSource = ws != null ? new WorkSource(ws) : new WorkSource(uid);
                noteAcquireWifiLock(wl);
            }
        } catch (RemoteException e) {
        } finally {
            Binder.restoreCallingIdentity(ident);
        }
    }

    public boolean releaseWifiLock(IBinder lock) {
        mContext.enforceCallingOrSelfPermission(android.Manifest.permission.WAKE_LOCK, null);
        synchronized (mLocks) {
            return releaseWifiLockLocked(lock);
        }
    }

    private boolean releaseWifiLockLocked(IBinder lock) {
        boolean hadLock;

        WifiLock wifiLock = mLocks.removeLock(lock);

        if (DBG) Slog.d(TAG, "releaseWifiLockLocked: " + wifiLock);

        hadLock = (wifiLock != null);

        long ident = Binder.clearCallingIdentity();
        try {
            if (hadLock) {
                noteReleaseWifiLock(wifiLock);
                switch(wifiLock.mMode) {
                    case WifiManager.WIFI_MODE_FULL:
                        ++mFullLocksReleased;
                        break;
                    case WifiManager.WIFI_MODE_FULL_HIGH_PERF:
                        ++mFullHighPerfLocksReleased;
                        break;
                    case WifiManager.WIFI_MODE_SCAN_ONLY:
                        ++mScanLocksReleased;
                        break;
                }
                mWifiController.sendMessage(CMD_LOCKS_CHANGED);
            }
        } catch (RemoteException e) {
        } finally {
            Binder.restoreCallingIdentity(ident);
        }

        return hadLock;
    }

    private abstract class DeathRecipient
            implements IBinder.DeathRecipient {
        String mTag;
        int mMode;
        IBinder mBinder;
        WorkSource mWorkSource;

        DeathRecipient(int mode, String tag, IBinder binder, WorkSource ws) {
            super();
            mTag = tag;
            mMode = mode;
            mBinder = binder;
            mWorkSource = ws;
            try {
                mBinder.linkToDeath(this, 0);
            } catch (RemoteException e) {
                binderDied();
            }
        }

        void unlinkDeathRecipient() {
            mBinder.unlinkToDeath(this, 0);
        }
    }

    private class Multicaster extends DeathRecipient {
        Multicaster(String tag, IBinder binder) {
            super(Binder.getCallingUid(), tag, binder, null);
        }

        public void binderDied() {
            Slog.e(TAG, "Multicaster binderDied");
            synchronized (mMulticasters) {
                int i = mMulticasters.indexOf(this);
                if (i != -1) {
                    removeMulticasterLocked(i, mMode);
                }
            }
        }

        public String toString() {
            return "Multicaster{" + mTag + " binder=" + mBinder + "}";
        }

        public int getUid() {
            return mMode;
        }
    }

    public void initializeMulticastFiltering() {
        enforceMulticastChangePermission();

        synchronized (mMulticasters) {
            // if anybody had requested filters be off, leave off
            if (mMulticasters.size() != 0) {
                return;
            } else {
                mWifiStateMachine.startFilteringMulticastV4Packets();
            }
        }
    }

    public void acquireMulticastLock(IBinder binder, String tag) {
        enforceMulticastChangePermission();

        synchronized (mMulticasters) {
            mMulticastEnabled++;
            mMulticasters.add(new Multicaster(tag, binder));
            // Note that we could call stopFilteringMulticastV4Packets only when
            // our new size == 1 (first call), but this function won't
            // be called often and by making the stopPacket call each
            // time we're less fragile and self-healing.
            mWifiStateMachine.stopFilteringMulticastV4Packets();
        }

        int uid = Binder.getCallingUid();
        final long ident = Binder.clearCallingIdentity();
        try {
            mBatteryStats.noteWifiMulticastEnabled(uid);
        } catch (RemoteException e) {
        } finally {
            Binder.restoreCallingIdentity(ident);
        }
    }

    public void releaseMulticastLock() {
        enforceMulticastChangePermission();

        int uid = Binder.getCallingUid();
        synchronized (mMulticasters) {
            mMulticastDisabled++;
            int size = mMulticasters.size();
            for (int i = size - 1; i >= 0; i--) {
                Multicaster m = mMulticasters.get(i);
                if ((m != null) && (m.getUid() == uid)) {
                    removeMulticasterLocked(i, uid);
                }
            }
        }
    }

    private void removeMulticasterLocked(int i, int uid)
    {
        Multicaster removed = mMulticasters.remove(i);

        if (removed != null) {
            removed.unlinkDeathRecipient();
        }
        if (mMulticasters.size() == 0) {
            mWifiStateMachine.startFilteringMulticastV4Packets();
        }

        final long ident = Binder.clearCallingIdentity();
        try {
            mBatteryStats.noteWifiMulticastDisabled(uid);
        } catch (RemoteException e) {
        } finally {
            Binder.restoreCallingIdentity(ident);
        }
    }

    public boolean isMulticastEnabled() {
        enforceAccessPermission();

        synchronized (mMulticasters) {
            return (mMulticasters.size() > 0);
        }
    }
}<|MERGE_RESOLUTION|>--- conflicted
+++ resolved
@@ -35,10 +35,7 @@
 import android.net.wifi.BatchedScanResult;
 import android.net.wifi.BatchedScanSettings;
 import android.net.wifi.WifiConfiguration;
-<<<<<<< HEAD
-=======
 import android.net.wifi.WifiConfiguration.ProxySettings;
->>>>>>> bac61807
 import android.net.wifi.WifiInfo;
 import android.net.wifi.WifiManager;
 import android.net.wifi.WifiStateMachine;
@@ -179,10 +176,6 @@
                     WifiConfiguration config = (WifiConfiguration) msg.obj;
                     int networkId = msg.arg1;
                     if (config != null && config.isValid()) {
-<<<<<<< HEAD
-                        if (DBG) Slog.d(TAG, "Connect with config" + config);
-                        mWifiStateMachine.sendMessage(Message.obtain(msg));
-=======
                         // This is restricted because there is no UI for the user to
                         // monitor/control PAC.
                         if (config.proxySettings != ProxySettings.PAC) {
@@ -196,7 +189,6 @@
                                 replyFailed(msg, WifiManager.SAVE_NETWORK_FAILED);
                             }
                         }
->>>>>>> bac61807
                     } else if (config == null
                             && networkId != WifiConfiguration.INVALID_NETWORK_ID) {
                         if (DBG) Slog.d(TAG, "Connect with networkId" + networkId);
@@ -377,28 +369,17 @@
     }
 
     private class BatchedScanRequest extends DeathRecipient {
-<<<<<<< HEAD
-        BatchedScanSettings settings;
-        int uid;
-        int pid;
-
-        BatchedScanRequest(BatchedScanSettings settings, IBinder binder) {
-=======
         final BatchedScanSettings settings;
         final int uid;
         final int pid;
         final WorkSource workSource;
 
         BatchedScanRequest(BatchedScanSettings settings, IBinder binder, WorkSource ws) {
->>>>>>> bac61807
             super(0, null, binder, null);
             this.settings = settings;
             this.uid = getCallingUid();
             this.pid = getCallingPid();
-<<<<<<< HEAD
-=======
             workSource = ws;
->>>>>>> bac61807
         }
         public void binderDied() {
             stopBatchedScan(settings, uid, pid);
@@ -427,13 +408,19 @@
     /**
      * see {@link android.net.wifi.WifiManager#requestBatchedScan()}
      */
-<<<<<<< HEAD
-    public boolean requestBatchedScan(BatchedScanSettings requested, IBinder binder) {
-        enforceChangePermission();
+    public boolean requestBatchedScan(BatchedScanSettings requested, IBinder binder,
+            WorkSource workSource) {
+        enforceChangePermission();
+        if (workSource != null) {
+            enforceWorkSourcePermission();
+            // WifiManager currently doesn't use names, so need to clear names out of the
+            // supplied WorkSource to allow future WorkSource combining.
+            workSource.clearNames();
+        }
         if (mBatchedScanSupported == false) return false;
         requested = new BatchedScanSettings(requested);
         if (requested.isInvalid()) return false;
-        BatchedScanRequest r = new BatchedScanRequest(requested, binder);
+        BatchedScanRequest r = new BatchedScanRequest(requested, binder, workSource);
         synchronized(mBatchedScanners) {
             mBatchedScanners.add(r);
             resolveBatchedScannersLocked();
@@ -466,53 +453,6 @@
 
     public void stopBatchedScan(BatchedScanSettings settings) {
         enforceChangePermission();
-=======
-    public boolean requestBatchedScan(BatchedScanSettings requested, IBinder binder,
-            WorkSource workSource) {
-        enforceChangePermission();
-        if (workSource != null) {
-            enforceWorkSourcePermission();
-            // WifiManager currently doesn't use names, so need to clear names out of the
-            // supplied WorkSource to allow future WorkSource combining.
-            workSource.clearNames();
-        }
-        if (mBatchedScanSupported == false) return false;
-        requested = new BatchedScanSettings(requested);
-        if (requested.isInvalid()) return false;
-        BatchedScanRequest r = new BatchedScanRequest(requested, binder, workSource);
-        synchronized(mBatchedScanners) {
-            mBatchedScanners.add(r);
-            resolveBatchedScannersLocked();
-        }
-        return true;
-    }
-
-    public List<BatchedScanResult> getBatchedScanResults(String callingPackage) {
-        enforceAccessPermission();
-        if (mBatchedScanSupported == false) return new ArrayList<BatchedScanResult>();
-        int userId = UserHandle.getCallingUserId();
-        int uid = Binder.getCallingUid();
-        long ident = Binder.clearCallingIdentity();
-        try {
-            if (mAppOps.noteOp(AppOpsManager.OP_WIFI_SCAN, uid, callingPackage)
-                    != AppOpsManager.MODE_ALLOWED) {
-                return new ArrayList<BatchedScanResult>();
-            }
-            int currentUser = ActivityManager.getCurrentUser();
-            if (userId != currentUser) {
-                return new ArrayList<BatchedScanResult>();
-            } else {
-                return mWifiStateMachine.syncGetBatchedScanResultsList();
-            }
-        } finally {
-            Binder.restoreCallingIdentity(ident);
-        }
-    }
-
-
-    public void stopBatchedScan(BatchedScanSettings settings) {
-        enforceChangePermission();
->>>>>>> bac61807
         if (mBatchedScanSupported == false) return;
         stopBatchedScan(settings, getCallingUid(), getCallingPid());
     }
@@ -537,29 +477,16 @@
 
     private void resolveBatchedScannersLocked() {
         BatchedScanSettings setting = new BatchedScanSettings();
-<<<<<<< HEAD
-        int responsibleUid = 0;
-
-        if (mBatchedScanners.size() == 0) {
-            mWifiStateMachine.setBatchedScanSettings(null, 0);
-=======
         WorkSource responsibleWorkSource = null;
         int responsibleUid = 0;
         double responsibleCsph = 0; // Channel Scans Per Hour
 
         if (mBatchedScanners.size() == 0) {
             mWifiStateMachine.setBatchedScanSettings(null, 0, 0, null);
->>>>>>> bac61807
             return;
         }
         for (BatchedScanRequest r : mBatchedScanners) {
             BatchedScanSettings s = r.settings;
-<<<<<<< HEAD
-            if (s.maxScansPerBatch != BatchedScanSettings.UNSPECIFIED &&
-                    s.maxScansPerBatch < setting.maxScansPerBatch) {
-                setting.maxScansPerBatch = s.maxScansPerBatch;
-                responsibleUid = r.uid;
-=======
 
             // evaluate responsibility
             int currentChannelCount;
@@ -592,7 +519,6 @@
             if (s.maxScansPerBatch != BatchedScanSettings.UNSPECIFIED &&
                     s.maxScansPerBatch < setting.maxScansPerBatch) {
                 setting.maxScansPerBatch = s.maxScansPerBatch;
->>>>>>> bac61807
             }
             if (s.maxApPerScan != BatchedScanSettings.UNSPECIFIED &&
                     (setting.maxApPerScan == BatchedScanSettings.UNSPECIFIED ||
@@ -602,10 +528,6 @@
             if (s.scanIntervalSec != BatchedScanSettings.UNSPECIFIED &&
                     s.scanIntervalSec < setting.scanIntervalSec) {
                 setting.scanIntervalSec = s.scanIntervalSec;
-<<<<<<< HEAD
-                responsibleUid = r.uid;
-=======
->>>>>>> bac61807
             }
             if (s.maxApForDistance != BatchedScanSettings.UNSPECIFIED &&
                     (setting.maxApForDistance == BatchedScanSettings.UNSPECIFIED ||
@@ -627,12 +549,8 @@
         }
 
         setting.constrain();
-<<<<<<< HEAD
-        mWifiStateMachine.setBatchedScanSettings(setting, responsibleUid);
-=======
         mWifiStateMachine.setBatchedScanSettings(setting, responsibleUid, (int)responsibleCsph,
                 responsibleWorkSource);
->>>>>>> bac61807
     }
 
     private void enforceAccessPermission() {
@@ -818,12 +736,9 @@
      */
     public int addOrUpdateNetwork(WifiConfiguration config) {
         enforceChangePermission();
-<<<<<<< HEAD
-=======
         if (config.proxySettings == ProxySettings.PAC) {
             enforceConnectivityInternalPermission();
         }
->>>>>>> bac61807
         if (config.isValid()) {
             if (mWifiStateMachineChannel != null) {
                 return mWifiStateMachine.syncAddOrUpdateNetwork(mWifiStateMachineChannel, config);
